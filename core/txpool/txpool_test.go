// Copyright 2015 The go-ethereum Authors
// This file is part of the go-ethereum library.
//
// The go-ethereum library is free software: you can redistribute it and/or modify
// it under the terms of the GNU Lesser General Public License as published by
// the Free Software Foundation, either version 3 of the License, or
// (at your option) any later version.
//
// The go-ethereum library is distributed in the hope that it will be useful,
// but WITHOUT ANY WARRANTY; without even the implied warranty of
// MERCHANTABILITY or FITNESS FOR A PARTICULAR PURPOSE. See the
// GNU Lesser General Public License for more details.
//
// You should have received a copy of the GNU Lesser General Public License
// along with the go-ethereum library. If not, see <http://www.gnu.org/licenses/>.

package txpool

import (
	"crypto/ecdsa"
	crand "crypto/rand"
	"errors"
	"fmt"
	"math/big"
	"math/rand"
	"os"
	"sync/atomic"
	"testing"
	"time"

	"github.com/ethereum/go-ethereum/common"
	"github.com/ethereum/go-ethereum/core"
	"github.com/ethereum/go-ethereum/core/rawdb"
	"github.com/ethereum/go-ethereum/core/state"
	"github.com/ethereum/go-ethereum/core/types"
	"github.com/ethereum/go-ethereum/crypto"
	"github.com/ethereum/go-ethereum/event"
	"github.com/ethereum/go-ethereum/params"
	"github.com/ethereum/go-ethereum/params/types/ctypes"
	"github.com/ethereum/go-ethereum/params/vars"
	"github.com/ethereum/go-ethereum/trie"
)

var (
	// testTxPoolConfig is a transaction pool configuration without stateful disk
	// sideeffects used during testing.
	testTxPoolConfig Config

	// eip1559Config is a chain config with EIP-1559 enabled at block 0.
	eip1559Config ctypes.ChainConfigurator
)

func init() {
	testTxPoolConfig = DefaultConfig
	testTxPoolConfig.Journal = ""

	cpy := *params.TestChainConfig
	eip1559Config = &cpy
	zero := uint64(0)
	eip1559Config.SetEIP2718Transition(&zero)
	eip1559Config.SetEIP1559Transition(&zero)
}

type testBlockChain struct {
	gasLimit      atomic.Uint64
	statedb       *state.StateDB
	chainHeadFeed *event.Feed
}

func newTestBlockChain(gasLimit uint64, statedb *state.StateDB, chainHeadFeed *event.Feed) *testBlockChain {
	bc := testBlockChain{statedb: statedb, chainHeadFeed: new(event.Feed)}
	bc.gasLimit.Store(gasLimit)
	return &bc
}

func (bc *testBlockChain) CurrentBlock() *types.Header {
	return &types.Header{
		Number:   new(big.Int),
		GasLimit: bc.gasLimit.Load(),
	}
}

func (bc *testBlockChain) GetBlock(hash common.Hash, number uint64) *types.Block {
	return types.NewBlock(bc.CurrentBlock(), nil, nil, nil, trie.NewStackTrie(nil))
}

func (bc *testBlockChain) StateAt(common.Hash) (*state.StateDB, error) {
	return bc.statedb, nil
}

func (bc *testBlockChain) SubscribeChainHeadEvent(ch chan<- core.ChainHeadEvent) event.Subscription {
	return bc.chainHeadFeed.Subscribe(ch)
}

func transaction(nonce uint64, gaslimit uint64, key *ecdsa.PrivateKey) *types.Transaction {
	return pricedTransaction(nonce, gaslimit, big.NewInt(1), key)
}

func pricedTransaction(nonce uint64, gaslimit uint64, gasprice *big.Int, key *ecdsa.PrivateKey) *types.Transaction {
	tx, _ := types.SignTx(types.NewTransaction(nonce, common.Address{}, big.NewInt(100), gaslimit, gasprice, nil), types.HomesteadSigner{}, key)
	return tx
}

func pricedDataTransaction(nonce uint64, gaslimit uint64, gasprice *big.Int, key *ecdsa.PrivateKey, bytes uint64) *types.Transaction {
	data := make([]byte, bytes)
	crand.Read(data)

	tx, _ := types.SignTx(types.NewTransaction(nonce, common.Address{}, big.NewInt(0), gaslimit, gasprice, data), types.HomesteadSigner{}, key)
	return tx
}

func dynamicFeeTx(nonce uint64, gaslimit uint64, gasFee *big.Int, tip *big.Int, key *ecdsa.PrivateKey) *types.Transaction {
	tx, _ := types.SignNewTx(key, types.LatestSignerForChainID(params.TestChainConfig.ChainID), &types.DynamicFeeTx{
		ChainID:    params.TestChainConfig.ChainID,
		Nonce:      nonce,
		GasTipCap:  tip,
		GasFeeCap:  gasFee,
		Gas:        gaslimit,
		To:         &common.Address{},
		Value:      big.NewInt(100),
		Data:       nil,
		AccessList: nil,
	})
	return tx
}

func setupPool() (*TxPool, *ecdsa.PrivateKey) {
	return setupPoolWithConfig(params.TestChainConfig)
}

func setupPoolWithConfig(config ctypes.ChainConfigurator) (*TxPool, *ecdsa.PrivateKey) {
	statedb, _ := state.New(common.Hash{}, state.NewDatabase(rawdb.NewMemoryDatabase()), nil)
	blockchain := newTestBlockChain(10000000, statedb, new(event.Feed))

	key, _ := crypto.GenerateKey()
	pool := NewTxPool(testTxPoolConfig, config, blockchain)

	// wait for the pool to initialize
	<-pool.initDoneCh
	return pool, key
}

// validatePoolInternals checks various consistency invariants within the pool.
func validatePoolInternals(pool *TxPool) error {
	pool.mu.RLock()
	defer pool.mu.RUnlock()

	// Ensure the total transaction set is consistent with pending + queued
	pending, queued := pool.stats()
	if total := pool.all.Count(); total != pending+queued {
		return fmt.Errorf("total transaction count %d != %d pending + %d queued", total, pending, queued)
	}
	pool.priced.Reheap()
	priced, remote := pool.priced.urgent.Len()+pool.priced.floating.Len(), pool.all.RemoteCount()
	if priced != remote {
		return fmt.Errorf("total priced transaction count %d != %d", priced, remote)
	}
	// Ensure the next nonce to assign is the correct one
	for addr, txs := range pool.pending {
		// Find the last transaction
		var last uint64
		for nonce := range txs.txs.items {
			if last < nonce {
				last = nonce
			}
		}
		if nonce := pool.pendingNonces.get(addr); nonce != last+1 {
			return fmt.Errorf("pending nonce mismatch: have %v, want %v", nonce, last+1)
		}
		if txs.totalcost.Cmp(common.Big0) < 0 {
			return fmt.Errorf("totalcost went negative: %v", txs.totalcost)
		}
	}
	return nil
}

// validateEvents checks that the correct number of transaction addition events
// were fired on the pool's event feed.
func validateEvents(events chan core.NewTxsEvent, count int) error {
	var received []*types.Transaction

	for len(received) < count {
		select {
		case ev := <-events:
			received = append(received, ev.Txs...)
		case <-time.After(time.Second):
			return fmt.Errorf("event #%d not fired", len(received))
		}
	}
	if len(received) > count {
		return fmt.Errorf("more than %d events fired: %v", count, received[count:])
	}
	select {
	case ev := <-events:
		return fmt.Errorf("more than %d events fired: %v", count, ev.Txs)

	case <-time.After(50 * time.Millisecond):
		// This branch should be "default", but it's a data race between goroutines,
		// reading the event channel and pushing into it, so better wait a bit ensuring
		// really nothing gets injected.
	}
	return nil
}

func deriveSender(tx *types.Transaction) (common.Address, error) {
	return types.Sender(types.HomesteadSigner{}, tx)
}

type testChain struct {
	*testBlockChain
	address common.Address
	trigger *bool
}

// testChain.State() is used multiple times to reset the pending state.
// when simulate is true it will create a state that indicates
// that tx0 and tx1 are included in the chain.
func (c *testChain) State() (*state.StateDB, error) {
	// delay "state change" by one. The tx pool fetches the
	// state multiple times and by delaying it a bit we simulate
	// a state change between those fetches.
	stdb := c.statedb
	if *c.trigger {
		c.statedb, _ = state.New(common.Hash{}, state.NewDatabase(rawdb.NewMemoryDatabase()), nil)
		// simulate that the new head block included tx0 and tx1
		c.statedb.SetNonce(c.address, 2)
		c.statedb.SetBalance(c.address, new(big.Int).SetUint64(vars.Ether))
		*c.trigger = false
	}
	return stdb, nil
}

// This test simulates a scenario where a new block is imported during a
// state reset and tests whether the pending state is in sync with the
// block head event that initiated the resetState().
func TestStateChangeDuringReset(t *testing.T) {
	t.Parallel()

	var (
		key, _     = crypto.GenerateKey()
		address    = crypto.PubkeyToAddress(key.PublicKey)
		statedb, _ = state.New(common.Hash{}, state.NewDatabase(rawdb.NewMemoryDatabase()), nil)
		trigger    = false
	)

	// setup pool with 2 transaction in it
<<<<<<< HEAD
	statedb.SetBalance(address, new(big.Int).SetUint64(vars.Ether))
	blockchain := &testChain{&testBlockChain{1000000000, statedb, new(event.Feed)}, address, &trigger}
=======
	statedb.SetBalance(address, new(big.Int).SetUint64(params.Ether))
	blockchain := &testChain{newTestBlockChain(1000000000, statedb, new(event.Feed)), address, &trigger}
>>>>>>> a38f4108

	tx0 := transaction(0, 100000, key)
	tx1 := transaction(1, 100000, key)

	pool := NewTxPool(testTxPoolConfig, params.TestChainConfig, blockchain)
	defer pool.Stop()

	nonce := pool.Nonce(address)
	if nonce != 0 {
		t.Fatalf("Invalid nonce, want 0, got %d", nonce)
	}

	pool.AddRemotesSync([]*types.Transaction{tx0, tx1})

	nonce = pool.Nonce(address)
	if nonce != 2 {
		t.Fatalf("Invalid nonce, want 2, got %d", nonce)
	}

	// trigger state change in the background
	trigger = true
	<-pool.requestReset(nil, nil)

	nonce = pool.Nonce(address)
	if nonce != 2 {
		t.Fatalf("Invalid nonce, want 2, got %d", nonce)
	}
}

func testAddBalance(pool *TxPool, addr common.Address, amount *big.Int) {
	pool.mu.Lock()
	pool.currentState.AddBalance(addr, amount)
	pool.mu.Unlock()
}

func testSetNonce(pool *TxPool, addr common.Address, nonce uint64) {
	pool.mu.Lock()
	pool.currentState.SetNonce(addr, nonce)
	pool.mu.Unlock()
}

func TestInvalidTransactions(t *testing.T) {
	t.Parallel()

	pool, key := setupPool()
	defer pool.Stop()

	tx := transaction(0, 100, key)
	from, _ := deriveSender(tx)

	testAddBalance(pool, from, big.NewInt(1))
	if err := pool.AddRemote(tx); !errors.Is(err, core.ErrInsufficientFunds) {
		t.Error("expected", core.ErrInsufficientFunds)
	}

	balance := new(big.Int).Add(tx.Value(), new(big.Int).Mul(new(big.Int).SetUint64(tx.Gas()), tx.GasPrice()))
	testAddBalance(pool, from, balance)
	if err := pool.AddRemote(tx); !errors.Is(err, core.ErrIntrinsicGas) {
		t.Error("expected", core.ErrIntrinsicGas, "got", err)
	}

	testSetNonce(pool, from, 1)
	testAddBalance(pool, from, big.NewInt(0xffffffffffffff))
	tx = transaction(0, 100000, key)
	if err := pool.AddRemote(tx); !errors.Is(err, core.ErrNonceTooLow) {
		t.Error("expected", core.ErrNonceTooLow)
	}

	tx = transaction(1, 100000, key)
	pool.gasPrice = big.NewInt(1000)
	if err := pool.AddRemote(tx); err != ErrUnderpriced {
		t.Error("expected", ErrUnderpriced, "got", err)
	}
	if err := pool.AddLocal(tx); err != nil {
		t.Error("expected", nil, "got", err)
	}
}

func TestQueue(t *testing.T) {
	t.Parallel()

	pool, key := setupPool()
	defer pool.Stop()

	tx := transaction(0, 100, key)
	from, _ := deriveSender(tx)
	testAddBalance(pool, from, big.NewInt(1000))
	<-pool.requestReset(nil, nil)

	pool.enqueueTx(tx.Hash(), tx, false, true)
	<-pool.requestPromoteExecutables(newAccountSet(pool.signer, from))
	if len(pool.pending) != 1 {
		t.Error("expected valid txs to be 1 is", len(pool.pending))
	}

	tx = transaction(1, 100, key)
	from, _ = deriveSender(tx)
	testSetNonce(pool, from, 2)
	pool.enqueueTx(tx.Hash(), tx, false, true)

	<-pool.requestPromoteExecutables(newAccountSet(pool.signer, from))
	if _, ok := pool.pending[from].txs.items[tx.Nonce()]; ok {
		t.Error("expected transaction to be in tx pool")
	}
	if len(pool.queue) > 0 {
		t.Error("expected transaction queue to be empty. is", len(pool.queue))
	}
}

func TestQueue2(t *testing.T) {
	t.Parallel()

	pool, key := setupPool()
	defer pool.Stop()

	tx1 := transaction(0, 100, key)
	tx2 := transaction(10, 100, key)
	tx3 := transaction(11, 100, key)
	from, _ := deriveSender(tx1)
	testAddBalance(pool, from, big.NewInt(1000))
	pool.reset(nil, nil)

	pool.enqueueTx(tx1.Hash(), tx1, false, true)
	pool.enqueueTx(tx2.Hash(), tx2, false, true)
	pool.enqueueTx(tx3.Hash(), tx3, false, true)

	pool.promoteExecutables([]common.Address{from})
	if len(pool.pending) != 1 {
		t.Error("expected pending length to be 1, got", len(pool.pending))
	}
	if pool.queue[from].Len() != 2 {
		t.Error("expected len(queue) == 2, got", pool.queue[from].Len())
	}
}

func TestNegativeValue(t *testing.T) {
	t.Parallel()

	pool, key := setupPool()
	defer pool.Stop()

	tx, _ := types.SignTx(types.NewTransaction(0, common.Address{}, big.NewInt(-1), 100, big.NewInt(1), nil), types.HomesteadSigner{}, key)
	from, _ := deriveSender(tx)
	testAddBalance(pool, from, big.NewInt(1))
	if err := pool.AddRemote(tx); err != ErrNegativeValue {
		t.Error("expected", ErrNegativeValue, "got", err)
	}
}

func TestTipAboveFeeCap(t *testing.T) {
	t.Parallel()

	pool, key := setupPoolWithConfig(eip1559Config)
	defer pool.Stop()

	tx := dynamicFeeTx(0, 100, big.NewInt(1), big.NewInt(2), key)

	if err := pool.AddRemote(tx); err != core.ErrTipAboveFeeCap {
		t.Error("expected", core.ErrTipAboveFeeCap, "got", err)
	}
}

func TestVeryHighValues(t *testing.T) {
	t.Parallel()

	pool, key := setupPoolWithConfig(eip1559Config)
	defer pool.Stop()

	veryBigNumber := big.NewInt(1)
	veryBigNumber.Lsh(veryBigNumber, 300)

	tx := dynamicFeeTx(0, 100, big.NewInt(1), veryBigNumber, key)
	if err := pool.AddRemote(tx); err != core.ErrTipVeryHigh {
		t.Error("expected", core.ErrTipVeryHigh, "got", err)
	}

	tx2 := dynamicFeeTx(0, 100, veryBigNumber, big.NewInt(1), key)
	if err := pool.AddRemote(tx2); err != core.ErrFeeCapVeryHigh {
		t.Error("expected", core.ErrFeeCapVeryHigh, "got", err)
	}
}

func TestChainFork(t *testing.T) {
	t.Parallel()

	pool, key := setupPool()
	defer pool.Stop()

	addr := crypto.PubkeyToAddress(key.PublicKey)
	resetState := func() {
		statedb, _ := state.New(common.Hash{}, state.NewDatabase(rawdb.NewMemoryDatabase()), nil)
		statedb.AddBalance(addr, big.NewInt(100000000000000))

		pool.chain = newTestBlockChain(1000000, statedb, new(event.Feed))
		<-pool.requestReset(nil, nil)
	}
	resetState()

	tx := transaction(0, 100000, key)
	if _, err := pool.add(tx, false); err != nil {
		t.Error("didn't expect error", err)
	}
	pool.removeTx(tx.Hash(), true)

	// reset the pool's internal state
	resetState()
	if _, err := pool.add(tx, false); err != nil {
		t.Error("didn't expect error", err)
	}
}

func TestDoubleNonce(t *testing.T) {
	t.Parallel()

	pool, key := setupPool()
	defer pool.Stop()

	addr := crypto.PubkeyToAddress(key.PublicKey)
	resetState := func() {
		statedb, _ := state.New(common.Hash{}, state.NewDatabase(rawdb.NewMemoryDatabase()), nil)
		statedb.AddBalance(addr, big.NewInt(100000000000000))

		pool.chain = newTestBlockChain(1000000, statedb, new(event.Feed))
		<-pool.requestReset(nil, nil)
	}
	resetState()

	signer := types.HomesteadSigner{}
	tx1, _ := types.SignTx(types.NewTransaction(0, common.Address{}, big.NewInt(100), 100000, big.NewInt(1), nil), signer, key)
	tx2, _ := types.SignTx(types.NewTransaction(0, common.Address{}, big.NewInt(100), 1000000, big.NewInt(2), nil), signer, key)
	tx3, _ := types.SignTx(types.NewTransaction(0, common.Address{}, big.NewInt(100), 1000000, big.NewInt(1), nil), signer, key)

	// Add the first two transaction, ensure higher priced stays only
	if replace, err := pool.add(tx1, false); err != nil || replace {
		t.Errorf("first transaction insert failed (%v) or reported replacement (%v)", err, replace)
	}
	if replace, err := pool.add(tx2, false); err != nil || !replace {
		t.Errorf("second transaction insert failed (%v) or not reported replacement (%v)", err, replace)
	}
	<-pool.requestPromoteExecutables(newAccountSet(signer, addr))
	if pool.pending[addr].Len() != 1 {
		t.Error("expected 1 pending transactions, got", pool.pending[addr].Len())
	}
	if tx := pool.pending[addr].txs.items[0]; tx.Hash() != tx2.Hash() {
		t.Errorf("transaction mismatch: have %x, want %x", tx.Hash(), tx2.Hash())
	}

	// Add the third transaction and ensure it's not saved (smaller price)
	pool.add(tx3, false)
	<-pool.requestPromoteExecutables(newAccountSet(signer, addr))
	if pool.pending[addr].Len() != 1 {
		t.Error("expected 1 pending transactions, got", pool.pending[addr].Len())
	}
	if tx := pool.pending[addr].txs.items[0]; tx.Hash() != tx2.Hash() {
		t.Errorf("transaction mismatch: have %x, want %x", tx.Hash(), tx2.Hash())
	}
	// Ensure the total transaction count is correct
	if pool.all.Count() != 1 {
		t.Error("expected 1 total transactions, got", pool.all.Count())
	}
}

func TestMissingNonce(t *testing.T) {
	t.Parallel()

	pool, key := setupPool()
	defer pool.Stop()

	addr := crypto.PubkeyToAddress(key.PublicKey)
	testAddBalance(pool, addr, big.NewInt(100000000000000))
	tx := transaction(1, 100000, key)
	if _, err := pool.add(tx, false); err != nil {
		t.Error("didn't expect error", err)
	}
	if len(pool.pending) != 0 {
		t.Error("expected 0 pending transactions, got", len(pool.pending))
	}
	if pool.queue[addr].Len() != 1 {
		t.Error("expected 1 queued transaction, got", pool.queue[addr].Len())
	}
	if pool.all.Count() != 1 {
		t.Error("expected 1 total transactions, got", pool.all.Count())
	}
}

func TestNonceRecovery(t *testing.T) {
	t.Parallel()

	const n = 10
	pool, key := setupPool()
	defer pool.Stop()

	addr := crypto.PubkeyToAddress(key.PublicKey)
	testSetNonce(pool, addr, n)
	testAddBalance(pool, addr, big.NewInt(100000000000000))
	<-pool.requestReset(nil, nil)

	tx := transaction(n, 100000, key)
	if err := pool.AddRemote(tx); err != nil {
		t.Error(err)
	}
	// simulate some weird re-order of transactions and missing nonce(s)
	testSetNonce(pool, addr, n-1)
	<-pool.requestReset(nil, nil)
	if fn := pool.Nonce(addr); fn != n-1 {
		t.Errorf("expected nonce to be %d, got %d", n-1, fn)
	}
}

// Tests that if an account runs out of funds, any pending and queued transactions
// are dropped.
func TestDropping(t *testing.T) {
	t.Parallel()

	// Create a test account and fund it
	pool, key := setupPool()
	defer pool.Stop()

	account := crypto.PubkeyToAddress(key.PublicKey)
	testAddBalance(pool, account, big.NewInt(1000))

	// Add some pending and some queued transactions
	var (
		tx0  = transaction(0, 100, key)
		tx1  = transaction(1, 200, key)
		tx2  = transaction(2, 300, key)
		tx10 = transaction(10, 100, key)
		tx11 = transaction(11, 200, key)
		tx12 = transaction(12, 300, key)
	)
	pool.all.Add(tx0, false)
	pool.priced.Put(tx0, false)
	pool.promoteTx(account, tx0.Hash(), tx0)

	pool.all.Add(tx1, false)
	pool.priced.Put(tx1, false)
	pool.promoteTx(account, tx1.Hash(), tx1)

	pool.all.Add(tx2, false)
	pool.priced.Put(tx2, false)
	pool.promoteTx(account, tx2.Hash(), tx2)

	pool.enqueueTx(tx10.Hash(), tx10, false, true)
	pool.enqueueTx(tx11.Hash(), tx11, false, true)
	pool.enqueueTx(tx12.Hash(), tx12, false, true)

	// Check that pre and post validations leave the pool as is
	if pool.pending[account].Len() != 3 {
		t.Errorf("pending transaction mismatch: have %d, want %d", pool.pending[account].Len(), 3)
	}
	if pool.queue[account].Len() != 3 {
		t.Errorf("queued transaction mismatch: have %d, want %d", pool.queue[account].Len(), 3)
	}
	if pool.all.Count() != 6 {
		t.Errorf("total transaction mismatch: have %d, want %d", pool.all.Count(), 6)
	}
	<-pool.requestReset(nil, nil)
	if pool.pending[account].Len() != 3 {
		t.Errorf("pending transaction mismatch: have %d, want %d", pool.pending[account].Len(), 3)
	}
	if pool.queue[account].Len() != 3 {
		t.Errorf("queued transaction mismatch: have %d, want %d", pool.queue[account].Len(), 3)
	}
	if pool.all.Count() != 6 {
		t.Errorf("total transaction mismatch: have %d, want %d", pool.all.Count(), 6)
	}
	// Reduce the balance of the account, and check that invalidated transactions are dropped
	testAddBalance(pool, account, big.NewInt(-650))
	<-pool.requestReset(nil, nil)

	if _, ok := pool.pending[account].txs.items[tx0.Nonce()]; !ok {
		t.Errorf("funded pending transaction missing: %v", tx0)
	}
	if _, ok := pool.pending[account].txs.items[tx1.Nonce()]; !ok {
		t.Errorf("funded pending transaction missing: %v", tx0)
	}
	if _, ok := pool.pending[account].txs.items[tx2.Nonce()]; ok {
		t.Errorf("out-of-fund pending transaction present: %v", tx1)
	}
	if _, ok := pool.queue[account].txs.items[tx10.Nonce()]; !ok {
		t.Errorf("funded queued transaction missing: %v", tx10)
	}
	if _, ok := pool.queue[account].txs.items[tx11.Nonce()]; !ok {
		t.Errorf("funded queued transaction missing: %v", tx10)
	}
	if _, ok := pool.queue[account].txs.items[tx12.Nonce()]; ok {
		t.Errorf("out-of-fund queued transaction present: %v", tx11)
	}
	if pool.all.Count() != 4 {
		t.Errorf("total transaction mismatch: have %d, want %d", pool.all.Count(), 4)
	}
	// Reduce the block gas limit, check that invalidated transactions are dropped
	pool.chain.(*testBlockChain).gasLimit.Store(100)
	<-pool.requestReset(nil, nil)

	if _, ok := pool.pending[account].txs.items[tx0.Nonce()]; !ok {
		t.Errorf("funded pending transaction missing: %v", tx0)
	}
	if _, ok := pool.pending[account].txs.items[tx1.Nonce()]; ok {
		t.Errorf("over-gased pending transaction present: %v", tx1)
	}
	if _, ok := pool.queue[account].txs.items[tx10.Nonce()]; !ok {
		t.Errorf("funded queued transaction missing: %v", tx10)
	}
	if _, ok := pool.queue[account].txs.items[tx11.Nonce()]; ok {
		t.Errorf("over-gased queued transaction present: %v", tx11)
	}
	if pool.all.Count() != 2 {
		t.Errorf("total transaction mismatch: have %d, want %d", pool.all.Count(), 2)
	}
}

// Tests that if a transaction is dropped from the current pending pool (e.g. out
// of fund), all consecutive (still valid, but not executable) transactions are
// postponed back into the future queue to prevent broadcasting them.
func TestPostponing(t *testing.T) {
	t.Parallel()

	// Create the pool to test the postponing with
	statedb, _ := state.New(common.Hash{}, state.NewDatabase(rawdb.NewMemoryDatabase()), nil)
	blockchain := newTestBlockChain(1000000, statedb, new(event.Feed))

	pool := NewTxPool(testTxPoolConfig, params.TestChainConfig, blockchain)
	defer pool.Stop()

	// Create two test accounts to produce different gap profiles with
	keys := make([]*ecdsa.PrivateKey, 2)
	accs := make([]common.Address, len(keys))

	for i := 0; i < len(keys); i++ {
		keys[i], _ = crypto.GenerateKey()
		accs[i] = crypto.PubkeyToAddress(keys[i].PublicKey)

		testAddBalance(pool, crypto.PubkeyToAddress(keys[i].PublicKey), big.NewInt(50100))
	}
	// Add a batch consecutive pending transactions for validation
	txs := []*types.Transaction{}
	for i, key := range keys {
		for j := 0; j < 100; j++ {
			var tx *types.Transaction
			if (i+j)%2 == 0 {
				tx = transaction(uint64(j), 25000, key)
			} else {
				tx = transaction(uint64(j), 50000, key)
			}
			txs = append(txs, tx)
		}
	}
	for i, err := range pool.AddRemotesSync(txs) {
		if err != nil {
			t.Fatalf("tx %d: failed to add transactions: %v", i, err)
		}
	}
	// Check that pre and post validations leave the pool as is
	if pending := pool.pending[accs[0]].Len() + pool.pending[accs[1]].Len(); pending != len(txs) {
		t.Errorf("pending transaction mismatch: have %d, want %d", pending, len(txs))
	}
	if len(pool.queue) != 0 {
		t.Errorf("queued accounts mismatch: have %d, want %d", len(pool.queue), 0)
	}
	if pool.all.Count() != len(txs) {
		t.Errorf("total transaction mismatch: have %d, want %d", pool.all.Count(), len(txs))
	}
	<-pool.requestReset(nil, nil)
	if pending := pool.pending[accs[0]].Len() + pool.pending[accs[1]].Len(); pending != len(txs) {
		t.Errorf("pending transaction mismatch: have %d, want %d", pending, len(txs))
	}
	if len(pool.queue) != 0 {
		t.Errorf("queued accounts mismatch: have %d, want %d", len(pool.queue), 0)
	}
	if pool.all.Count() != len(txs) {
		t.Errorf("total transaction mismatch: have %d, want %d", pool.all.Count(), len(txs))
	}
	// Reduce the balance of the account, and check that transactions are reorganised
	for _, addr := range accs {
		testAddBalance(pool, addr, big.NewInt(-1))
	}
	<-pool.requestReset(nil, nil)

	// The first account's first transaction remains valid, check that subsequent
	// ones are either filtered out, or queued up for later.
	if _, ok := pool.pending[accs[0]].txs.items[txs[0].Nonce()]; !ok {
		t.Errorf("tx %d: valid and funded transaction missing from pending pool: %v", 0, txs[0])
	}
	if _, ok := pool.queue[accs[0]].txs.items[txs[0].Nonce()]; ok {
		t.Errorf("tx %d: valid and funded transaction present in future queue: %v", 0, txs[0])
	}
	for i, tx := range txs[1:100] {
		if i%2 == 1 {
			if _, ok := pool.pending[accs[0]].txs.items[tx.Nonce()]; ok {
				t.Errorf("tx %d: valid but future transaction present in pending pool: %v", i+1, tx)
			}
			if _, ok := pool.queue[accs[0]].txs.items[tx.Nonce()]; !ok {
				t.Errorf("tx %d: valid but future transaction missing from future queue: %v", i+1, tx)
			}
		} else {
			if _, ok := pool.pending[accs[0]].txs.items[tx.Nonce()]; ok {
				t.Errorf("tx %d: out-of-fund transaction present in pending pool: %v", i+1, tx)
			}
			if _, ok := pool.queue[accs[0]].txs.items[tx.Nonce()]; ok {
				t.Errorf("tx %d: out-of-fund transaction present in future queue: %v", i+1, tx)
			}
		}
	}
	// The second account's first transaction got invalid, check that all transactions
	// are either filtered out, or queued up for later.
	if pool.pending[accs[1]] != nil {
		t.Errorf("invalidated account still has pending transactions")
	}
	for i, tx := range txs[100:] {
		if i%2 == 1 {
			if _, ok := pool.queue[accs[1]].txs.items[tx.Nonce()]; !ok {
				t.Errorf("tx %d: valid but future transaction missing from future queue: %v", 100+i, tx)
			}
		} else {
			if _, ok := pool.queue[accs[1]].txs.items[tx.Nonce()]; ok {
				t.Errorf("tx %d: out-of-fund transaction present in future queue: %v", 100+i, tx)
			}
		}
	}
	if pool.all.Count() != len(txs)/2 {
		t.Errorf("total transaction mismatch: have %d, want %d", pool.all.Count(), len(txs)/2)
	}
}

// Tests that if the transaction pool has both executable and non-executable
// transactions from an origin account, filling the nonce gap moves all queued
// ones into the pending pool.
func TestGapFilling(t *testing.T) {
	t.Parallel()

	// Create a test account and fund it
	pool, key := setupPool()
	defer pool.Stop()

	account := crypto.PubkeyToAddress(key.PublicKey)
	testAddBalance(pool, account, big.NewInt(1000000))

	// Keep track of transaction events to ensure all executables get announced
	events := make(chan core.NewTxsEvent, testTxPoolConfig.AccountQueue+5)
	sub := pool.txFeed.Subscribe(events)
	defer sub.Unsubscribe()

	// Create a pending and a queued transaction with a nonce-gap in between
	pool.AddRemotesSync([]*types.Transaction{
		transaction(0, 100000, key),
		transaction(2, 100000, key),
	})
	pending, queued := pool.Stats()
	if pending != 1 {
		t.Fatalf("pending transactions mismatched: have %d, want %d", pending, 1)
	}
	if queued != 1 {
		t.Fatalf("queued transactions mismatched: have %d, want %d", queued, 1)
	}
	if err := validateEvents(events, 1); err != nil {
		t.Fatalf("original event firing failed: %v", err)
	}
	if err := validatePoolInternals(pool); err != nil {
		t.Fatalf("pool internal state corrupted: %v", err)
	}
	// Fill the nonce gap and ensure all transactions become pending
	if err := pool.addRemoteSync(transaction(1, 100000, key)); err != nil {
		t.Fatalf("failed to add gapped transaction: %v", err)
	}
	pending, queued = pool.Stats()
	if pending != 3 {
		t.Fatalf("pending transactions mismatched: have %d, want %d", pending, 3)
	}
	if queued != 0 {
		t.Fatalf("queued transactions mismatched: have %d, want %d", queued, 0)
	}
	if err := validateEvents(events, 2); err != nil {
		t.Fatalf("gap-filling event firing failed: %v", err)
	}
	if err := validatePoolInternals(pool); err != nil {
		t.Fatalf("pool internal state corrupted: %v", err)
	}
}

// Tests that if the transaction count belonging to a single account goes above
// some threshold, the higher transactions are dropped to prevent DOS attacks.
func TestQueueAccountLimiting(t *testing.T) {
	t.Parallel()

	// Create a test account and fund it
	pool, key := setupPool()
	defer pool.Stop()

	account := crypto.PubkeyToAddress(key.PublicKey)
	testAddBalance(pool, account, big.NewInt(1000000))

	// Keep queuing up transactions and make sure all above a limit are dropped
	for i := uint64(1); i <= testTxPoolConfig.AccountQueue+5; i++ {
		if err := pool.addRemoteSync(transaction(i, 100000, key)); err != nil {
			t.Fatalf("tx %d: failed to add transaction: %v", i, err)
		}
		if len(pool.pending) != 0 {
			t.Errorf("tx %d: pending pool size mismatch: have %d, want %d", i, len(pool.pending), 0)
		}
		if i <= testTxPoolConfig.AccountQueue {
			if pool.queue[account].Len() != int(i) {
				t.Errorf("tx %d: queue size mismatch: have %d, want %d", i, pool.queue[account].Len(), i)
			}
		} else {
			if pool.queue[account].Len() != int(testTxPoolConfig.AccountQueue) {
				t.Errorf("tx %d: queue limit mismatch: have %d, want %d", i, pool.queue[account].Len(), testTxPoolConfig.AccountQueue)
			}
		}
	}
	if pool.all.Count() != int(testTxPoolConfig.AccountQueue) {
		t.Errorf("total transaction mismatch: have %d, want %d", pool.all.Count(), testTxPoolConfig.AccountQueue)
	}
}

// Tests that if the transaction count belonging to multiple accounts go above
// some threshold, the higher transactions are dropped to prevent DOS attacks.
//
// This logic should not hold for local transactions, unless the local tracking
// mechanism is disabled.
func TestQueueGlobalLimiting(t *testing.T) {
	testQueueGlobalLimiting(t, false)
}
func TestQueueGlobalLimitingNoLocals(t *testing.T) {
	testQueueGlobalLimiting(t, true)
}

func testQueueGlobalLimiting(t *testing.T, nolocals bool) {
	t.Parallel()

	// Create the pool to test the limit enforcement with
	statedb, _ := state.New(common.Hash{}, state.NewDatabase(rawdb.NewMemoryDatabase()), nil)
	blockchain := newTestBlockChain(1000000, statedb, new(event.Feed))

	config := testTxPoolConfig
	config.NoLocals = nolocals
	config.GlobalQueue = config.AccountQueue*3 - 1 // reduce the queue limits to shorten test time (-1 to make it non divisible)

	pool := NewTxPool(config, params.TestChainConfig, blockchain)
	defer pool.Stop()

	// Create a number of test accounts and fund them (last one will be the local)
	keys := make([]*ecdsa.PrivateKey, 5)
	for i := 0; i < len(keys); i++ {
		keys[i], _ = crypto.GenerateKey()
		testAddBalance(pool, crypto.PubkeyToAddress(keys[i].PublicKey), big.NewInt(1000000))
	}
	local := keys[len(keys)-1]

	// Generate and queue a batch of transactions
	nonces := make(map[common.Address]uint64)

	txs := make(types.Transactions, 0, 3*config.GlobalQueue)
	for len(txs) < cap(txs) {
		key := keys[rand.Intn(len(keys)-1)] // skip adding transactions with the local account
		addr := crypto.PubkeyToAddress(key.PublicKey)

		txs = append(txs, transaction(nonces[addr]+1, 100000, key))
		nonces[addr]++
	}
	// Import the batch and verify that limits have been enforced
	pool.AddRemotesSync(txs)

	queued := 0
	for addr, list := range pool.queue {
		if list.Len() > int(config.AccountQueue) {
			t.Errorf("addr %x: queued accounts overflown allowance: %d > %d", addr, list.Len(), config.AccountQueue)
		}
		queued += list.Len()
	}
	if queued > int(config.GlobalQueue) {
		t.Fatalf("total transactions overflow allowance: %d > %d", queued, config.GlobalQueue)
	}
	// Generate a batch of transactions from the local account and import them
	txs = txs[:0]
	for i := uint64(0); i < 3*config.GlobalQueue; i++ {
		txs = append(txs, transaction(i+1, 100000, local))
	}
	pool.AddLocals(txs)

	// If locals are disabled, the previous eviction algorithm should apply here too
	if nolocals {
		queued := 0
		for addr, list := range pool.queue {
			if list.Len() > int(config.AccountQueue) {
				t.Errorf("addr %x: queued accounts overflown allowance: %d > %d", addr, list.Len(), config.AccountQueue)
			}
			queued += list.Len()
		}
		if queued > int(config.GlobalQueue) {
			t.Fatalf("total transactions overflow allowance: %d > %d", queued, config.GlobalQueue)
		}
	} else {
		// Local exemptions are enabled, make sure the local account owned the queue
		if len(pool.queue) != 1 {
			t.Errorf("multiple accounts in queue: have %v, want %v", len(pool.queue), 1)
		}
		// Also ensure no local transactions are ever dropped, even if above global limits
		if queued := pool.queue[crypto.PubkeyToAddress(local.PublicKey)].Len(); uint64(queued) != 3*config.GlobalQueue {
			t.Fatalf("local account queued transaction count mismatch: have %v, want %v", queued, 3*config.GlobalQueue)
		}
	}
}

// Tests that if an account remains idle for a prolonged amount of time, any
// non-executable transactions queued up are dropped to prevent wasting resources
// on shuffling them around.
//
// This logic should not hold for local transactions, unless the local tracking
// mechanism is disabled.
func TestQueueTimeLimiting(t *testing.T) {
	testQueueTimeLimiting(t, false)
}
func TestQueueTimeLimitingNoLocals(t *testing.T) {
	testQueueTimeLimiting(t, true)
}

func testQueueTimeLimiting(t *testing.T, nolocals bool) {
	// Reduce the eviction interval to a testable amount
	defer func(old time.Duration) { evictionInterval = old }(evictionInterval)
	evictionInterval = time.Millisecond * 100

	// Create the pool to test the non-expiration enforcement
	statedb, _ := state.New(common.Hash{}, state.NewDatabase(rawdb.NewMemoryDatabase()), nil)
	blockchain := newTestBlockChain(1000000, statedb, new(event.Feed))

	config := testTxPoolConfig
	config.Lifetime = time.Second
	config.NoLocals = nolocals

	pool := NewTxPool(config, params.TestChainConfig, blockchain)
	defer pool.Stop()

	// Create two test accounts to ensure remotes expire but locals do not
	local, _ := crypto.GenerateKey()
	remote, _ := crypto.GenerateKey()

	testAddBalance(pool, crypto.PubkeyToAddress(local.PublicKey), big.NewInt(1000000000))
	testAddBalance(pool, crypto.PubkeyToAddress(remote.PublicKey), big.NewInt(1000000000))

	// Add the two transactions and ensure they both are queued up
	if err := pool.AddLocal(pricedTransaction(1, 100000, big.NewInt(1), local)); err != nil {
		t.Fatalf("failed to add local transaction: %v", err)
	}
	if err := pool.AddRemote(pricedTransaction(1, 100000, big.NewInt(1), remote)); err != nil {
		t.Fatalf("failed to add remote transaction: %v", err)
	}
	pending, queued := pool.Stats()
	if pending != 0 {
		t.Fatalf("pending transactions mismatched: have %d, want %d", pending, 0)
	}
	if queued != 2 {
		t.Fatalf("queued transactions mismatched: have %d, want %d", queued, 2)
	}
	if err := validatePoolInternals(pool); err != nil {
		t.Fatalf("pool internal state corrupted: %v", err)
	}

	// Allow the eviction interval to run
	time.Sleep(2 * evictionInterval)

	// Transactions should not be evicted from the queue yet since lifetime duration has not passed
	pending, queued = pool.Stats()
	if pending != 0 {
		t.Fatalf("pending transactions mismatched: have %d, want %d", pending, 0)
	}
	if queued != 2 {
		t.Fatalf("queued transactions mismatched: have %d, want %d", queued, 2)
	}
	if err := validatePoolInternals(pool); err != nil {
		t.Fatalf("pool internal state corrupted: %v", err)
	}

	// Wait a bit for eviction to run and clean up any leftovers, and ensure only the local remains
	time.Sleep(2 * config.Lifetime)

	pending, queued = pool.Stats()
	if pending != 0 {
		t.Fatalf("pending transactions mismatched: have %d, want %d", pending, 0)
	}
	if nolocals {
		if queued != 0 {
			t.Fatalf("queued transactions mismatched: have %d, want %d", queued, 0)
		}
	} else {
		if queued != 1 {
			t.Fatalf("queued transactions mismatched: have %d, want %d", queued, 1)
		}
	}
	if err := validatePoolInternals(pool); err != nil {
		t.Fatalf("pool internal state corrupted: %v", err)
	}

	// remove current transactions and increase nonce to prepare for a reset and cleanup
	statedb.SetNonce(crypto.PubkeyToAddress(remote.PublicKey), 2)
	statedb.SetNonce(crypto.PubkeyToAddress(local.PublicKey), 2)
	<-pool.requestReset(nil, nil)

	// make sure queue, pending are cleared
	pending, queued = pool.Stats()
	if pending != 0 {
		t.Fatalf("pending transactions mismatched: have %d, want %d", pending, 0)
	}
	if queued != 0 {
		t.Fatalf("queued transactions mismatched: have %d, want %d", queued, 0)
	}
	if err := validatePoolInternals(pool); err != nil {
		t.Fatalf("pool internal state corrupted: %v", err)
	}

	// Queue gapped transactions
	if err := pool.AddLocal(pricedTransaction(4, 100000, big.NewInt(1), local)); err != nil {
		t.Fatalf("failed to add remote transaction: %v", err)
	}
	if err := pool.addRemoteSync(pricedTransaction(4, 100000, big.NewInt(1), remote)); err != nil {
		t.Fatalf("failed to add remote transaction: %v", err)
	}
	time.Sleep(5 * evictionInterval) // A half lifetime pass

	// Queue executable transactions, the life cycle should be restarted.
	if err := pool.AddLocal(pricedTransaction(2, 100000, big.NewInt(1), local)); err != nil {
		t.Fatalf("failed to add remote transaction: %v", err)
	}
	if err := pool.addRemoteSync(pricedTransaction(2, 100000, big.NewInt(1), remote)); err != nil {
		t.Fatalf("failed to add remote transaction: %v", err)
	}
	time.Sleep(6 * evictionInterval)

	// All gapped transactions shouldn't be kicked out
	pending, queued = pool.Stats()
	if pending != 2 {
		t.Fatalf("pending transactions mismatched: have %d, want %d", pending, 2)
	}
	if queued != 2 {
		t.Fatalf("queued transactions mismatched: have %d, want %d", queued, 3)
	}
	if err := validatePoolInternals(pool); err != nil {
		t.Fatalf("pool internal state corrupted: %v", err)
	}

	// The whole life time pass after last promotion, kick out stale transactions
	time.Sleep(2 * config.Lifetime)
	pending, queued = pool.Stats()
	if pending != 2 {
		t.Fatalf("pending transactions mismatched: have %d, want %d", pending, 2)
	}
	if nolocals {
		if queued != 0 {
			t.Fatalf("queued transactions mismatched: have %d, want %d", queued, 0)
		}
	} else {
		if queued != 1 {
			t.Fatalf("queued transactions mismatched: have %d, want %d", queued, 1)
		}
	}
	if err := validatePoolInternals(pool); err != nil {
		t.Fatalf("pool internal state corrupted: %v", err)
	}
}

// Tests that even if the transaction count belonging to a single account goes
// above some threshold, as long as the transactions are executable, they are
// accepted.
func TestPendingLimiting(t *testing.T) {
	t.Parallel()

	// Create a test account and fund it
	pool, key := setupPool()
	defer pool.Stop()

	account := crypto.PubkeyToAddress(key.PublicKey)
	testAddBalance(pool, account, big.NewInt(1000000000000))

	// Keep track of transaction events to ensure all executables get announced
	events := make(chan core.NewTxsEvent, testTxPoolConfig.AccountQueue+5)
	sub := pool.txFeed.Subscribe(events)
	defer sub.Unsubscribe()

	// Keep queuing up transactions and make sure all above a limit are dropped
	for i := uint64(0); i < testTxPoolConfig.AccountQueue+5; i++ {
		if err := pool.addRemoteSync(transaction(i, 100000, key)); err != nil {
			t.Fatalf("tx %d: failed to add transaction: %v", i, err)
		}
		if pool.pending[account].Len() != int(i)+1 {
			t.Errorf("tx %d: pending pool size mismatch: have %d, want %d", i, pool.pending[account].Len(), i+1)
		}
		if len(pool.queue) != 0 {
			t.Errorf("tx %d: queue size mismatch: have %d, want %d", i, pool.queue[account].Len(), 0)
		}
	}
	if pool.all.Count() != int(testTxPoolConfig.AccountQueue+5) {
		t.Errorf("total transaction mismatch: have %d, want %d", pool.all.Count(), testTxPoolConfig.AccountQueue+5)
	}
	if err := validateEvents(events, int(testTxPoolConfig.AccountQueue+5)); err != nil {
		t.Fatalf("event firing failed: %v", err)
	}
	if err := validatePoolInternals(pool); err != nil {
		t.Fatalf("pool internal state corrupted: %v", err)
	}
}

// Tests that if the transaction count belonging to multiple accounts go above
// some hard threshold, the higher transactions are dropped to prevent DOS
// attacks.
func TestPendingGlobalLimiting(t *testing.T) {
	t.Parallel()

	// Create the pool to test the limit enforcement with
	statedb, _ := state.New(common.Hash{}, state.NewDatabase(rawdb.NewMemoryDatabase()), nil)
	blockchain := newTestBlockChain(1000000, statedb, new(event.Feed))

	config := testTxPoolConfig
	config.GlobalSlots = config.AccountSlots * 10

	pool := NewTxPool(config, params.TestChainConfig, blockchain)
	defer pool.Stop()

	// Create a number of test accounts and fund them
	keys := make([]*ecdsa.PrivateKey, 5)
	for i := 0; i < len(keys); i++ {
		keys[i], _ = crypto.GenerateKey()
		testAddBalance(pool, crypto.PubkeyToAddress(keys[i].PublicKey), big.NewInt(1000000))
	}
	// Generate and queue a batch of transactions
	nonces := make(map[common.Address]uint64)

	txs := types.Transactions{}
	for _, key := range keys {
		addr := crypto.PubkeyToAddress(key.PublicKey)
		for j := 0; j < int(config.GlobalSlots)/len(keys)*2; j++ {
			txs = append(txs, transaction(nonces[addr], 100000, key))
			nonces[addr]++
		}
	}
	// Import the batch and verify that limits have been enforced
	pool.AddRemotesSync(txs)

	pending := 0
	for _, list := range pool.pending {
		pending += list.Len()
	}
	if pending > int(config.GlobalSlots) {
		t.Fatalf("total pending transactions overflow allowance: %d > %d", pending, config.GlobalSlots)
	}
	if err := validatePoolInternals(pool); err != nil {
		t.Fatalf("pool internal state corrupted: %v", err)
	}
}

// Test the limit on transaction size is enforced correctly.
// This test verifies every transaction having allowed size
// is added to the pool, and longer transactions are rejected.
func TestAllowedTxSize(t *testing.T) {
	t.Parallel()

	// Create a test account and fund it
	pool, key := setupPool()
	defer pool.Stop()

	account := crypto.PubkeyToAddress(key.PublicKey)
	testAddBalance(pool, account, big.NewInt(1000000000))

	// Compute maximal data size for transactions (lower bound).
	//
	// It is assumed the fields in the transaction (except of the data) are:
	//   - nonce     <= 32 bytes
	//   - gasPrice  <= 32 bytes
	//   - gasLimit  <= 32 bytes
	//   - recipient == 20 bytes
	//   - value     <= 32 bytes
	//   - signature == 65 bytes
	// All those fields are summed up to at most 213 bytes.
	baseSize := uint64(213)
	dataSize := txMaxSize - baseSize

	// Try adding a transaction with maximal allowed size
	tx := pricedDataTransaction(0, pool.currentMaxGas, big.NewInt(1), key, dataSize)
	if err := pool.addRemoteSync(tx); err != nil {
		t.Fatalf("failed to add transaction of size %d, close to maximal: %v", int(tx.Size()), err)
	}
	// Try adding a transaction with random allowed size
	if err := pool.addRemoteSync(pricedDataTransaction(1, pool.currentMaxGas, big.NewInt(1), key, uint64(rand.Intn(int(dataSize))))); err != nil {
		t.Fatalf("failed to add transaction of random allowed size: %v", err)
	}
	// Try adding a transaction of minimal not allowed size
	if err := pool.addRemoteSync(pricedDataTransaction(2, pool.currentMaxGas, big.NewInt(1), key, txMaxSize)); err == nil {
		t.Fatalf("expected rejection on slightly oversize transaction")
	}
	// Try adding a transaction of random not allowed size
	if err := pool.addRemoteSync(pricedDataTransaction(2, pool.currentMaxGas, big.NewInt(1), key, dataSize+1+uint64(rand.Intn(10*txMaxSize)))); err == nil {
		t.Fatalf("expected rejection on oversize transaction")
	}
	// Run some sanity checks on the pool internals
	pending, queued := pool.Stats()
	if pending != 2 {
		t.Fatalf("pending transactions mismatched: have %d, want %d", pending, 2)
	}
	if queued != 0 {
		t.Fatalf("queued transactions mismatched: have %d, want %d", queued, 0)
	}
	if err := validatePoolInternals(pool); err != nil {
		t.Fatalf("pool internal state corrupted: %v", err)
	}
}

// Tests that if transactions start being capped, transactions are also removed from 'all'
func TestCapClearsFromAll(t *testing.T) {
	t.Parallel()

	// Create the pool to test the limit enforcement with
	statedb, _ := state.New(common.Hash{}, state.NewDatabase(rawdb.NewMemoryDatabase()), nil)
	blockchain := newTestBlockChain(1000000, statedb, new(event.Feed))

	config := testTxPoolConfig
	config.AccountSlots = 2
	config.AccountQueue = 2
	config.GlobalSlots = 8

	pool := NewTxPool(config, params.TestChainConfig, blockchain)
	defer pool.Stop()

	// Create a number of test accounts and fund them
	key, _ := crypto.GenerateKey()
	addr := crypto.PubkeyToAddress(key.PublicKey)
	testAddBalance(pool, addr, big.NewInt(1000000))

	txs := types.Transactions{}
	for j := 0; j < int(config.GlobalSlots)*2; j++ {
		txs = append(txs, transaction(uint64(j), 100000, key))
	}
	// Import the batch and verify that limits have been enforced
	pool.AddRemotes(txs)
	if err := validatePoolInternals(pool); err != nil {
		t.Fatalf("pool internal state corrupted: %v", err)
	}
}

// Tests that if the transaction count belonging to multiple accounts go above
// some hard threshold, if they are under the minimum guaranteed slot count then
// the transactions are still kept.
func TestPendingMinimumAllowance(t *testing.T) {
	t.Parallel()

	// Create the pool to test the limit enforcement with
	statedb, _ := state.New(common.Hash{}, state.NewDatabase(rawdb.NewMemoryDatabase()), nil)
	blockchain := newTestBlockChain(1000000, statedb, new(event.Feed))

	config := testTxPoolConfig
	config.GlobalSlots = 1

	pool := NewTxPool(config, params.TestChainConfig, blockchain)
	defer pool.Stop()

	// Create a number of test accounts and fund them
	keys := make([]*ecdsa.PrivateKey, 5)
	for i := 0; i < len(keys); i++ {
		keys[i], _ = crypto.GenerateKey()
		testAddBalance(pool, crypto.PubkeyToAddress(keys[i].PublicKey), big.NewInt(1000000))
	}
	// Generate and queue a batch of transactions
	nonces := make(map[common.Address]uint64)

	txs := types.Transactions{}
	for _, key := range keys {
		addr := crypto.PubkeyToAddress(key.PublicKey)
		for j := 0; j < int(config.AccountSlots)*2; j++ {
			txs = append(txs, transaction(nonces[addr], 100000, key))
			nonces[addr]++
		}
	}
	// Import the batch and verify that limits have been enforced
	pool.AddRemotesSync(txs)

	for addr, list := range pool.pending {
		if list.Len() != int(config.AccountSlots) {
			t.Errorf("addr %x: total pending transactions mismatch: have %d, want %d", addr, list.Len(), config.AccountSlots)
		}
	}
	if err := validatePoolInternals(pool); err != nil {
		t.Fatalf("pool internal state corrupted: %v", err)
	}
}

// Tests that setting the transaction pool gas price to a higher value correctly
// discards everything cheaper than that and moves any gapped transactions back
// from the pending pool to the queue.
//
// Note, local transactions are never allowed to be dropped.
func TestRepricing(t *testing.T) {
	t.Parallel()

	// Create the pool to test the pricing enforcement with
	statedb, _ := state.New(common.Hash{}, state.NewDatabase(rawdb.NewMemoryDatabase()), nil)
	blockchain := newTestBlockChain(1000000, statedb, new(event.Feed))

	pool := NewTxPool(testTxPoolConfig, params.TestChainConfig, blockchain)
	defer pool.Stop()

	// Keep track of transaction events to ensure all executables get announced
	events := make(chan core.NewTxsEvent, 32)
	sub := pool.txFeed.Subscribe(events)
	defer sub.Unsubscribe()

	// Create a number of test accounts and fund them
	keys := make([]*ecdsa.PrivateKey, 4)
	for i := 0; i < len(keys); i++ {
		keys[i], _ = crypto.GenerateKey()
		testAddBalance(pool, crypto.PubkeyToAddress(keys[i].PublicKey), big.NewInt(1000000))
	}
	// Generate and queue a batch of transactions, both pending and queued
	txs := types.Transactions{}

	txs = append(txs, pricedTransaction(0, 100000, big.NewInt(2), keys[0]))
	txs = append(txs, pricedTransaction(1, 100000, big.NewInt(1), keys[0]))
	txs = append(txs, pricedTransaction(2, 100000, big.NewInt(2), keys[0]))

	txs = append(txs, pricedTransaction(0, 100000, big.NewInt(1), keys[1]))
	txs = append(txs, pricedTransaction(1, 100000, big.NewInt(2), keys[1]))
	txs = append(txs, pricedTransaction(2, 100000, big.NewInt(2), keys[1]))

	txs = append(txs, pricedTransaction(1, 100000, big.NewInt(2), keys[2]))
	txs = append(txs, pricedTransaction(2, 100000, big.NewInt(1), keys[2]))
	txs = append(txs, pricedTransaction(3, 100000, big.NewInt(2), keys[2]))

	ltx := pricedTransaction(0, 100000, big.NewInt(1), keys[3])

	// Import the batch and that both pending and queued transactions match up
	pool.AddRemotesSync(txs)
	pool.AddLocal(ltx)

	pending, queued := pool.Stats()
	if pending != 7 {
		t.Fatalf("pending transactions mismatched: have %d, want %d", pending, 7)
	}
	if queued != 3 {
		t.Fatalf("queued transactions mismatched: have %d, want %d", queued, 3)
	}
	if err := validateEvents(events, 7); err != nil {
		t.Fatalf("original event firing failed: %v", err)
	}
	if err := validatePoolInternals(pool); err != nil {
		t.Fatalf("pool internal state corrupted: %v", err)
	}
	// Reprice the pool and check that underpriced transactions get dropped
	pool.SetGasPrice(big.NewInt(2))

	pending, queued = pool.Stats()
	if pending != 2 {
		t.Fatalf("pending transactions mismatched: have %d, want %d", pending, 2)
	}
	if queued != 5 {
		t.Fatalf("queued transactions mismatched: have %d, want %d", queued, 5)
	}
	if err := validateEvents(events, 0); err != nil {
		t.Fatalf("reprice event firing failed: %v", err)
	}
	if err := validatePoolInternals(pool); err != nil {
		t.Fatalf("pool internal state corrupted: %v", err)
	}
	// Check that we can't add the old transactions back
	if err := pool.AddRemote(pricedTransaction(1, 100000, big.NewInt(1), keys[0])); err != ErrUnderpriced {
		t.Fatalf("adding underpriced pending transaction error mismatch: have %v, want %v", err, ErrUnderpriced)
	}
	if err := pool.AddRemote(pricedTransaction(0, 100000, big.NewInt(1), keys[1])); err != ErrUnderpriced {
		t.Fatalf("adding underpriced pending transaction error mismatch: have %v, want %v", err, ErrUnderpriced)
	}
	if err := pool.AddRemote(pricedTransaction(2, 100000, big.NewInt(1), keys[2])); err != ErrUnderpriced {
		t.Fatalf("adding underpriced queued transaction error mismatch: have %v, want %v", err, ErrUnderpriced)
	}
	if err := validateEvents(events, 0); err != nil {
		t.Fatalf("post-reprice event firing failed: %v", err)
	}
	if err := validatePoolInternals(pool); err != nil {
		t.Fatalf("pool internal state corrupted: %v", err)
	}
	// However we can add local underpriced transactions
	tx := pricedTransaction(1, 100000, big.NewInt(1), keys[3])
	if err := pool.AddLocal(tx); err != nil {
		t.Fatalf("failed to add underpriced local transaction: %v", err)
	}
	if pending, _ = pool.Stats(); pending != 3 {
		t.Fatalf("pending transactions mismatched: have %d, want %d", pending, 3)
	}
	if err := validateEvents(events, 1); err != nil {
		t.Fatalf("post-reprice local event firing failed: %v", err)
	}
	if err := validatePoolInternals(pool); err != nil {
		t.Fatalf("pool internal state corrupted: %v", err)
	}
	// And we can fill gaps with properly priced transactions
	if err := pool.AddRemote(pricedTransaction(1, 100000, big.NewInt(2), keys[0])); err != nil {
		t.Fatalf("failed to add pending transaction: %v", err)
	}
	if err := pool.AddRemote(pricedTransaction(0, 100000, big.NewInt(2), keys[1])); err != nil {
		t.Fatalf("failed to add pending transaction: %v", err)
	}
	if err := pool.AddRemote(pricedTransaction(2, 100000, big.NewInt(2), keys[2])); err != nil {
		t.Fatalf("failed to add queued transaction: %v", err)
	}
	if err := validateEvents(events, 5); err != nil {
		t.Fatalf("post-reprice event firing failed: %v", err)
	}
	if err := validatePoolInternals(pool); err != nil {
		t.Fatalf("pool internal state corrupted: %v", err)
	}
}

// Tests that setting the transaction pool gas price to a higher value correctly
// discards everything cheaper (legacy & dynamic fee) than that and moves any
// gapped transactions back from the pending pool to the queue.
//
// Note, local transactions are never allowed to be dropped.
func TestRepricingDynamicFee(t *testing.T) {
	t.Parallel()

	// Create the pool to test the pricing enforcement with
	pool, _ := setupPoolWithConfig(eip1559Config)
	defer pool.Stop()

	// Keep track of transaction events to ensure all executables get announced
	events := make(chan core.NewTxsEvent, 32)
	sub := pool.txFeed.Subscribe(events)
	defer sub.Unsubscribe()

	// Create a number of test accounts and fund them
	keys := make([]*ecdsa.PrivateKey, 4)
	for i := 0; i < len(keys); i++ {
		keys[i], _ = crypto.GenerateKey()
		testAddBalance(pool, crypto.PubkeyToAddress(keys[i].PublicKey), big.NewInt(1000000))
	}
	// Generate and queue a batch of transactions, both pending and queued
	txs := types.Transactions{}

	txs = append(txs, pricedTransaction(0, 100000, big.NewInt(2), keys[0]))
	txs = append(txs, pricedTransaction(1, 100000, big.NewInt(1), keys[0]))
	txs = append(txs, pricedTransaction(2, 100000, big.NewInt(2), keys[0]))

	txs = append(txs, dynamicFeeTx(0, 100000, big.NewInt(2), big.NewInt(1), keys[1]))
	txs = append(txs, dynamicFeeTx(1, 100000, big.NewInt(3), big.NewInt(2), keys[1]))
	txs = append(txs, dynamicFeeTx(2, 100000, big.NewInt(3), big.NewInt(2), keys[1]))

	txs = append(txs, dynamicFeeTx(1, 100000, big.NewInt(2), big.NewInt(2), keys[2]))
	txs = append(txs, dynamicFeeTx(2, 100000, big.NewInt(1), big.NewInt(1), keys[2]))
	txs = append(txs, dynamicFeeTx(3, 100000, big.NewInt(2), big.NewInt(2), keys[2]))

	ltx := dynamicFeeTx(0, 100000, big.NewInt(2), big.NewInt(1), keys[3])

	// Import the batch and that both pending and queued transactions match up
	pool.AddRemotesSync(txs)
	pool.AddLocal(ltx)

	pending, queued := pool.Stats()
	if pending != 7 {
		t.Fatalf("pending transactions mismatched: have %d, want %d", pending, 7)
	}
	if queued != 3 {
		t.Fatalf("queued transactions mismatched: have %d, want %d", queued, 3)
	}
	if err := validateEvents(events, 7); err != nil {
		t.Fatalf("original event firing failed: %v", err)
	}
	if err := validatePoolInternals(pool); err != nil {
		t.Fatalf("pool internal state corrupted: %v", err)
	}
	// Reprice the pool and check that underpriced transactions get dropped
	pool.SetGasPrice(big.NewInt(2))

	pending, queued = pool.Stats()
	if pending != 2 {
		t.Fatalf("pending transactions mismatched: have %d, want %d", pending, 2)
	}
	if queued != 5 {
		t.Fatalf("queued transactions mismatched: have %d, want %d", queued, 5)
	}
	if err := validateEvents(events, 0); err != nil {
		t.Fatalf("reprice event firing failed: %v", err)
	}
	if err := validatePoolInternals(pool); err != nil {
		t.Fatalf("pool internal state corrupted: %v", err)
	}
	// Check that we can't add the old transactions back
	tx := pricedTransaction(1, 100000, big.NewInt(1), keys[0])
	if err := pool.AddRemote(tx); err != ErrUnderpriced {
		t.Fatalf("adding underpriced pending transaction error mismatch: have %v, want %v", err, ErrUnderpriced)
	}
	tx = dynamicFeeTx(0, 100000, big.NewInt(2), big.NewInt(1), keys[1])
	if err := pool.AddRemote(tx); err != ErrUnderpriced {
		t.Fatalf("adding underpriced pending transaction error mismatch: have %v, want %v", err, ErrUnderpriced)
	}
	tx = dynamicFeeTx(2, 100000, big.NewInt(1), big.NewInt(1), keys[2])
	if err := pool.AddRemote(tx); err != ErrUnderpriced {
		t.Fatalf("adding underpriced queued transaction error mismatch: have %v, want %v", err, ErrUnderpriced)
	}
	if err := validateEvents(events, 0); err != nil {
		t.Fatalf("post-reprice event firing failed: %v", err)
	}
	if err := validatePoolInternals(pool); err != nil {
		t.Fatalf("pool internal state corrupted: %v", err)
	}
	// However we can add local underpriced transactions
	tx = dynamicFeeTx(1, 100000, big.NewInt(1), big.NewInt(1), keys[3])
	if err := pool.AddLocal(tx); err != nil {
		t.Fatalf("failed to add underpriced local transaction: %v", err)
	}
	if pending, _ = pool.Stats(); pending != 3 {
		t.Fatalf("pending transactions mismatched: have %d, want %d", pending, 3)
	}
	if err := validateEvents(events, 1); err != nil {
		t.Fatalf("post-reprice local event firing failed: %v", err)
	}
	if err := validatePoolInternals(pool); err != nil {
		t.Fatalf("pool internal state corrupted: %v", err)
	}
	// And we can fill gaps with properly priced transactions
	tx = pricedTransaction(1, 100000, big.NewInt(2), keys[0])
	if err := pool.AddRemote(tx); err != nil {
		t.Fatalf("failed to add pending transaction: %v", err)
	}
	tx = dynamicFeeTx(0, 100000, big.NewInt(3), big.NewInt(2), keys[1])
	if err := pool.AddRemote(tx); err != nil {
		t.Fatalf("failed to add pending transaction: %v", err)
	}
	tx = dynamicFeeTx(2, 100000, big.NewInt(2), big.NewInt(2), keys[2])
	if err := pool.AddRemote(tx); err != nil {
		t.Fatalf("failed to add queued transaction: %v", err)
	}
	if err := validateEvents(events, 5); err != nil {
		t.Fatalf("post-reprice event firing failed: %v", err)
	}
	if err := validatePoolInternals(pool); err != nil {
		t.Fatalf("pool internal state corrupted: %v", err)
	}
}

// Tests that setting the transaction pool gas price to a higher value does not
// remove local transactions (legacy & dynamic fee).
func TestRepricingKeepsLocals(t *testing.T) {
	t.Parallel()

	// Create the pool to test the pricing enforcement with
	statedb, _ := state.New(common.Hash{}, state.NewDatabase(rawdb.NewMemoryDatabase()), nil)
	blockchain := newTestBlockChain(1000000, statedb, new(event.Feed))

	pool := NewTxPool(testTxPoolConfig, eip1559Config, blockchain)
	defer pool.Stop()

	// Create a number of test accounts and fund them
	keys := make([]*ecdsa.PrivateKey, 3)
	for i := 0; i < len(keys); i++ {
		keys[i], _ = crypto.GenerateKey()
		testAddBalance(pool, crypto.PubkeyToAddress(keys[i].PublicKey), big.NewInt(100000*1000000))
	}
	// Create transaction (both pending and queued) with a linearly growing gasprice
	for i := uint64(0); i < 500; i++ {
		// Add pending transaction.
		pendingTx := pricedTransaction(i, 100000, big.NewInt(int64(i)), keys[2])
		if err := pool.AddLocal(pendingTx); err != nil {
			t.Fatal(err)
		}
		// Add queued transaction.
		queuedTx := pricedTransaction(i+501, 100000, big.NewInt(int64(i)), keys[2])
		if err := pool.AddLocal(queuedTx); err != nil {
			t.Fatal(err)
		}

		// Add pending dynamic fee transaction.
		pendingTx = dynamicFeeTx(i, 100000, big.NewInt(int64(i)+1), big.NewInt(int64(i)), keys[1])
		if err := pool.AddLocal(pendingTx); err != nil {
			t.Fatal(err)
		}
		// Add queued dynamic fee transaction.
		queuedTx = dynamicFeeTx(i+501, 100000, big.NewInt(int64(i)+1), big.NewInt(int64(i)), keys[1])
		if err := pool.AddLocal(queuedTx); err != nil {
			t.Fatal(err)
		}
	}
	pending, queued := pool.Stats()
	expPending, expQueued := 1000, 1000
	validate := func() {
		pending, queued = pool.Stats()
		if pending != expPending {
			t.Fatalf("pending transactions mismatched: have %d, want %d", pending, expPending)
		}
		if queued != expQueued {
			t.Fatalf("queued transactions mismatched: have %d, want %d", queued, expQueued)
		}

		if err := validatePoolInternals(pool); err != nil {
			t.Fatalf("pool internal state corrupted: %v", err)
		}
	}
	validate()

	// Reprice the pool and check that nothing is dropped
	pool.SetGasPrice(big.NewInt(2))
	validate()

	pool.SetGasPrice(big.NewInt(2))
	pool.SetGasPrice(big.NewInt(4))
	pool.SetGasPrice(big.NewInt(8))
	pool.SetGasPrice(big.NewInt(100))
	validate()
}

// Tests that when the pool reaches its global transaction limit, underpriced
// transactions are gradually shifted out for more expensive ones and any gapped
// pending transactions are moved into the queue.
//
// Note, local transactions are never allowed to be dropped.
func TestUnderpricing(t *testing.T) {
	t.Parallel()

	// Create the pool to test the pricing enforcement with
	statedb, _ := state.New(common.Hash{}, state.NewDatabase(rawdb.NewMemoryDatabase()), nil)
	blockchain := newTestBlockChain(1000000, statedb, new(event.Feed))

	config := testTxPoolConfig
	config.GlobalSlots = 2
	config.GlobalQueue = 2

	pool := NewTxPool(config, params.TestChainConfig, blockchain)
	defer pool.Stop()

	// Keep track of transaction events to ensure all executables get announced
	events := make(chan core.NewTxsEvent, 32)
	sub := pool.txFeed.Subscribe(events)
	defer sub.Unsubscribe()

	// Create a number of test accounts and fund them
	keys := make([]*ecdsa.PrivateKey, 5)
	for i := 0; i < len(keys); i++ {
		keys[i], _ = crypto.GenerateKey()
		testAddBalance(pool, crypto.PubkeyToAddress(keys[i].PublicKey), big.NewInt(1000000))
	}
	// Generate and queue a batch of transactions, both pending and queued
	txs := types.Transactions{}

	txs = append(txs, pricedTransaction(0, 100000, big.NewInt(1), keys[0]))
	txs = append(txs, pricedTransaction(1, 100000, big.NewInt(2), keys[0]))

	txs = append(txs, pricedTransaction(1, 100000, big.NewInt(1), keys[1]))

	ltx := pricedTransaction(0, 100000, big.NewInt(1), keys[2])

	// Import the batch and that both pending and queued transactions match up
	pool.AddRemotes(txs)
	pool.AddLocal(ltx)

	pending, queued := pool.Stats()
	if pending != 3 {
		t.Fatalf("pending transactions mismatched: have %d, want %d", pending, 3)
	}
	if queued != 1 {
		t.Fatalf("queued transactions mismatched: have %d, want %d", queued, 1)
	}
	if err := validateEvents(events, 3); err != nil {
		t.Fatalf("original event firing failed: %v", err)
	}
	if err := validatePoolInternals(pool); err != nil {
		t.Fatalf("pool internal state corrupted: %v", err)
	}
	// Ensure that adding an underpriced transaction on block limit fails
	if err := pool.AddRemote(pricedTransaction(0, 100000, big.NewInt(1), keys[1])); err != ErrUnderpriced {
		t.Fatalf("adding underpriced pending transaction error mismatch: have %v, want %v", err, ErrUnderpriced)
	}
	// Replace a future transaction with a future transaction
	if err := pool.AddRemote(pricedTransaction(1, 100000, big.NewInt(2), keys[1])); err != nil { // +K1:1 => -K1:1 => Pend K0:0, K0:1, K2:0; Que K1:1
		t.Fatalf("failed to add well priced transaction: %v", err)
	}
	// Ensure that adding high priced transactions drops cheap ones, but not own
	if err := pool.AddRemote(pricedTransaction(0, 100000, big.NewInt(3), keys[1])); err != nil { // +K1:0 => -K1:1 => Pend K0:0, K0:1, K1:0, K2:0; Que -
		t.Fatalf("failed to add well priced transaction: %v", err)
	}
	if err := pool.AddRemote(pricedTransaction(2, 100000, big.NewInt(4), keys[1])); err != nil { // +K1:2 => -K0:0 => Pend K1:0, K2:0; Que K0:1 K1:2
		t.Fatalf("failed to add well priced transaction: %v", err)
	}
	if err := pool.AddRemote(pricedTransaction(3, 100000, big.NewInt(5), keys[1])); err != nil { // +K1:3 => -K0:1 => Pend K1:0, K2:0; Que K1:2 K1:3
		t.Fatalf("failed to add well priced transaction: %v", err)
	}
	// Ensure that replacing a pending transaction with a future transaction fails
	if err := pool.AddRemote(pricedTransaction(5, 100000, big.NewInt(6), keys[1])); err != ErrFutureReplacePending {
		t.Fatalf("adding future replace transaction error mismatch: have %v, want %v", err, ErrFutureReplacePending)
	}
	pending, queued = pool.Stats()
	if pending != 2 {
		t.Fatalf("pending transactions mismatched: have %d, want %d", pending, 2)
	}
	if queued != 2 {
		t.Fatalf("queued transactions mismatched: have %d, want %d", queued, 2)
	}
	if err := validateEvents(events, 2); err != nil {
		t.Fatalf("additional event firing failed: %v", err)
	}
	if err := validatePoolInternals(pool); err != nil {
		t.Fatalf("pool internal state corrupted: %v", err)
	}
	// Ensure that adding local transactions can push out even higher priced ones
	ltx = pricedTransaction(1, 100000, big.NewInt(0), keys[2])
	if err := pool.AddLocal(ltx); err != nil {
		t.Fatalf("failed to append underpriced local transaction: %v", err)
	}
	ltx = pricedTransaction(0, 100000, big.NewInt(0), keys[3])
	if err := pool.AddLocal(ltx); err != nil {
		t.Fatalf("failed to add new underpriced local transaction: %v", err)
	}
	pending, queued = pool.Stats()
	if pending != 3 {
		t.Fatalf("pending transactions mismatched: have %d, want %d", pending, 3)
	}
	if queued != 1 {
		t.Fatalf("queued transactions mismatched: have %d, want %d", queued, 1)
	}
	if err := validateEvents(events, 2); err != nil {
		t.Fatalf("local event firing failed: %v", err)
	}
	if err := validatePoolInternals(pool); err != nil {
		t.Fatalf("pool internal state corrupted: %v", err)
	}
}

// Tests that more expensive transactions push out cheap ones from the pool, but
// without producing instability by creating gaps that start jumping transactions
// back and forth between queued/pending.
func TestStableUnderpricing(t *testing.T) {
	t.Parallel()

	// Create the pool to test the pricing enforcement with
	statedb, _ := state.New(common.Hash{}, state.NewDatabase(rawdb.NewMemoryDatabase()), nil)
	blockchain := newTestBlockChain(1000000, statedb, new(event.Feed))

	config := testTxPoolConfig
	config.GlobalSlots = 128
	config.GlobalQueue = 0

	pool := NewTxPool(config, params.TestChainConfig, blockchain)
	defer pool.Stop()

	// Keep track of transaction events to ensure all executables get announced
	events := make(chan core.NewTxsEvent, 32)
	sub := pool.txFeed.Subscribe(events)
	defer sub.Unsubscribe()

	// Create a number of test accounts and fund them
	keys := make([]*ecdsa.PrivateKey, 2)
	for i := 0; i < len(keys); i++ {
		keys[i], _ = crypto.GenerateKey()
		testAddBalance(pool, crypto.PubkeyToAddress(keys[i].PublicKey), big.NewInt(1000000))
	}
	// Fill up the entire queue with the same transaction price points
	txs := types.Transactions{}
	for i := uint64(0); i < config.GlobalSlots; i++ {
		txs = append(txs, pricedTransaction(i, 100000, big.NewInt(1), keys[0]))
	}
	pool.AddRemotesSync(txs)

	pending, queued := pool.Stats()
	if pending != int(config.GlobalSlots) {
		t.Fatalf("pending transactions mismatched: have %d, want %d", pending, config.GlobalSlots)
	}
	if queued != 0 {
		t.Fatalf("queued transactions mismatched: have %d, want %d", queued, 0)
	}
	if err := validateEvents(events, int(config.GlobalSlots)); err != nil {
		t.Fatalf("original event firing failed: %v", err)
	}
	if err := validatePoolInternals(pool); err != nil {
		t.Fatalf("pool internal state corrupted: %v", err)
	}
	// Ensure that adding high priced transactions drops a cheap, but doesn't produce a gap
	if err := pool.addRemoteSync(pricedTransaction(0, 100000, big.NewInt(3), keys[1])); err != nil {
		t.Fatalf("failed to add well priced transaction: %v", err)
	}
	pending, queued = pool.Stats()
	if pending != int(config.GlobalSlots) {
		t.Fatalf("pending transactions mismatched: have %d, want %d", pending, config.GlobalSlots)
	}
	if queued != 0 {
		t.Fatalf("queued transactions mismatched: have %d, want %d", queued, 0)
	}
	if err := validateEvents(events, 1); err != nil {
		t.Fatalf("additional event firing failed: %v", err)
	}
	if err := validatePoolInternals(pool); err != nil {
		t.Fatalf("pool internal state corrupted: %v", err)
	}
}

// Tests that when the pool reaches its global transaction limit, underpriced
// transactions (legacy & dynamic fee) are gradually shifted out for more
// expensive ones and any gapped pending transactions are moved into the queue.
//
// Note, local transactions are never allowed to be dropped.
func TestUnderpricingDynamicFee(t *testing.T) {
	t.Parallel()

	pool, _ := setupPoolWithConfig(eip1559Config)
	defer pool.Stop()

	pool.config.GlobalSlots = 2
	pool.config.GlobalQueue = 2

	// Keep track of transaction events to ensure all executables get announced
	events := make(chan core.NewTxsEvent, 32)
	sub := pool.txFeed.Subscribe(events)
	defer sub.Unsubscribe()

	// Create a number of test accounts and fund them
	keys := make([]*ecdsa.PrivateKey, 4)
	for i := 0; i < len(keys); i++ {
		keys[i], _ = crypto.GenerateKey()
		testAddBalance(pool, crypto.PubkeyToAddress(keys[i].PublicKey), big.NewInt(1000000))
	}

	// Generate and queue a batch of transactions, both pending and queued
	txs := types.Transactions{}

	txs = append(txs, dynamicFeeTx(0, 100000, big.NewInt(3), big.NewInt(2), keys[0]))
	txs = append(txs, pricedTransaction(1, 100000, big.NewInt(2), keys[0]))
	txs = append(txs, dynamicFeeTx(1, 100000, big.NewInt(2), big.NewInt(1), keys[1]))

	ltx := dynamicFeeTx(0, 100000, big.NewInt(2), big.NewInt(1), keys[2])

	// Import the batch and that both pending and queued transactions match up
	pool.AddRemotes(txs) // Pend K0:0, K0:1; Que K1:1
	pool.AddLocal(ltx)   // +K2:0 => Pend K0:0, K0:1, K2:0; Que K1:1

	pending, queued := pool.Stats()
	if pending != 3 {
		t.Fatalf("pending transactions mismatched: have %d, want %d", pending, 3)
	}
	if queued != 1 {
		t.Fatalf("queued transactions mismatched: have %d, want %d", queued, 1)
	}
	if err := validateEvents(events, 3); err != nil {
		t.Fatalf("original event firing failed: %v", err)
	}
	if err := validatePoolInternals(pool); err != nil {
		t.Fatalf("pool internal state corrupted: %v", err)
	}

	// Ensure that adding an underpriced transaction fails
	tx := dynamicFeeTx(0, 100000, big.NewInt(2), big.NewInt(1), keys[1])
	if err := pool.AddRemote(tx); err != ErrUnderpriced { // Pend K0:0, K0:1, K2:0; Que K1:1
		t.Fatalf("adding underpriced pending transaction error mismatch: have %v, want %v", err, ErrUnderpriced)
	}

	// Ensure that adding high priced transactions drops cheap ones, but not own
	tx = pricedTransaction(0, 100000, big.NewInt(2), keys[1])
	if err := pool.AddRemote(tx); err != nil { // +K1:0, -K1:1 => Pend K0:0, K0:1, K1:0, K2:0; Que -
		t.Fatalf("failed to add well priced transaction: %v", err)
	}

	tx = pricedTransaction(1, 100000, big.NewInt(3), keys[1])
	if err := pool.AddRemote(tx); err != nil { // +K1:2, -K0:1 => Pend K0:0 K1:0, K2:0; Que K1:2
		t.Fatalf("failed to add well priced transaction: %v", err)
	}
	tx = dynamicFeeTx(2, 100000, big.NewInt(4), big.NewInt(1), keys[1])
	if err := pool.AddRemote(tx); err != nil { // +K1:3, -K1:0 => Pend K0:0 K2:0; Que K1:2 K1:3
		t.Fatalf("failed to add well priced transaction: %v", err)
	}
	pending, queued = pool.Stats()
	if pending != 2 {
		t.Fatalf("pending transactions mismatched: have %d, want %d", pending, 2)
	}
	if queued != 2 {
		t.Fatalf("queued transactions mismatched: have %d, want %d", queued, 2)
	}
	if err := validateEvents(events, 2); err != nil {
		t.Fatalf("additional event firing failed: %v", err)
	}
	if err := validatePoolInternals(pool); err != nil {
		t.Fatalf("pool internal state corrupted: %v", err)
	}
	// Ensure that adding local transactions can push out even higher priced ones
	ltx = dynamicFeeTx(1, 100000, big.NewInt(0), big.NewInt(0), keys[2])
	if err := pool.AddLocal(ltx); err != nil {
		t.Fatalf("failed to append underpriced local transaction: %v", err)
	}
	ltx = dynamicFeeTx(0, 100000, big.NewInt(0), big.NewInt(0), keys[3])
	if err := pool.AddLocal(ltx); err != nil {
		t.Fatalf("failed to add new underpriced local transaction: %v", err)
	}
	pending, queued = pool.Stats()
	if pending != 3 {
		t.Fatalf("pending transactions mismatched: have %d, want %d", pending, 3)
	}
	if queued != 1 {
		t.Fatalf("queued transactions mismatched: have %d, want %d", queued, 1)
	}
	if err := validateEvents(events, 2); err != nil {
		t.Fatalf("local event firing failed: %v", err)
	}
	if err := validatePoolInternals(pool); err != nil {
		t.Fatalf("pool internal state corrupted: %v", err)
	}
}

// Tests whether highest fee cap transaction is retained after a batch of high effective
// tip transactions are added and vice versa
func TestDualHeapEviction(t *testing.T) {
	t.Parallel()

	pool, _ := setupPoolWithConfig(eip1559Config)
	defer pool.Stop()

	pool.config.GlobalSlots = 10
	pool.config.GlobalQueue = 10

	var (
		highTip, highCap *types.Transaction
		baseFee          int
	)

	check := func(tx *types.Transaction, name string) {
		if pool.all.GetRemote(tx.Hash()) == nil {
			t.Fatalf("highest %s transaction evicted from the pool", name)
		}
	}

	add := func(urgent bool) {
		for i := 0; i < 20; i++ {
			var tx *types.Transaction
			// Create a test accounts and fund it
			key, _ := crypto.GenerateKey()
			testAddBalance(pool, crypto.PubkeyToAddress(key.PublicKey), big.NewInt(1000000000000))
			if urgent {
				tx = dynamicFeeTx(0, 100000, big.NewInt(int64(baseFee+1+i)), big.NewInt(int64(1+i)), key)
				highTip = tx
			} else {
				tx = dynamicFeeTx(0, 100000, big.NewInt(int64(baseFee+200+i)), big.NewInt(1), key)
				highCap = tx
			}
			pool.AddRemotesSync([]*types.Transaction{tx})
		}
		pending, queued := pool.Stats()
		if pending+queued != 20 {
			t.Fatalf("transaction count mismatch: have %d, want %d", pending+queued, 10)
		}
	}

	add(false)
	for baseFee = 0; baseFee <= 1000; baseFee += 100 {
		pool.priced.SetBaseFee(big.NewInt(int64(baseFee)))
		add(true)
		check(highCap, "fee cap")
		add(false)
		check(highTip, "effective tip")
	}

	if err := validatePoolInternals(pool); err != nil {
		t.Fatalf("pool internal state corrupted: %v", err)
	}
}

// Tests that the pool rejects duplicate transactions.
func TestDeduplication(t *testing.T) {
	t.Parallel()

	// Create the pool to test the pricing enforcement with
	statedb, _ := state.New(common.Hash{}, state.NewDatabase(rawdb.NewMemoryDatabase()), nil)
	blockchain := newTestBlockChain(1000000, statedb, new(event.Feed))

	pool := NewTxPool(testTxPoolConfig, params.TestChainConfig, blockchain)
	defer pool.Stop()

	// Create a test account to add transactions with
	key, _ := crypto.GenerateKey()
	testAddBalance(pool, crypto.PubkeyToAddress(key.PublicKey), big.NewInt(1000000000))

	// Create a batch of transactions and add a few of them
	txs := make([]*types.Transaction, 16)
	for i := 0; i < len(txs); i++ {
		txs[i] = pricedTransaction(uint64(i), 100000, big.NewInt(1), key)
	}
	var firsts []*types.Transaction
	for i := 0; i < len(txs); i += 2 {
		firsts = append(firsts, txs[i])
	}
	errs := pool.AddRemotesSync(firsts)
	if len(errs) != len(firsts) {
		t.Fatalf("first add mismatching result count: have %d, want %d", len(errs), len(firsts))
	}
	for i, err := range errs {
		if err != nil {
			t.Errorf("add %d failed: %v", i, err)
		}
	}
	pending, queued := pool.Stats()
	if pending != 1 {
		t.Fatalf("pending transactions mismatched: have %d, want %d", pending, 1)
	}
	if queued != len(txs)/2-1 {
		t.Fatalf("queued transactions mismatched: have %d, want %d", queued, len(txs)/2-1)
	}
	// Try to add all of them now and ensure previous ones error out as knowns
	errs = pool.AddRemotesSync(txs)
	if len(errs) != len(txs) {
		t.Fatalf("all add mismatching result count: have %d, want %d", len(errs), len(txs))
	}
	for i, err := range errs {
		if i%2 == 0 && err == nil {
			t.Errorf("add %d succeeded, should have failed as known", i)
		}
		if i%2 == 1 && err != nil {
			t.Errorf("add %d failed: %v", i, err)
		}
	}
	pending, queued = pool.Stats()
	if pending != len(txs) {
		t.Fatalf("pending transactions mismatched: have %d, want %d", pending, len(txs))
	}
	if queued != 0 {
		t.Fatalf("queued transactions mismatched: have %d, want %d", queued, 0)
	}
	if err := validatePoolInternals(pool); err != nil {
		t.Fatalf("pool internal state corrupted: %v", err)
	}
}

// Tests that the pool rejects replacement transactions that don't meet the minimum
// price bump required.
func TestReplacement(t *testing.T) {
	t.Parallel()

	// Create the pool to test the pricing enforcement with
	statedb, _ := state.New(common.Hash{}, state.NewDatabase(rawdb.NewMemoryDatabase()), nil)
	blockchain := newTestBlockChain(1000000, statedb, new(event.Feed))

	pool := NewTxPool(testTxPoolConfig, params.TestChainConfig, blockchain)
	defer pool.Stop()

	// Keep track of transaction events to ensure all executables get announced
	events := make(chan core.NewTxsEvent, 32)
	sub := pool.txFeed.Subscribe(events)
	defer sub.Unsubscribe()

	// Create a test account to add transactions with
	key, _ := crypto.GenerateKey()
	testAddBalance(pool, crypto.PubkeyToAddress(key.PublicKey), big.NewInt(1000000000))

	// Add pending transactions, ensuring the minimum price bump is enforced for replacement (for ultra low prices too)
	price := int64(100)
	threshold := (price * (100 + int64(testTxPoolConfig.PriceBump))) / 100

	if err := pool.addRemoteSync(pricedTransaction(0, 100000, big.NewInt(1), key)); err != nil {
		t.Fatalf("failed to add original cheap pending transaction: %v", err)
	}
	if err := pool.AddRemote(pricedTransaction(0, 100001, big.NewInt(1), key)); err != ErrReplaceUnderpriced {
		t.Fatalf("original cheap pending transaction replacement error mismatch: have %v, want %v", err, ErrReplaceUnderpriced)
	}
	if err := pool.AddRemote(pricedTransaction(0, 100000, big.NewInt(2), key)); err != nil {
		t.Fatalf("failed to replace original cheap pending transaction: %v", err)
	}
	if err := validateEvents(events, 2); err != nil {
		t.Fatalf("cheap replacement event firing failed: %v", err)
	}

	if err := pool.addRemoteSync(pricedTransaction(0, 100000, big.NewInt(price), key)); err != nil {
		t.Fatalf("failed to add original proper pending transaction: %v", err)
	}
	if err := pool.AddRemote(pricedTransaction(0, 100001, big.NewInt(threshold-1), key)); err != ErrReplaceUnderpriced {
		t.Fatalf("original proper pending transaction replacement error mismatch: have %v, want %v", err, ErrReplaceUnderpriced)
	}
	if err := pool.AddRemote(pricedTransaction(0, 100000, big.NewInt(threshold), key)); err != nil {
		t.Fatalf("failed to replace original proper pending transaction: %v", err)
	}
	if err := validateEvents(events, 2); err != nil {
		t.Fatalf("proper replacement event firing failed: %v", err)
	}

	// Add queued transactions, ensuring the minimum price bump is enforced for replacement (for ultra low prices too)
	if err := pool.AddRemote(pricedTransaction(2, 100000, big.NewInt(1), key)); err != nil {
		t.Fatalf("failed to add original cheap queued transaction: %v", err)
	}
	if err := pool.AddRemote(pricedTransaction(2, 100001, big.NewInt(1), key)); err != ErrReplaceUnderpriced {
		t.Fatalf("original cheap queued transaction replacement error mismatch: have %v, want %v", err, ErrReplaceUnderpriced)
	}
	if err := pool.AddRemote(pricedTransaction(2, 100000, big.NewInt(2), key)); err != nil {
		t.Fatalf("failed to replace original cheap queued transaction: %v", err)
	}

	if err := pool.AddRemote(pricedTransaction(2, 100000, big.NewInt(price), key)); err != nil {
		t.Fatalf("failed to add original proper queued transaction: %v", err)
	}
	if err := pool.AddRemote(pricedTransaction(2, 100001, big.NewInt(threshold-1), key)); err != ErrReplaceUnderpriced {
		t.Fatalf("original proper queued transaction replacement error mismatch: have %v, want %v", err, ErrReplaceUnderpriced)
	}
	if err := pool.AddRemote(pricedTransaction(2, 100000, big.NewInt(threshold), key)); err != nil {
		t.Fatalf("failed to replace original proper queued transaction: %v", err)
	}

	if err := validateEvents(events, 0); err != nil {
		t.Fatalf("queued replacement event firing failed: %v", err)
	}
	if err := validatePoolInternals(pool); err != nil {
		t.Fatalf("pool internal state corrupted: %v", err)
	}
}

// Tests that the pool rejects replacement dynamic fee transactions that don't
// meet the minimum price bump required.
func TestReplacementDynamicFee(t *testing.T) {
	t.Parallel()

	// Create the pool to test the pricing enforcement with
	pool, key := setupPoolWithConfig(eip1559Config)
	defer pool.Stop()
	testAddBalance(pool, crypto.PubkeyToAddress(key.PublicKey), big.NewInt(1000000000))

	// Keep track of transaction events to ensure all executables get announced
	events := make(chan core.NewTxsEvent, 32)
	sub := pool.txFeed.Subscribe(events)
	defer sub.Unsubscribe()

	// Add pending transactions, ensuring the minimum price bump is enforced for replacement (for ultra low prices too)
	gasFeeCap := int64(100)
	feeCapThreshold := (gasFeeCap * (100 + int64(testTxPoolConfig.PriceBump))) / 100
	gasTipCap := int64(60)
	tipThreshold := (gasTipCap * (100 + int64(testTxPoolConfig.PriceBump))) / 100

	// Run the following identical checks for both the pending and queue pools:
	//	1.  Send initial tx => accept
	//	2.  Don't bump tip or fee cap => discard
	//	3.  Bump both more than min => accept
	//	4.  Check events match expected (2 new executable txs during pending, 0 during queue)
	//	5.  Send new tx with larger tip and gasFeeCap => accept
	//	6.  Bump tip max allowed so it's still underpriced => discard
	//	7.  Bump fee cap max allowed so it's still underpriced => discard
	//	8.  Bump tip min for acceptance => discard
	//	9.  Bump feecap min for acceptance => discard
	//	10. Bump feecap and tip min for acceptance => accept
	//	11. Check events match expected (2 new executable txs during pending, 0 during queue)
	stages := []string{"pending", "queued"}
	for _, stage := range stages {
		// Since state is empty, 0 nonce txs are "executable" and can go
		// into pending immediately. 2 nonce txs are "gapped"
		nonce := uint64(0)
		if stage == "queued" {
			nonce = 2
		}

		// 1.  Send initial tx => accept
		tx := dynamicFeeTx(nonce, 100000, big.NewInt(2), big.NewInt(1), key)
		if err := pool.addRemoteSync(tx); err != nil {
			t.Fatalf("failed to add original cheap %s transaction: %v", stage, err)
		}
		// 2.  Don't bump tip or feecap => discard
		tx = dynamicFeeTx(nonce, 100001, big.NewInt(2), big.NewInt(1), key)
		if err := pool.AddRemote(tx); err != ErrReplaceUnderpriced {
			t.Fatalf("original cheap %s transaction replacement error mismatch: have %v, want %v", stage, err, ErrReplaceUnderpriced)
		}
		// 3.  Bump both more than min => accept
		tx = dynamicFeeTx(nonce, 100000, big.NewInt(3), big.NewInt(2), key)
		if err := pool.AddRemote(tx); err != nil {
			t.Fatalf("failed to replace original cheap %s transaction: %v", stage, err)
		}
		// 4.  Check events match expected (2 new executable txs during pending, 0 during queue)
		count := 2
		if stage == "queued" {
			count = 0
		}
		if err := validateEvents(events, count); err != nil {
			t.Fatalf("cheap %s replacement event firing failed: %v", stage, err)
		}
		// 5.  Send new tx with larger tip and feeCap => accept
		tx = dynamicFeeTx(nonce, 100000, big.NewInt(gasFeeCap), big.NewInt(gasTipCap), key)
		if err := pool.addRemoteSync(tx); err != nil {
			t.Fatalf("failed to add original proper %s transaction: %v", stage, err)
		}
		// 6.  Bump tip max allowed so it's still underpriced => discard
		tx = dynamicFeeTx(nonce, 100000, big.NewInt(gasFeeCap), big.NewInt(tipThreshold-1), key)
		if err := pool.AddRemote(tx); err != ErrReplaceUnderpriced {
			t.Fatalf("original proper %s transaction replacement error mismatch: have %v, want %v", stage, err, ErrReplaceUnderpriced)
		}
		// 7.  Bump fee cap max allowed so it's still underpriced => discard
		tx = dynamicFeeTx(nonce, 100000, big.NewInt(feeCapThreshold-1), big.NewInt(gasTipCap), key)
		if err := pool.AddRemote(tx); err != ErrReplaceUnderpriced {
			t.Fatalf("original proper %s transaction replacement error mismatch: have %v, want %v", stage, err, ErrReplaceUnderpriced)
		}
		// 8.  Bump tip min for acceptance => accept
		tx = dynamicFeeTx(nonce, 100000, big.NewInt(gasFeeCap), big.NewInt(tipThreshold), key)
		if err := pool.AddRemote(tx); err != ErrReplaceUnderpriced {
			t.Fatalf("original proper %s transaction replacement error mismatch: have %v, want %v", stage, err, ErrReplaceUnderpriced)
		}
		// 9.  Bump fee cap min for acceptance => accept
		tx = dynamicFeeTx(nonce, 100000, big.NewInt(feeCapThreshold), big.NewInt(gasTipCap), key)
		if err := pool.AddRemote(tx); err != ErrReplaceUnderpriced {
			t.Fatalf("original proper %s transaction replacement error mismatch: have %v, want %v", stage, err, ErrReplaceUnderpriced)
		}
		// 10. Check events match expected (3 new executable txs during pending, 0 during queue)
		tx = dynamicFeeTx(nonce, 100000, big.NewInt(feeCapThreshold), big.NewInt(tipThreshold), key)
		if err := pool.AddRemote(tx); err != nil {
			t.Fatalf("failed to replace original cheap %s transaction: %v", stage, err)
		}
		// 11. Check events match expected (3 new executable txs during pending, 0 during queue)
		count = 2
		if stage == "queued" {
			count = 0
		}
		if err := validateEvents(events, count); err != nil {
			t.Fatalf("replacement %s event firing failed: %v", stage, err)
		}
	}

	if err := validatePoolInternals(pool); err != nil {
		t.Fatalf("pool internal state corrupted: %v", err)
	}
}

// Tests that local transactions are journaled to disk, but remote transactions
// get discarded between restarts.
func TestJournaling(t *testing.T)         { testJournaling(t, false) }
func TestJournalingNoLocals(t *testing.T) { testJournaling(t, true) }

func testJournaling(t *testing.T, nolocals bool) {
	t.Parallel()

	// Create a temporary file for the journal
	file, err := os.CreateTemp("", "")
	if err != nil {
		t.Fatalf("failed to create temporary journal: %v", err)
	}
	journal := file.Name()
	defer os.Remove(journal)

	// Clean up the temporary file, we only need the path for now
	file.Close()
	os.Remove(journal)

	// Create the original pool to inject transaction into the journal
	statedb, _ := state.New(common.Hash{}, state.NewDatabase(rawdb.NewMemoryDatabase()), nil)
	blockchain := newTestBlockChain(1000000, statedb, new(event.Feed))

	config := testTxPoolConfig
	config.NoLocals = nolocals
	config.Journal = journal
	config.Rejournal = time.Second

	pool := NewTxPool(config, params.TestChainConfig, blockchain)

	// Create two test accounts to ensure remotes expire but locals do not
	local, _ := crypto.GenerateKey()
	remote, _ := crypto.GenerateKey()

	testAddBalance(pool, crypto.PubkeyToAddress(local.PublicKey), big.NewInt(1000000000))
	testAddBalance(pool, crypto.PubkeyToAddress(remote.PublicKey), big.NewInt(1000000000))

	// Add three local and a remote transactions and ensure they are queued up
	if err := pool.AddLocal(pricedTransaction(0, 100000, big.NewInt(1), local)); err != nil {
		t.Fatalf("failed to add local transaction: %v", err)
	}
	if err := pool.AddLocal(pricedTransaction(1, 100000, big.NewInt(1), local)); err != nil {
		t.Fatalf("failed to add local transaction: %v", err)
	}
	if err := pool.AddLocal(pricedTransaction(2, 100000, big.NewInt(1), local)); err != nil {
		t.Fatalf("failed to add local transaction: %v", err)
	}
	if err := pool.addRemoteSync(pricedTransaction(0, 100000, big.NewInt(1), remote)); err != nil {
		t.Fatalf("failed to add remote transaction: %v", err)
	}
	pending, queued := pool.Stats()
	if pending != 4 {
		t.Fatalf("pending transactions mismatched: have %d, want %d", pending, 4)
	}
	if queued != 0 {
		t.Fatalf("queued transactions mismatched: have %d, want %d", queued, 0)
	}
	if err := validatePoolInternals(pool); err != nil {
		t.Fatalf("pool internal state corrupted: %v", err)
	}
	// Terminate the old pool, bump the local nonce, create a new pool and ensure relevant transaction survive
	pool.Stop()
	statedb.SetNonce(crypto.PubkeyToAddress(local.PublicKey), 1)
	blockchain = newTestBlockChain(1000000, statedb, new(event.Feed))

	pool = NewTxPool(config, params.TestChainConfig, blockchain)

	pending, queued = pool.Stats()
	if queued != 0 {
		t.Fatalf("queued transactions mismatched: have %d, want %d", queued, 0)
	}
	if nolocals {
		if pending != 0 {
			t.Fatalf("pending transactions mismatched: have %d, want %d", pending, 0)
		}
	} else {
		if pending != 2 {
			t.Fatalf("pending transactions mismatched: have %d, want %d", pending, 2)
		}
	}
	if err := validatePoolInternals(pool); err != nil {
		t.Fatalf("pool internal state corrupted: %v", err)
	}
	// Bump the nonce temporarily and ensure the newly invalidated transaction is removed
	statedb.SetNonce(crypto.PubkeyToAddress(local.PublicKey), 2)
	<-pool.requestReset(nil, nil)
	time.Sleep(2 * config.Rejournal)
	pool.Stop()

	statedb.SetNonce(crypto.PubkeyToAddress(local.PublicKey), 1)
	blockchain = newTestBlockChain(1000000, statedb, new(event.Feed))
	pool = NewTxPool(config, params.TestChainConfig, blockchain)

	pending, queued = pool.Stats()
	if pending != 0 {
		t.Fatalf("pending transactions mismatched: have %d, want %d", pending, 0)
	}
	if nolocals {
		if queued != 0 {
			t.Fatalf("queued transactions mismatched: have %d, want %d", queued, 0)
		}
	} else {
		if queued != 1 {
			t.Fatalf("queued transactions mismatched: have %d, want %d", queued, 1)
		}
	}
	if err := validatePoolInternals(pool); err != nil {
		t.Fatalf("pool internal state corrupted: %v", err)
	}
	pool.Stop()
}

// TestStatusCheck tests that the pool can correctly retrieve the
// pending status of individual transactions.
func TestStatusCheck(t *testing.T) {
	t.Parallel()

	// Create the pool to test the status retrievals with
	statedb, _ := state.New(common.Hash{}, state.NewDatabase(rawdb.NewMemoryDatabase()), nil)
	blockchain := newTestBlockChain(1000000, statedb, new(event.Feed))

	pool := NewTxPool(testTxPoolConfig, params.TestChainConfig, blockchain)
	defer pool.Stop()

	// Create the test accounts to check various transaction statuses with
	keys := make([]*ecdsa.PrivateKey, 3)
	for i := 0; i < len(keys); i++ {
		keys[i], _ = crypto.GenerateKey()
		testAddBalance(pool, crypto.PubkeyToAddress(keys[i].PublicKey), big.NewInt(1000000))
	}
	// Generate and queue a batch of transactions, both pending and queued
	txs := types.Transactions{}

	txs = append(txs, pricedTransaction(0, 100000, big.NewInt(1), keys[0])) // Pending only
	txs = append(txs, pricedTransaction(0, 100000, big.NewInt(1), keys[1])) // Pending and queued
	txs = append(txs, pricedTransaction(2, 100000, big.NewInt(1), keys[1]))
	txs = append(txs, pricedTransaction(2, 100000, big.NewInt(1), keys[2])) // Queued only

	// Import the transaction and ensure they are correctly added
	pool.AddRemotesSync(txs)

	pending, queued := pool.Stats()
	if pending != 2 {
		t.Fatalf("pending transactions mismatched: have %d, want %d", pending, 2)
	}
	if queued != 2 {
		t.Fatalf("queued transactions mismatched: have %d, want %d", queued, 2)
	}
	if err := validatePoolInternals(pool); err != nil {
		t.Fatalf("pool internal state corrupted: %v", err)
	}
	// Retrieve the status of each transaction and validate them
	hashes := make([]common.Hash, len(txs))
	for i, tx := range txs {
		hashes[i] = tx.Hash()
	}
	hashes = append(hashes, common.Hash{})

	statuses := pool.Status(hashes)
	expect := []TxStatus{TxStatusPending, TxStatusPending, TxStatusQueued, TxStatusQueued, TxStatusUnknown}

	for i := 0; i < len(statuses); i++ {
		if statuses[i] != expect[i] {
			t.Errorf("transaction %d: status mismatch: have %v, want %v", i, statuses[i], expect[i])
		}
	}
}

// Test the transaction slots consumption is computed correctly
func TestSlotCount(t *testing.T) {
	t.Parallel()

	key, _ := crypto.GenerateKey()

	// Check that an empty transaction consumes a single slot
	smallTx := pricedDataTransaction(0, 0, big.NewInt(0), key, 0)
	if slots := numSlots(smallTx); slots != 1 {
		t.Fatalf("small transactions slot count mismatch: have %d want %d", slots, 1)
	}
	// Check that a large transaction consumes the correct number of slots
	bigTx := pricedDataTransaction(0, 0, big.NewInt(0), key, uint64(10*txSlotSize))
	if slots := numSlots(bigTx); slots != 11 {
		t.Fatalf("big transactions slot count mismatch: have %d want %d", slots, 11)
	}
}

// Benchmarks the speed of validating the contents of the pending queue of the
// transaction pool.
func BenchmarkPendingDemotion100(b *testing.B)   { benchmarkPendingDemotion(b, 100) }
func BenchmarkPendingDemotion1000(b *testing.B)  { benchmarkPendingDemotion(b, 1000) }
func BenchmarkPendingDemotion10000(b *testing.B) { benchmarkPendingDemotion(b, 10000) }

func benchmarkPendingDemotion(b *testing.B, size int) {
	// Add a batch of transactions to a pool one by one
	pool, key := setupPool()
	defer pool.Stop()

	account := crypto.PubkeyToAddress(key.PublicKey)
	testAddBalance(pool, account, big.NewInt(1000000))

	for i := 0; i < size; i++ {
		tx := transaction(uint64(i), 100000, key)
		pool.promoteTx(account, tx.Hash(), tx)
	}
	// Benchmark the speed of pool validation
	b.ResetTimer()
	for i := 0; i < b.N; i++ {
		pool.demoteUnexecutables()
	}
}

// Benchmarks the speed of scheduling the contents of the future queue of the
// transaction pool.
func BenchmarkFuturePromotion100(b *testing.B)   { benchmarkFuturePromotion(b, 100) }
func BenchmarkFuturePromotion1000(b *testing.B)  { benchmarkFuturePromotion(b, 1000) }
func BenchmarkFuturePromotion10000(b *testing.B) { benchmarkFuturePromotion(b, 10000) }

func benchmarkFuturePromotion(b *testing.B, size int) {
	// Add a batch of transactions to a pool one by one
	pool, key := setupPool()
	defer pool.Stop()

	account := crypto.PubkeyToAddress(key.PublicKey)
	testAddBalance(pool, account, big.NewInt(1000000))

	for i := 0; i < size; i++ {
		tx := transaction(uint64(1+i), 100000, key)
		pool.enqueueTx(tx.Hash(), tx, false, true)
	}
	// Benchmark the speed of pool validation
	b.ResetTimer()
	for i := 0; i < b.N; i++ {
		pool.promoteExecutables(nil)
	}
}

// Benchmarks the speed of batched transaction insertion.
func BenchmarkBatchInsert100(b *testing.B)   { benchmarkBatchInsert(b, 100, false) }
func BenchmarkBatchInsert1000(b *testing.B)  { benchmarkBatchInsert(b, 1000, false) }
func BenchmarkBatchInsert10000(b *testing.B) { benchmarkBatchInsert(b, 10000, false) }

func BenchmarkBatchLocalInsert100(b *testing.B)   { benchmarkBatchInsert(b, 100, true) }
func BenchmarkBatchLocalInsert1000(b *testing.B)  { benchmarkBatchInsert(b, 1000, true) }
func BenchmarkBatchLocalInsert10000(b *testing.B) { benchmarkBatchInsert(b, 10000, true) }

func benchmarkBatchInsert(b *testing.B, size int, local bool) {
	// Generate a batch of transactions to enqueue into the pool
	pool, key := setupPool()
	defer pool.Stop()

	account := crypto.PubkeyToAddress(key.PublicKey)
	testAddBalance(pool, account, big.NewInt(1000000000000000000))

	batches := make([]types.Transactions, b.N)
	for i := 0; i < b.N; i++ {
		batches[i] = make(types.Transactions, size)
		for j := 0; j < size; j++ {
			batches[i][j] = transaction(uint64(size*i+j), 100000, key)
		}
	}
	// Benchmark importing the transactions into the queue
	b.ResetTimer()
	for _, batch := range batches {
		if local {
			pool.AddLocals(batch)
		} else {
			pool.AddRemotes(batch)
		}
	}
}

func BenchmarkInsertRemoteWithAllLocals(b *testing.B) {
	// Allocate keys for testing
	key, _ := crypto.GenerateKey()
	account := crypto.PubkeyToAddress(key.PublicKey)

	remoteKey, _ := crypto.GenerateKey()
	remoteAddr := crypto.PubkeyToAddress(remoteKey.PublicKey)

	locals := make([]*types.Transaction, 4096+1024) // Occupy all slots
	for i := 0; i < len(locals); i++ {
		locals[i] = transaction(uint64(i), 100000, key)
	}
	remotes := make([]*types.Transaction, 1000)
	for i := 0; i < len(remotes); i++ {
		remotes[i] = pricedTransaction(uint64(i), 100000, big.NewInt(2), remoteKey) // Higher gasprice
	}
	// Benchmark importing the transactions into the queue
	b.ResetTimer()
	for i := 0; i < b.N; i++ {
		b.StopTimer()
		pool, _ := setupPool()
		testAddBalance(pool, account, big.NewInt(100000000))
		for _, local := range locals {
			pool.AddLocal(local)
		}
		b.StartTimer()
		// Assign a high enough balance for testing
		testAddBalance(pool, remoteAddr, big.NewInt(100000000))
		for i := 0; i < len(remotes); i++ {
			pool.AddRemotes([]*types.Transaction{remotes[i]})
		}
		pool.Stop()
	}
}

// Benchmarks the speed of batch transaction insertion in case of multiple accounts.
func BenchmarkMultiAccountBatchInsert(b *testing.B) {
	// Generate a batch of transactions to enqueue into the pool
	pool, _ := setupPool()
	defer pool.Stop()
	b.ReportAllocs()
	batches := make(types.Transactions, b.N)
	for i := 0; i < b.N; i++ {
		key, _ := crypto.GenerateKey()
		account := crypto.PubkeyToAddress(key.PublicKey)
		pool.currentState.AddBalance(account, big.NewInt(1000000))
		tx := transaction(uint64(0), 100000, key)
		batches[i] = tx
	}
	// Benchmark importing the transactions into the queue
	b.ResetTimer()
	for _, tx := range batches {
		pool.AddRemotesSync([]*types.Transaction{tx})
	}
}<|MERGE_RESOLUTION|>--- conflicted
+++ resolved
@@ -244,13 +244,8 @@
 	)
 
 	// setup pool with 2 transaction in it
-<<<<<<< HEAD
 	statedb.SetBalance(address, new(big.Int).SetUint64(vars.Ether))
-	blockchain := &testChain{&testBlockChain{1000000000, statedb, new(event.Feed)}, address, &trigger}
-=======
-	statedb.SetBalance(address, new(big.Int).SetUint64(params.Ether))
 	blockchain := &testChain{newTestBlockChain(1000000000, statedb, new(event.Feed)), address, &trigger}
->>>>>>> a38f4108
 
 	tx0 := transaction(0, 100000, key)
 	tx1 := transaction(1, 100000, key)
