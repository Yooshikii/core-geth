--- conflicted
+++ resolved
@@ -139,18 +139,7 @@
 				break
 			}
 			to := (from + 1) % naccounts
-<<<<<<< HEAD
-			tx := types.NewTransaction(
-				gen.TxNonce(ringAddrs[from]),
-				ringAddrs[to],
-				benchRootFunds,
-				vars.TxGas,
-				nil,
-				nil,
-			)
-			tx, _ = types.SignTx(tx, types.HomesteadSigner{}, ringKeys[from])
-=======
-			burn := new(big.Int).SetUint64(params.TxGas)
+			burn := new(big.Int).SetUint64(vars.TxGas)
 			burn.Mul(burn, gen.header.BaseFee)
 			availableFunds.Sub(availableFunds, burn)
 			if availableFunds.Cmp(big.NewInt(1)) < 0 {
@@ -161,13 +150,12 @@
 					Nonce:    gen.TxNonce(ringAddrs[from]),
 					To:       &ringAddrs[to],
 					Value:    availableFunds,
-					Gas:      params.TxGas,
+					Gas:      vars.TxGas,
 					GasPrice: gasPrice,
 				})
 			if err != nil {
 				panic(err)
 			}
->>>>>>> 6c4dc6c3
 			gen.AddTx(tx)
 			from = to
 		}
