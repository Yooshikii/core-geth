--- conflicted
+++ resolved
@@ -44,15 +44,9 @@
 	return SetupGenesisBlockWithOverride(db, genesis, nil, nil)
 }
 
-<<<<<<< HEAD
-func SetupGenesisBlockWithOverride(db ethdb.Database, genesis *genesisT.Genesis, overrideMystique, overrideTerminalTotalDifficulty *big.Int) (ctypes.ChainConfigurator, common.Hash, error) {
+func SetupGenesisBlockWithOverride(db ethdb.Database, genesis *genesisT.Genesis, overrideGrayGlacier, overrideTerminalTotalDifficulty *big.Int) (ctypes.ChainConfigurator, common.Hash, error) {
 	if genesis != nil && confp.IsEmpty(genesis.Config) {
 		return params.AllEthashProtocolChanges, common.Hash{}, genesisT.ErrGenesisNoConfig
-=======
-func SetupGenesisBlockWithOverride(db ethdb.Database, genesis *Genesis, overrideGrayGlacier, overrideTerminalTotalDifficulty *big.Int) (*params.ChainConfig, common.Hash, error) {
-	if genesis != nil && genesis.Config == nil {
-		return params.AllEthashProtocolChanges, common.Hash{}, errGenesisNoConfig
->>>>>>> 23bee162
 	}
 	// Just commit the new block if there is no stored genesis block.
 	stored := rawdb.ReadCanonicalHash(db, 0)
@@ -117,37 +111,14 @@
 		}
 	}
 	// Get the existing chain configuration.
-<<<<<<< HEAD
 	newcfg := configOrDefault(genesis, stored)
-
-=======
-	newcfg := genesis.configOrDefault(stored)
 	if overrideGrayGlacier != nil {
 		newcfg.GrayGlacierBlock = overrideGrayGlacier
 	}
->>>>>>> 23bee162
 	if overrideTerminalTotalDifficulty != nil {
 		newcfg.SetEthashTerminalTotalDifficulty(overrideTerminalTotalDifficulty)
 	}
 
-	if overrideMystique != nil {
-		n := overrideMystique.Uint64()
-		if err := newcfg.SetEIP1559Transition(&n); err != nil {
-			return newcfg, stored, err
-		}
-		if err := newcfg.SetEIP3198Transition(&n); err != nil {
-			return newcfg, stored, err
-		}
-		if err := newcfg.SetEIP3529Transition(&n); err != nil {
-			return newcfg, stored, err
-		}
-		if err := newcfg.SetEIP3541Transition(&n); err != nil {
-			return newcfg, stored, err
-		}
-		if err := newcfg.SetEthashEIP3554Transition(&n); err != nil {
-			return newcfg, stored, err
-		}
-	}
 
 	// TODO (ziogaschr): Add EIPs, after Mystique activations
 	// if overrideArrowGlacier != nil {
@@ -159,7 +130,6 @@
 		log.Warn("Found genesis block without chain config")
 		rawdb.WriteChainConfig(db, stored, newcfg)
 		return newcfg, stored, nil
-<<<<<<< HEAD
 	} else {
 		log.Info("Found stored genesis block", "config", storedcfg)
 	}
@@ -183,8 +153,8 @@
 
 			if ... :
 			newcfg = storedcfg
-			if overrideArrowGlacier != nil {
-				newcfg.ArrowGlacierBlock = overrideArrowGlacier
+		if overrideGrayGlacier != nil {
+			newcfg.GrayGlacierBlock = overrideGrayGlacier
 			}
 			if overrideTerminalTotalDifficulty != nil {
 				newcfg.TerminalTotalDifficulty = overrideTerminalTotalDifficulty
@@ -193,22 +163,6 @@
 		// ... and this is ours:
 		log.Info("Found non-defaulty stored config, using it.")
 		return storedcfg, stored, nil
-=======
-	}
-	// Special case: if a private network is being used (no genesis and also no
-	// mainnet hash in the database), we must not apply the `configOrDefault`
-	// chain config as that would be AllProtocolChanges (applying any new fork
-	// on top of an existing private network genesis block). In that case, only
-	// apply the overrides.
-	if genesis == nil && stored != params.MainnetGenesisHash {
-		newcfg = storedcfg
-		if overrideGrayGlacier != nil {
-			newcfg.GrayGlacierBlock = overrideGrayGlacier
-		}
-		if overrideTerminalTotalDifficulty != nil {
-			newcfg.TerminalTotalDifficulty = overrideTerminalTotalDifficulty
-		}
->>>>>>> 23bee162
 	}
 	// Check config compatibility and write the config. Compatibility errors
 	// are returned to the caller unless we're already at block zero.
