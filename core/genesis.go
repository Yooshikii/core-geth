// Copyright 2014 The go-ethereum Authors
// This file is part of the go-ethereum library.
//
// The go-ethereum library is free software: you can redistribute it and/or modify
// it under the terms of the GNU Lesser General Public License as published by
// the Free Software Foundation, either version 3 of the License, or
// (at your option) any later version.
//
// The go-ethereum library is distributed in the hope that it will be useful,
// but WITHOUT ANY WARRANTY; without even the implied warranty of
// MERCHANTABILITY or FITNESS FOR A PARTICULAR PURPOSE. See the
// GNU Lesser General Public License for more details.
//
// You should have received a copy of the GNU Lesser General Public License
// along with the go-ethereum library. If not, see <http://www.gnu.org/licenses/>.

package core

import (
	"errors"
	"fmt"
	"math/big"

	"github.com/ethereum/go-ethereum/common"
	"github.com/ethereum/go-ethereum/core/rawdb"
	"github.com/ethereum/go-ethereum/core/state"
	"github.com/ethereum/go-ethereum/core/types"
	"github.com/ethereum/go-ethereum/ethdb"
	"github.com/ethereum/go-ethereum/log"
	"github.com/ethereum/go-ethereum/params"
	"github.com/ethereum/go-ethereum/params/confp"
	"github.com/ethereum/go-ethereum/params/types/ctypes"
	"github.com/ethereum/go-ethereum/params/types/genesisT"
	"github.com/ethereum/go-ethereum/params/vars"
	"github.com/ethereum/go-ethereum/trie"
)

// SetupGenesisBlock wraps SetupGenesisBlockWithOverride, always using a nil value for the override.
func SetupGenesisBlock(db ethdb.Database, genesis *genesisT.Genesis) (ctypes.ChainConfigurator, common.Hash, error) {
	return SetupGenesisBlockWithOverride(db, genesis, nil, nil)
}

func SetupGenesisBlockWithOverride(db ethdb.Database, genesis *genesisT.Genesis, overrideMystique, overrideTerminalTotalDifficulty *big.Int) (ctypes.ChainConfigurator, common.Hash, error) {
	if genesis != nil && confp.IsEmpty(genesis.Config) {
		return params.AllEthashProtocolChanges, common.Hash{}, genesisT.ErrGenesisNoConfig
	}
	// Just commit the new block if there is no stored genesis block.
	stored := rawdb.ReadCanonicalHash(db, 0)
	if (stored == common.Hash{}) {
		if genesis == nil {
			log.Info("Writing default main-net genesis block")
			log.Warn("Not specifying a chain flag is deprecated and will be removed in the future, please use --mainnet for Ethereum mainnet")
			genesis = params.DefaultGenesisBlock()
		} else {
			log.Info("Writing custom genesis block")
		}

		if overrideMystique != nil {
			n := overrideMystique.Uint64()
			if err := genesis.SetEIP1559Transition(&n); err != nil {
				return genesis, stored, err
			}
			if err := genesis.SetEIP3198Transition(&n); err != nil {
				return genesis, stored, err
			}
			if err := genesis.SetEIP3529Transition(&n); err != nil {
				return genesis, stored, err
			}
			if err := genesis.SetEIP3541Transition(&n); err != nil {
				return genesis, stored, err
			}
			if err := genesis.SetEthashEIP3554Transition(&n); err != nil {
				return genesis, stored, err
			}
		}

		block, err := CommitGenesis(genesis, db)
		if err != nil {
			return genesis.Config, common.Hash{}, err
		}
		log.Info("Wrote custom genesis block OK", "config", genesis.Config)
		return genesis.Config, block.Hash(), nil
	}
	// We have the genesis block in database(perhaps in ancient database)
	// but the corresponding state is missing.
	header := rawdb.ReadHeader(db, stored, 0)
	if _, err := state.New(header.Root, state.NewDatabaseWithConfig(db, nil), nil); err != nil {
		if genesis == nil {
			genesis = params.DefaultGenesisBlock()
		}
		// Ensure the stored genesis matches with the given one.
		hash := GenesisToBlock(genesis, nil).Hash()
		if hash != stored {
			return genesis.Config, hash, &genesisT.GenesisMismatchError{Stored: stored, New: hash}
		}
		block, err := CommitGenesis(genesis, db)
		if err != nil {
			return genesis.Config, hash, err
		}
		return genesis.Config, block.Hash(), nil
	}
	// Check whether the genesis block is already written.
	if genesis != nil {
		hash := GenesisToBlock(genesis, nil).Hash()
		if hash != stored {
			return genesis.Config, hash, &genesisT.GenesisMismatchError{Stored: stored, New: hash}
		}
	}
	// Get the existing chain configuration.
	newcfg := configOrDefault(genesis, stored)

	if overrideTerminalTotalDifficulty != nil {
		newcfg.SetEthashTerminalTotalDifficulty(overrideTerminalTotalDifficulty)
	}

	if overrideMystique != nil {
		n := overrideMystique.Uint64()
		if err := newcfg.SetEIP1559Transition(&n); err != nil {
			return newcfg, stored, err
		}
		if err := newcfg.SetEIP3198Transition(&n); err != nil {
			return newcfg, stored, err
		}
		if err := newcfg.SetEIP3529Transition(&n); err != nil {
			return newcfg, stored, err
		}
		if err := newcfg.SetEIP3541Transition(&n); err != nil {
			return newcfg, stored, err
		}
		if err := newcfg.SetEthashEIP3554Transition(&n); err != nil {
			return newcfg, stored, err
		}
	}

	// TODO (ziogaschr): Add EIPs, after Mystique activations
	// if overrideArrowGlacier != nil {
	// 	newcfg.ArrowGlacierBlock = overrideArrowGlacier
	// }

	storedcfg := rawdb.ReadChainConfig(db, stored)
	if storedcfg == nil {
		log.Warn("Found genesis block without chain config")
		rawdb.WriteChainConfig(db, stored, newcfg)
		return newcfg, stored, nil
	} else {
		log.Info("Found stored genesis block", "config", storedcfg)
	}

	// Special case: don't change the existing config of a non-mainnet chain if no new
	// config is supplied. These chains would get AllProtocolChanges (and a compat error)
	// if we just continued here.
	//
	// (meowsbits): The idea here is to use stored configs when they are not upgrade-able via defaults.
	// Pre-existing logic only upgraded mainnet, when it should upgrade all defaulty chains.
	// New logic (below) checks _inequality_ between a defaulty config and a stored config. If different,
	// the stored config is used. This breaks auto-upgrade magic for defaulty chains.
	if genesis == nil && !confp.Identical(storedcfg, newcfg, []string{"NetworkID", "ChainID"}) {
		log.Info("Found non-defaulty stored config, using it.")
		return storedcfg, stored, nil
	}
	// Check config compatibility and write the config. Compatibility errors
	// are returned to the caller unless we're already at block zero.
	height := rawdb.ReadHeaderNumber(db, rawdb.ReadHeadHeaderHash(db))
	if height == nil {
		return newcfg, stored, fmt.Errorf("missing block number for head header hash")
	}
	compatErr := confp.Compatible(height, storedcfg, newcfg)
	if compatErr != nil && *height != 0 && compatErr.RewindTo != 0 {
		return newcfg, stored, compatErr
	}
	rawdb.WriteChainConfig(db, stored, newcfg)
	return newcfg, stored, nil
}

func configOrDefault(g *genesisT.Genesis, ghash common.Hash) ctypes.ChainConfigurator {
	switch {
	case g != nil:
		return g.Config
	case ghash == params.MainnetGenesisHash:
		return params.MainnetChainConfig
	case ghash == params.RinkebyGenesisHash:
		return params.RinkebyChainConfig
	case ghash == params.GoerliGenesisHash:
		return params.GoerliChainConfig
	case ghash == params.KottiGenesisHash:
		return params.KottiChainConfig
	case ghash == params.MordorGenesisHash:
		return params.MordorChainConfig
	case ghash == params.RopstenGenesisHash:
		return params.RopstenChainConfig
	case ghash == params.SepoliaGenesisHash:
		return params.SepoliaChainConfig
	case ghash == params.MintMeGenesisHash:
		return params.MintMeChainConfig
	default:
		return params.AllEthashProtocolChanges
	}
}

// GenesisToBlock creates the genesis block and writes state of a genesis specification
// to the given database (or discards it if nil).
func GenesisToBlock(g *genesisT.Genesis, db ethdb.Database) *types.Block {
	if db == nil {
		db = rawdb.NewMemoryDatabase()
	}
	statedb, err := state.New(common.Hash{}, state.NewDatabase(db), nil)
	if err != nil {
		panic(err)
	}
	for addr, account := range g.Alloc {
		statedb.AddBalance(addr, account.Balance)
		statedb.SetCode(addr, account.Code)
		statedb.SetNonce(addr, account.Nonce)
		for key, value := range account.Storage {
			statedb.SetState(addr, key, value)
		}
	}
	root := statedb.IntermediateRoot(false)
	head := &types.Header{
		Number:     new(big.Int).SetUint64(g.Number),
		Nonce:      types.EncodeNonce(g.Nonce),
		Time:       g.Timestamp,
		ParentHash: g.ParentHash,
		Extra:      g.ExtraData,
		GasLimit:   g.GasLimit,
		GasUsed:    g.GasUsed,
		BaseFee:    g.BaseFee,
		Difficulty: g.Difficulty,
		MixDigest:  g.Mixhash,
		Coinbase:   g.Coinbase,
		Root:       root,
	}
	if g.GasLimit == 0 {
		head.GasLimit = vars.GenesisGasLimit
	}
<<<<<<< HEAD
	if g.Difficulty == nil {
		head.Difficulty = new(big.Int)
		head.Difficulty.Set(vars.GenesisDifficulty)
=======
	if g.Difficulty == nil && g.Mixhash == (common.Hash{}) {
		head.Difficulty = params.GenesisDifficulty
>>>>>>> 20356e57
	}
	if g.Config != nil && g.Config.IsEnabled(g.Config.GetEIP1559Transition, common.Big0) {
		if g.BaseFee != nil {
			head.BaseFee = g.BaseFee
		} else {
			head.BaseFee = new(big.Int).SetUint64(vars.InitialBaseFee)
		}
	}
	statedb.Commit(false)
	statedb.Database().TrieDB().Commit(root, true, nil)

	return types.NewBlock(head, nil, nil, nil, trie.NewStackTrie(nil))
}

// CommitGenesis writes the block and state of a genesis specification to the database.
// The block is committed as the canonical head block.
func CommitGenesis(g *genesisT.Genesis, db ethdb.Database) (*types.Block, error) {
	block := GenesisToBlock(g, db)
	if block.Number().Sign() != 0 {
		return nil, errors.New("can't commit genesis block with number > 0")
	}
	config := g.Config
	if config == nil {
		config = params.AllEthashProtocolChanges
	}
	if config.GetConsensusEngineType().IsClique() && len(block.Extra()) == 0 {
		return nil, errors.New("can't start clique chain without signers")
	}
	rawdb.WriteTd(db, block.Hash(), block.NumberU64(), block.Difficulty())
	rawdb.WriteBlock(db, block)
	rawdb.WriteReceipts(db, block.Hash(), block.NumberU64(), nil)
	rawdb.WriteCanonicalHash(db, block.Hash(), block.NumberU64())
	rawdb.WriteHeadBlockHash(db, block.Hash())
	rawdb.WriteHeadFastBlockHash(db, block.Hash())
	rawdb.WriteHeadHeaderHash(db, block.Hash())
	rawdb.WriteChainConfig(db, block.Hash(), config)
	return block, nil
}

// MustCommitGenesis writes the genesis block and state to db, panicking on error.
// The block is committed as the canonical head block.
func MustCommitGenesis(db ethdb.Database, g *genesisT.Genesis) *types.Block {
	block, err := CommitGenesis(g, db)
	if err != nil {
		panic(err)
	}
	return block
}

// GenesisBlockForTesting creates and writes a block in which addr has the given wei balance.
func GenesisBlockForTesting(db ethdb.Database, addr common.Address, balance *big.Int) *types.Block {
	g := genesisT.Genesis{
		Alloc:   genesisT.GenesisAlloc{addr: {Balance: balance}},
		BaseFee: big.NewInt(vars.InitialBaseFee),
	}
	return MustCommitGenesis(db, &g)
}<|MERGE_RESOLUTION|>--- conflicted
+++ resolved
@@ -233,14 +233,11 @@
 	if g.GasLimit == 0 {
 		head.GasLimit = vars.GenesisGasLimit
 	}
-<<<<<<< HEAD
+	// -- meowsbits/202203 go-ethereum has: if g.Difficulty == nil && g.Mixhash == (common.Hash{}) {
+	// They also assign the Difficulty field directly.
 	if g.Difficulty == nil {
 		head.Difficulty = new(big.Int)
 		head.Difficulty.Set(vars.GenesisDifficulty)
-=======
-	if g.Difficulty == nil && g.Mixhash == (common.Hash{}) {
-		head.Difficulty = params.GenesisDifficulty
->>>>>>> 20356e57
 	}
 	if g.Config != nil && g.Config.IsEnabled(g.Config.GetEIP1559Transition, common.Big0) {
 		if g.BaseFee != nil {
