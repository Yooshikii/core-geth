--- conflicted
+++ resolved
@@ -111,12 +111,8 @@
 	}
 	// Open all the supported data tables
 	freezer := &freezer{
-<<<<<<< HEAD
+		readonly:     readonly,
 		threshold:    vars.FullImmutabilityThreshold,
-=======
-		readonly:     readonly,
-		threshold:    params.FullImmutabilityThreshold,
->>>>>>> 97d11b01
 		tables:       make(map[string]*freezerTable),
 		instanceLock: lock,
 		trigger:      make(chan chan struct{}),
