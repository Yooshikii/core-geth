--- conflicted
+++ resolved
@@ -64,15 +64,9 @@
 
 // AncientRange is a noop passthrough that just forwards the request to the underlying
 // database.
-<<<<<<< HEAD
 // func (t *table) ReadAncients(kind string, start, count, maxBytes uint64) ([][]byte, error) {
 // 	return t.db.ReadAncients(kind, start, count, maxBytes)
 // }
-=======
-func (t *table) AncientRange(kind string, start, count, maxBytes uint64) ([][]byte, error) {
-	return t.db.AncientRange(kind, start, count, maxBytes)
-}
->>>>>>> 6c4dc6c3
 
 // Ancients is a noop passthrough that just forwards the request to the underlying
 // database.
