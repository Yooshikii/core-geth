// Copyright 2017 The go-ethereum Authors
// This file is part of the go-ethereum library.
//
// The go-ethereum library is free software: you can redistribute it and/or modify
// it under the terms of the GNU Lesser General Public License as published by
// the Free Software Foundation, either version 3 of the License, or
// (at your option) any later version.
//
// The go-ethereum library is distributed in the hope that it will be useful,
// but WITHOUT ANY WARRANTY; without even the implied warranty of
// MERCHANTABILITY or FITNESS FOR A PARTICULAR PURPOSE. See the
// GNU Lesser General Public License for more details.
//
// You should have received a copy of the GNU Lesser General Public License
// along with the go-ethereum library. If not, see <http://www.gnu.org/licenses/>.

package vm

import (
	"math"
	"math/big"
	"testing"

	"github.com/ethereum/go-ethereum/common"
	"github.com/ethereum/go-ethereum/common/hexutil"
	"github.com/ethereum/go-ethereum/core/rawdb"
	"github.com/ethereum/go-ethereum/core/state"
	"github.com/ethereum/go-ethereum/params"
)

func TestMemoryGasCost(t *testing.T) {
	tests := []struct {
		size     uint64
		cost     uint64
		overflow bool
	}{
		{0x1fffffffe0, 36028809887088637, false},
		{0x1fffffffe1, 0, true},
	}
	for i, tt := range tests {
		v, err := memoryGasCost(&Memory{}, tt.size)
		if (err == ErrGasUintOverflow) != tt.overflow {
			t.Errorf("test %d: overflow mismatch: have %v, want %v", i, err == ErrGasUintOverflow, tt.overflow)
		}
		if v != tt.cost {
			t.Errorf("test %d: gas cost mismatch: have %v, want %v", i, v, tt.cost)
		}
	}
}

var eip2200Tests = []struct {
	original byte
	gaspool  uint64
	input    string
	used     uint64
	refund   uint64
	failure  error
}{
	{0, math.MaxUint64, "0x60006000556000600055", 1612, 0, nil},                // 0 -> 0 -> 0
	{0, math.MaxUint64, "0x60006000556001600055", 20812, 0, nil},               // 0 -> 0 -> 1
	{0, math.MaxUint64, "0x60016000556000600055", 20812, 19200, nil},           // 0 -> 1 -> 0
	{0, math.MaxUint64, "0x60016000556002600055", 20812, 0, nil},               // 0 -> 1 -> 2
	{0, math.MaxUint64, "0x60016000556001600055", 20812, 0, nil},               // 0 -> 1 -> 1
	{1, math.MaxUint64, "0x60006000556000600055", 5812, 15000, nil},            // 1 -> 0 -> 0
	{1, math.MaxUint64, "0x60006000556001600055", 5812, 4200, nil},             // 1 -> 0 -> 1
	{1, math.MaxUint64, "0x60006000556002600055", 5812, 0, nil},                // 1 -> 0 -> 2
	{1, math.MaxUint64, "0x60026000556000600055", 5812, 15000, nil},            // 1 -> 2 -> 0
	{1, math.MaxUint64, "0x60026000556003600055", 5812, 0, nil},                // 1 -> 2 -> 3
	{1, math.MaxUint64, "0x60026000556001600055", 5812, 4200, nil},             // 1 -> 2 -> 1
	{1, math.MaxUint64, "0x60026000556002600055", 5812, 0, nil},                // 1 -> 2 -> 2
	{1, math.MaxUint64, "0x60016000556000600055", 5812, 15000, nil},            // 1 -> 1 -> 0
	{1, math.MaxUint64, "0x60016000556002600055", 5812, 0, nil},                // 1 -> 1 -> 2
	{1, math.MaxUint64, "0x60016000556001600055", 1612, 0, nil},                // 1 -> 1 -> 1
	{0, math.MaxUint64, "0x600160005560006000556001600055", 40818, 19200, nil}, // 0 -> 1 -> 0 -> 1
	{1, math.MaxUint64, "0x600060005560016000556000600055", 10818, 19200, nil}, // 1 -> 0 -> 1 -> 0
	{1, 2306, "0x6001600055", 2306, 0, ErrOutOfGas},                            // 1 -> 1 (2300 sentry + 2xPUSH)
	{1, 2307, "0x6001600055", 806, 0, nil},                                     // 1 -> 1 (2301 sentry + 2xPUSH)
}

func TestEIP2200(t *testing.T) {
	for i, tt := range eip2200Tests {
		address := common.BytesToAddress([]byte("contract"))

		statedb, _ := state.New(common.Hash{}, state.NewDatabase(rawdb.NewMemoryDatabase()), nil)
		statedb.CreateAccount(address)
		statedb.SetCode(address, hexutil.MustDecode(tt.input))
		statedb.SetState(address, common.Hash{}, common.BytesToHash([]byte{tt.original}))
		statedb.Finalise(true) // Push the state into the "original" slot

		vmctx := BlockContext{
			CanTransfer: func(StateDB, common.Address, *big.Int) bool { return true },
			Transfer:    func(StateDB, common.Address, common.Address, *big.Int) {},
		}
<<<<<<< HEAD

		vmenv := NewEVM(vmctx, statedb, params.AllEthashProtocolChanges, Config{ExtraEips: []int{2200}})
=======
		vmenv := NewEVM(vmctx, TxContext{}, statedb, params.AllEthashProtocolChanges, Config{ExtraEips: []int{2200}})
>>>>>>> c2d2f4ed

		_, gas, err := vmenv.Call(AccountRef(common.Address{}), address, nil, tt.gaspool, new(big.Int))
		if err != tt.failure {
			t.Errorf("test %d: failure mismatch: have %v, want %v", i, err, tt.failure)
		}
		if used := tt.gaspool - gas; used != tt.used {
			t.Errorf("test %d: gas used mismatch: have %v, want %v", i, used, tt.used)
		}
		if refund := vmenv.StateDB.GetRefund(); refund != tt.refund {
			t.Errorf("test %d: gas refund mismatch: have %v, want %v", i, refund, tt.refund)
		}
	}
}<|MERGE_RESOLUTION|>--- conflicted
+++ resolved
@@ -91,12 +91,7 @@
 			CanTransfer: func(StateDB, common.Address, *big.Int) bool { return true },
 			Transfer:    func(StateDB, common.Address, common.Address, *big.Int) {},
 		}
-<<<<<<< HEAD
-
-		vmenv := NewEVM(vmctx, statedb, params.AllEthashProtocolChanges, Config{ExtraEips: []int{2200}})
-=======
 		vmenv := NewEVM(vmctx, TxContext{}, statedb, params.AllEthashProtocolChanges, Config{ExtraEips: []int{2200}})
->>>>>>> c2d2f4ed
 
 		_, gas, err := vmenv.Call(AccountRef(common.Address{}), address, nil, tt.gaspool, new(big.Int))
 		if err != tt.failure {
