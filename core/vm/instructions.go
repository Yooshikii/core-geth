// Copyright 2015 The go-ethereum Authors
// This file is part of the go-ethereum library.
//
// The go-ethereum library is free software: you can redistribute it and/or modify
// it under the terms of the GNU Lesser General Public License as published by
// the Free Software Foundation, either version 3 of the License, or
// (at your option) any later version.
//
// The go-ethereum library is distributed in the hope that it will be useful,
// but WITHOUT ANY WARRANTY; without even the implied warranty of
// MERCHANTABILITY or FITNESS FOR A PARTICULAR PURPOSE. See the
// GNU Lesser General Public License for more details.
//
// You should have received a copy of the GNU Lesser General Public License
// along with the go-ethereum library. If not, see <http://www.gnu.org/licenses/>.

package vm

import (
	"github.com/ethereum/go-ethereum/common"
	"github.com/ethereum/go-ethereum/core/types"
	"github.com/ethereum/go-ethereum/params/vars"
	"github.com/holiman/uint256"
	"golang.org/x/crypto/sha3"
)

func opAdd(pc *uint64, interpreter *EVMInterpreter, scope *ScopeContext) ([]byte, error) {
	x, y := scope.Stack.pop(), scope.Stack.peek()
	y.Add(&x, y)
	return nil, nil
}

func opSub(pc *uint64, interpreter *EVMInterpreter, scope *ScopeContext) ([]byte, error) {
	x, y := scope.Stack.pop(), scope.Stack.peek()
	y.Sub(&x, y)
	return nil, nil
}

func opMul(pc *uint64, interpreter *EVMInterpreter, scope *ScopeContext) ([]byte, error) {
	x, y := scope.Stack.pop(), scope.Stack.peek()
	y.Mul(&x, y)
	return nil, nil
}

func opDiv(pc *uint64, interpreter *EVMInterpreter, scope *ScopeContext) ([]byte, error) {
	x, y := scope.Stack.pop(), scope.Stack.peek()
	y.Div(&x, y)
	return nil, nil
}

func opSdiv(pc *uint64, interpreter *EVMInterpreter, scope *ScopeContext) ([]byte, error) {
	x, y := scope.Stack.pop(), scope.Stack.peek()
	y.SDiv(&x, y)
	return nil, nil
}

func opMod(pc *uint64, interpreter *EVMInterpreter, scope *ScopeContext) ([]byte, error) {
	x, y := scope.Stack.pop(), scope.Stack.peek()
	y.Mod(&x, y)
	return nil, nil
}

func opSmod(pc *uint64, interpreter *EVMInterpreter, scope *ScopeContext) ([]byte, error) {
	x, y := scope.Stack.pop(), scope.Stack.peek()
	y.SMod(&x, y)
	return nil, nil
}

func opExp(pc *uint64, interpreter *EVMInterpreter, scope *ScopeContext) ([]byte, error) {
	base, exponent := scope.Stack.pop(), scope.Stack.peek()
	exponent.Exp(&base, exponent)
	return nil, nil
}

func opSignExtend(pc *uint64, interpreter *EVMInterpreter, scope *ScopeContext) ([]byte, error) {
	back, num := scope.Stack.pop(), scope.Stack.peek()
	num.ExtendSign(num, &back)
	return nil, nil
}

func opNot(pc *uint64, interpreter *EVMInterpreter, scope *ScopeContext) ([]byte, error) {
	x := scope.Stack.peek()
	x.Not(x)
	return nil, nil
}

func opLt(pc *uint64, interpreter *EVMInterpreter, scope *ScopeContext) ([]byte, error) {
	x, y := scope.Stack.pop(), scope.Stack.peek()
	if x.Lt(y) {
		y.SetOne()
	} else {
		y.Clear()
	}
	return nil, nil
}

func opGt(pc *uint64, interpreter *EVMInterpreter, scope *ScopeContext) ([]byte, error) {
	x, y := scope.Stack.pop(), scope.Stack.peek()
	if x.Gt(y) {
		y.SetOne()
	} else {
		y.Clear()
	}
	return nil, nil
}

func opSlt(pc *uint64, interpreter *EVMInterpreter, scope *ScopeContext) ([]byte, error) {
	x, y := scope.Stack.pop(), scope.Stack.peek()
	if x.Slt(y) {
		y.SetOne()
	} else {
		y.Clear()
	}
	return nil, nil
}

func opSgt(pc *uint64, interpreter *EVMInterpreter, scope *ScopeContext) ([]byte, error) {
	x, y := scope.Stack.pop(), scope.Stack.peek()
	if x.Sgt(y) {
		y.SetOne()
	} else {
		y.Clear()
	}
	return nil, nil
}

func opEq(pc *uint64, interpreter *EVMInterpreter, scope *ScopeContext) ([]byte, error) {
	x, y := scope.Stack.pop(), scope.Stack.peek()
	if x.Eq(y) {
		y.SetOne()
	} else {
		y.Clear()
	}
	return nil, nil
}

func opIszero(pc *uint64, interpreter *EVMInterpreter, scope *ScopeContext) ([]byte, error) {
	x := scope.Stack.peek()
	if x.IsZero() {
		x.SetOne()
	} else {
		x.Clear()
	}
	return nil, nil
}

func opAnd(pc *uint64, interpreter *EVMInterpreter, scope *ScopeContext) ([]byte, error) {
	x, y := scope.Stack.pop(), scope.Stack.peek()
	y.And(&x, y)
	return nil, nil
}

func opOr(pc *uint64, interpreter *EVMInterpreter, scope *ScopeContext) ([]byte, error) {
	x, y := scope.Stack.pop(), scope.Stack.peek()
	y.Or(&x, y)
	return nil, nil
}

func opXor(pc *uint64, interpreter *EVMInterpreter, scope *ScopeContext) ([]byte, error) {
	x, y := scope.Stack.pop(), scope.Stack.peek()
	y.Xor(&x, y)
	return nil, nil
}

func opByte(pc *uint64, interpreter *EVMInterpreter, scope *ScopeContext) ([]byte, error) {
	th, val := scope.Stack.pop(), scope.Stack.peek()
	val.Byte(&th)
	return nil, nil
}

func opAddmod(pc *uint64, interpreter *EVMInterpreter, scope *ScopeContext) ([]byte, error) {
	x, y, z := scope.Stack.pop(), scope.Stack.pop(), scope.Stack.peek()
	if z.IsZero() {
		z.Clear()
	} else {
		z.AddMod(&x, &y, z)
	}
	return nil, nil
}

func opMulmod(pc *uint64, interpreter *EVMInterpreter, scope *ScopeContext) ([]byte, error) {
	x, y, z := scope.Stack.pop(), scope.Stack.pop(), scope.Stack.peek()
	z.MulMod(&x, &y, z)
	return nil, nil
}

// opSHL implements Shift Left
// The SHL instruction (shift left) pops 2 values from the stack, first arg1 and then arg2,
// and pushes on the stack arg2 shifted to the left by arg1 number of bits.
func opSHL(pc *uint64, interpreter *EVMInterpreter, scope *ScopeContext) ([]byte, error) {
	// Note, second operand is left in the stack; accumulate result into it, and no need to push it afterwards
	shift, value := scope.Stack.pop(), scope.Stack.peek()
	if shift.LtUint64(256) {
		value.Lsh(value, uint(shift.Uint64()))
	} else {
		value.Clear()
	}
	return nil, nil
}

// opSHR implements Logical Shift Right
// The SHR instruction (logical shift right) pops 2 values from the stack, first arg1 and then arg2,
// and pushes on the stack arg2 shifted to the right by arg1 number of bits with zero fill.
func opSHR(pc *uint64, interpreter *EVMInterpreter, scope *ScopeContext) ([]byte, error) {
	// Note, second operand is left in the stack; accumulate result into it, and no need to push it afterwards
	shift, value := scope.Stack.pop(), scope.Stack.peek()
	if shift.LtUint64(256) {
		value.Rsh(value, uint(shift.Uint64()))
	} else {
		value.Clear()
	}
	return nil, nil
}

// opSAR implements Arithmetic Shift Right
// The SAR instruction (arithmetic shift right) pops 2 values from the stack, first arg1 and then arg2,
// and pushes on the stack arg2 shifted to the right by arg1 number of bits with sign extension.
func opSAR(pc *uint64, interpreter *EVMInterpreter, scope *ScopeContext) ([]byte, error) {
	shift, value := scope.Stack.pop(), scope.Stack.peek()
	if shift.GtUint64(256) {
		if value.Sign() >= 0 {
			value.Clear()
		} else {
			// Max negative shift: all bits set
			value.SetAllOne()
		}
		return nil, nil
	}
	n := uint(shift.Uint64())
	value.SRsh(value, n)
	return nil, nil
}

func opSha3(pc *uint64, interpreter *EVMInterpreter, scope *ScopeContext) ([]byte, error) {
	offset, size := scope.Stack.pop(), scope.Stack.peek()
	data := scope.Memory.GetPtr(int64(offset.Uint64()), int64(size.Uint64()))

	if interpreter.hasher == nil {
		interpreter.hasher = sha3.NewLegacyKeccak256().(keccakState)
	} else {
		interpreter.hasher.Reset()
	}
	interpreter.hasher.Write(data)
	interpreter.hasher.Read(interpreter.hasherBuf[:])

	evm := interpreter.evm
	if evm.vmConfig.EnablePreimageRecording {
		evm.StateDB.AddPreimage(interpreter.hasherBuf, data)
	}

	size.SetBytes(interpreter.hasherBuf[:])
	return nil, nil
}
func opAddress(pc *uint64, interpreter *EVMInterpreter, scope *ScopeContext) ([]byte, error) {
	scope.Stack.push(new(uint256.Int).SetBytes(scope.Contract.Address().Bytes()))
	return nil, nil
}

func opBalance(pc *uint64, interpreter *EVMInterpreter, scope *ScopeContext) ([]byte, error) {
	slot := scope.Stack.peek()
	address := common.Address(slot.Bytes20())
	slot.SetFromBig(interpreter.evm.StateDB.GetBalance(address))
	return nil, nil
}

func opOrigin(pc *uint64, interpreter *EVMInterpreter, scope *ScopeContext) ([]byte, error) {
	scope.Stack.push(new(uint256.Int).SetBytes(interpreter.evm.Origin.Bytes()))
	return nil, nil
}
func opCaller(pc *uint64, interpreter *EVMInterpreter, scope *ScopeContext) ([]byte, error) {
	scope.Stack.push(new(uint256.Int).SetBytes(scope.Contract.Caller().Bytes()))
	return nil, nil
}

func opCallValue(pc *uint64, interpreter *EVMInterpreter, scope *ScopeContext) ([]byte, error) {
	v, _ := uint256.FromBig(scope.Contract.value)
	scope.Stack.push(v)
	return nil, nil
}

func opCallDataLoad(pc *uint64, interpreter *EVMInterpreter, scope *ScopeContext) ([]byte, error) {
	x := scope.Stack.peek()
	if offset, overflow := x.Uint64WithOverflow(); !overflow {
		data := getData(scope.Contract.Input, offset, 32)
		x.SetBytes(data)
	} else {
		x.Clear()
	}
	return nil, nil
}

func opCallDataSize(pc *uint64, interpreter *EVMInterpreter, scope *ScopeContext) ([]byte, error) {
	scope.Stack.push(new(uint256.Int).SetUint64(uint64(len(scope.Contract.Input))))
	return nil, nil
}

func opCallDataCopy(pc *uint64, interpreter *EVMInterpreter, scope *ScopeContext) ([]byte, error) {
	var (
		memOffset  = scope.Stack.pop()
		dataOffset = scope.Stack.pop()
		length     = scope.Stack.pop()
	)
	dataOffset64, overflow := dataOffset.Uint64WithOverflow()
	if overflow {
		dataOffset64 = 0xffffffffffffffff
	}
	// These values are checked for overflow during gas cost calculation
	memOffset64 := memOffset.Uint64()
	length64 := length.Uint64()
	scope.Memory.Set(memOffset64, length64, getData(scope.Contract.Input, dataOffset64, length64))

	return nil, nil
}

func opReturnDataSize(pc *uint64, interpreter *EVMInterpreter, scope *ScopeContext) ([]byte, error) {
	scope.Stack.push(new(uint256.Int).SetUint64(uint64(len(interpreter.returnData))))
	return nil, nil
}

func opReturnDataCopy(pc *uint64, interpreter *EVMInterpreter, scope *ScopeContext) ([]byte, error) {
	var (
		memOffset  = scope.Stack.pop()
		dataOffset = scope.Stack.pop()
		length     = scope.Stack.pop()
	)

	offset64, overflow := dataOffset.Uint64WithOverflow()
	if overflow {
		return nil, ErrReturnDataOutOfBounds
	}
	// we can reuse dataOffset now (aliasing it for clarity)
	var end = dataOffset
	end.Add(&dataOffset, &length)
	end64, overflow := end.Uint64WithOverflow()
	if overflow || uint64(len(interpreter.returnData)) < end64 {
		return nil, ErrReturnDataOutOfBounds
	}
	scope.Memory.Set(memOffset.Uint64(), length.Uint64(), interpreter.returnData[offset64:end64])
	return nil, nil
}

func opExtCodeSize(pc *uint64, interpreter *EVMInterpreter, scope *ScopeContext) ([]byte, error) {
	slot := scope.Stack.peek()
	slot.SetUint64(uint64(interpreter.evm.StateDB.GetCodeSize(slot.Bytes20())))
	return nil, nil
}

func opCodeSize(pc *uint64, interpreter *EVMInterpreter, scope *ScopeContext) ([]byte, error) {
	l := new(uint256.Int)
	l.SetUint64(uint64(len(scope.Contract.Code)))
	scope.Stack.push(l)
	return nil, nil
}

func opCodeCopy(pc *uint64, interpreter *EVMInterpreter, scope *ScopeContext) ([]byte, error) {
	var (
		memOffset  = scope.Stack.pop()
		codeOffset = scope.Stack.pop()
		length     = scope.Stack.pop()
	)
	uint64CodeOffset, overflow := codeOffset.Uint64WithOverflow()
	if overflow {
		uint64CodeOffset = 0xffffffffffffffff
	}
	codeCopy := getData(scope.Contract.Code, uint64CodeOffset, length.Uint64())
	scope.Memory.Set(memOffset.Uint64(), length.Uint64(), codeCopy)

	return nil, nil
}

func opExtCodeCopy(pc *uint64, interpreter *EVMInterpreter, scope *ScopeContext) ([]byte, error) {
	var (
		stack      = scope.Stack
		a          = stack.pop()
		memOffset  = stack.pop()
		codeOffset = stack.pop()
		length     = stack.pop()
	)
	uint64CodeOffset, overflow := codeOffset.Uint64WithOverflow()
	if overflow {
		uint64CodeOffset = 0xffffffffffffffff
	}
	addr := common.Address(a.Bytes20())
	codeCopy := getData(interpreter.evm.StateDB.GetCode(addr), uint64CodeOffset, length.Uint64())
	scope.Memory.Set(memOffset.Uint64(), length.Uint64(), codeCopy)

	return nil, nil
}

// opExtCodeHash returns the code hash of a specified account.
// There are several cases when the function is called, while we can relay everything
// to `state.GetCodeHash` function to ensure the correctness.
//   (1) Caller tries to get the code hash of a normal contract account, state
// should return the relative code hash and set it as the result.
//
//   (2) Caller tries to get the code hash of a non-existent account, state should
// return common.Hash{} and zero will be set as the result.
//
//   (3) Caller tries to get the code hash for an account without contract code,
// state should return emptyCodeHash(0xc5d246...) as the result.
//
//   (4) Caller tries to get the code hash of a precompiled account, the result
// should be zero or emptyCodeHash.
//
// It is worth noting that in order to avoid unnecessary create and clean,
// all precompile accounts on mainnet have been transferred 1 wei, so the return
// here should be emptyCodeHash.
// If the precompile account is not transferred any amount on a private or
// customized chain, the return value will be zero.
//
//   (5) Caller tries to get the code hash for an account which is marked as suicided
// in the current transaction, the code hash of this account should be returned.
//
//   (6) Caller tries to get the code hash for an account which is marked as deleted,
// this account should be regarded as a non-existent account and zero should be returned.
func opExtCodeHash(pc *uint64, interpreter *EVMInterpreter, scope *ScopeContext) ([]byte, error) {
	slot := scope.Stack.peek()
	address := common.Address(slot.Bytes20())
	if interpreter.evm.StateDB.Empty(address) {
		slot.Clear()
	} else {
		slot.SetBytes(interpreter.evm.StateDB.GetCodeHash(address).Bytes())
	}
	return nil, nil
}

func opGasprice(pc *uint64, interpreter *EVMInterpreter, scope *ScopeContext) ([]byte, error) {
	v, _ := uint256.FromBig(interpreter.evm.GasPrice)
	scope.Stack.push(v)
	return nil, nil
}

func opBlockhash(pc *uint64, interpreter *EVMInterpreter, scope *ScopeContext) ([]byte, error) {
	num := scope.Stack.peek()
	num64, overflow := num.Uint64WithOverflow()
	if overflow {
		num.Clear()
		return nil, nil
	}
	var upper, lower uint64
	upper = interpreter.evm.Context.BlockNumber.Uint64()
	if upper < 257 {
		lower = 0
	} else {
		lower = upper - 256
	}
	if num64 >= lower && num64 < upper {
		num.SetBytes(interpreter.evm.Context.GetHash(num64).Bytes())
	} else {
		num.Clear()
	}
	return nil, nil
}

func opCoinbase(pc *uint64, interpreter *EVMInterpreter, scope *ScopeContext) ([]byte, error) {
	scope.Stack.push(new(uint256.Int).SetBytes(interpreter.evm.Context.Coinbase.Bytes()))
	return nil, nil
}

func opTimestamp(pc *uint64, interpreter *EVMInterpreter, scope *ScopeContext) ([]byte, error) {
	v, _ := uint256.FromBig(interpreter.evm.Context.Time)
	scope.Stack.push(v)
	return nil, nil
}

func opNumber(pc *uint64, interpreter *EVMInterpreter, scope *ScopeContext) ([]byte, error) {
	v, _ := uint256.FromBig(interpreter.evm.Context.BlockNumber)
	scope.Stack.push(v)
	return nil, nil
}

func opDifficulty(pc *uint64, interpreter *EVMInterpreter, scope *ScopeContext) ([]byte, error) {
	v, _ := uint256.FromBig(interpreter.evm.Context.Difficulty)
	scope.Stack.push(v)
	return nil, nil
}

func opGasLimit(pc *uint64, interpreter *EVMInterpreter, scope *ScopeContext) ([]byte, error) {
	scope.Stack.push(new(uint256.Int).SetUint64(interpreter.evm.Context.GasLimit))
	return nil, nil
}

func opPop(pc *uint64, interpreter *EVMInterpreter, scope *ScopeContext) ([]byte, error) {
	scope.Stack.pop()
	return nil, nil
}

func opMload(pc *uint64, interpreter *EVMInterpreter, scope *ScopeContext) ([]byte, error) {
	v := scope.Stack.peek()
	offset := int64(v.Uint64())
	v.SetBytes(scope.Memory.GetPtr(offset, 32))
	return nil, nil
}

func opMstore(pc *uint64, interpreter *EVMInterpreter, scope *ScopeContext) ([]byte, error) {
	// pop value of the stack
	mStart, val := scope.Stack.pop(), scope.Stack.pop()
	scope.Memory.Set32(mStart.Uint64(), &val)
	return nil, nil
}

func opMstore8(pc *uint64, interpreter *EVMInterpreter, scope *ScopeContext) ([]byte, error) {
	off, val := scope.Stack.pop(), scope.Stack.pop()
	scope.Memory.store[off.Uint64()] = byte(val.Uint64())
	return nil, nil
}

func opSload(pc *uint64, interpreter *EVMInterpreter, scope *ScopeContext) ([]byte, error) {
	loc := scope.Stack.peek()
	hash := common.Hash(loc.Bytes32())
	val := interpreter.evm.StateDB.GetState(scope.Contract.Address(), hash)
	loc.SetBytes(val.Bytes())
	return nil, nil
}

func opSstore(pc *uint64, interpreter *EVMInterpreter, scope *ScopeContext) ([]byte, error) {
	loc := scope.Stack.pop()
	val := scope.Stack.pop()
	interpreter.evm.StateDB.SetState(scope.Contract.Address(),
		loc.Bytes32(), val.Bytes32())
	return nil, nil
}

func opJump(pc *uint64, interpreter *EVMInterpreter, scope *ScopeContext) ([]byte, error) {
	pos := scope.Stack.pop()
	if !scope.Contract.validJumpdest(&pos) {
		return nil, ErrInvalidJump
	}
	*pc = pos.Uint64()
	return nil, nil
}

func opJumpi(pc *uint64, interpreter *EVMInterpreter, scope *ScopeContext) ([]byte, error) {
	pos, cond := scope.Stack.pop(), scope.Stack.pop()
	if !cond.IsZero() {
		if !scope.Contract.validJumpdest(&pos) {
			return nil, ErrInvalidJump
		}
		*pc = pos.Uint64()
	} else {
		*pc++
	}
	return nil, nil
}

func opJumpdest(pc *uint64, interpreter *EVMInterpreter, scope *ScopeContext) ([]byte, error) {
	return nil, nil
}

func opPc(pc *uint64, interpreter *EVMInterpreter, scope *ScopeContext) ([]byte, error) {
	scope.Stack.push(new(uint256.Int).SetUint64(*pc))
	return nil, nil
}

func opMsize(pc *uint64, interpreter *EVMInterpreter, scope *ScopeContext) ([]byte, error) {
	scope.Stack.push(new(uint256.Int).SetUint64(uint64(scope.Memory.Len())))
	return nil, nil
}

func opGas(pc *uint64, interpreter *EVMInterpreter, scope *ScopeContext) ([]byte, error) {
	scope.Stack.push(new(uint256.Int).SetUint64(scope.Contract.Gas))
	return nil, nil
}

func opCreate(pc *uint64, interpreter *EVMInterpreter, scope *ScopeContext) ([]byte, error) {
	var (
<<<<<<< HEAD
		value        = callContext.stack.pop()
		offset, size = callContext.stack.pop(), callContext.stack.pop()
		input        = callContext.memory.GetCopy(int64(offset.Uint64()), int64(size.Uint64()))
		gas          = interpreter.evm.CallGasTemp
=======
		value        = scope.Stack.pop()
		offset, size = scope.Stack.pop(), scope.Stack.pop()
		input        = scope.Memory.GetCopy(int64(offset.Uint64()), int64(size.Uint64()))
		gas          = scope.Contract.Gas
>>>>>>> 97d11b01
	)
	// reuse size int for stackvalue
	stackvalue := size

<<<<<<< HEAD
=======
	scope.Contract.UseGas(gas)
>>>>>>> 97d11b01
	//TODO: use uint256.Int instead of converting with toBig()
	var bigVal = big0
	if !value.IsZero() {
		bigVal = value.ToBig()
	}

	res, addr, returnGas, suberr := interpreter.evm.Create(scope.Contract, input, gas, bigVal)
	// Push item on the stack based on the returned error. If the ruleset is
	// homestead we must check for CodeStoreOutOfGasError (homestead only
	// rule) and treat as an error, if the ruleset is frontier we must
	// ignore this error and pretend the operation was successful.
	if interpreter.evm.ChainConfig().IsEnabled(interpreter.evm.chainConfig.GetEIP2Transition, interpreter.evm.Context.BlockNumber) && suberr == ErrCodeStoreOutOfGas {
		stackvalue.Clear()
		interpreter.evm.CallErrorTemp = suberr // temp storage, for debug tracing
	} else if suberr != nil && suberr != ErrCodeStoreOutOfGas {
		stackvalue.Clear()
		interpreter.evm.CallErrorTemp = suberr // temp storage, for debug tracing
	} else {
		stackvalue.SetBytes(addr.Bytes())
	}
	scope.Stack.push(&stackvalue)
	scope.Contract.Gas += returnGas

	if suberr == ErrExecutionReverted {
		return res, nil
	}
	return nil, nil
}

func opCreate2(pc *uint64, interpreter *EVMInterpreter, scope *ScopeContext) ([]byte, error) {
	var (
<<<<<<< HEAD
		endowment    = callContext.stack.pop()
		offset, size = callContext.stack.pop(), callContext.stack.pop()
		salt         = callContext.stack.pop()
		input        = callContext.memory.GetCopy(int64(offset.Uint64()), int64(size.Uint64()))
		gas          = interpreter.evm.CallGasTemp
	)
=======
		endowment    = scope.Stack.pop()
		offset, size = scope.Stack.pop(), scope.Stack.pop()
		salt         = scope.Stack.pop()
		input        = scope.Memory.GetCopy(int64(offset.Uint64()), int64(size.Uint64()))
		gas          = scope.Contract.Gas
	)

	// Apply EIP150
	gas -= gas / 64
	scope.Contract.UseGas(gas)
>>>>>>> 97d11b01
	// reuse size int for stackvalue
	stackvalue := size
	//TODO: use uint256.Int instead of converting with toBig()
	bigEndowment := big0
	if !endowment.IsZero() {
		bigEndowment = endowment.ToBig()
	}
	res, addr, returnGas, suberr := interpreter.evm.Create2(scope.Contract, input, gas,
		bigEndowment, &salt)
	// Push item on the stack based on the returned error.
	if suberr != nil {
		stackvalue.Clear()
		interpreter.evm.CallErrorTemp = suberr // temp storage, for debug tracing
	} else {
		stackvalue.SetBytes(addr.Bytes())
	}
	scope.Stack.push(&stackvalue)
	scope.Contract.Gas += returnGas

	if suberr == ErrExecutionReverted {
		return res, nil
	}
	return nil, nil
}

<<<<<<< HEAD
func opCall(pc *uint64, interpreter *EVMInterpreter, callContext *callCtx) ([]byte, error) {
	stack := callContext.stack
	// Pop gas. The actual gas in interpreter.evm.CallGasTemp.
=======
func opCall(pc *uint64, interpreter *EVMInterpreter, scope *ScopeContext) ([]byte, error) {
	stack := scope.Stack
	// Pop gas. The actual gas in interpreter.evm.callGasTemp.
>>>>>>> 97d11b01
	// We can use this as a temporary value
	temp := stack.pop()
	gas := interpreter.evm.CallGasTemp
	// Pop other call parameters.
	addr, value, inOffset, inSize, retOffset, retSize := stack.pop(), stack.pop(), stack.pop(), stack.pop(), stack.pop(), stack.pop()
	toAddr := common.Address(addr.Bytes20())
	// Get the arguments from the memory.
	args := scope.Memory.GetPtr(int64(inOffset.Uint64()), int64(inSize.Uint64()))

	var bigVal = big0
	//TODO: use uint256.Int instead of converting with toBig()
	// By using big0 here, we save an alloc for the most common case (non-ether-transferring contract calls),
	// but it would make more sense to extend the usage of uint256.Int
	if !value.IsZero() {
		gas += vars.CallStipend
		bigVal = value.ToBig()
	}

	ret, returnGas, err := interpreter.evm.Call(scope.Contract, toAddr, args, gas, bigVal)

	if err != nil {
		temp.Clear()
		interpreter.evm.CallErrorTemp = err // temp storage, for debug tracing
	} else {
		temp.SetOne()
	}
	stack.push(&temp)
	if err == nil || err == ErrExecutionReverted {
		scope.Memory.Set(retOffset.Uint64(), retSize.Uint64(), ret)
	}
	scope.Contract.Gas += returnGas

	return ret, nil
}

<<<<<<< HEAD
func opCallCode(pc *uint64, interpreter *EVMInterpreter, callContext *callCtx) ([]byte, error) {
	// Pop gas. The actual gas is in interpreter.evm.CallGasTemp.
	stack := callContext.stack
=======
func opCallCode(pc *uint64, interpreter *EVMInterpreter, scope *ScopeContext) ([]byte, error) {
	// Pop gas. The actual gas is in interpreter.evm.callGasTemp.
	stack := scope.Stack
>>>>>>> 97d11b01
	// We use it as a temporary value
	temp := stack.pop()
	gas := interpreter.evm.CallGasTemp
	// Pop other call parameters.
	addr, value, inOffset, inSize, retOffset, retSize := stack.pop(), stack.pop(), stack.pop(), stack.pop(), stack.pop(), stack.pop()
	toAddr := common.Address(addr.Bytes20())
	// Get arguments from the memory.
	args := scope.Memory.GetPtr(int64(inOffset.Uint64()), int64(inSize.Uint64()))

	//TODO: use uint256.Int instead of converting with toBig()
	var bigVal = big0
	if !value.IsZero() {
		gas += vars.CallStipend
		bigVal = value.ToBig()
	}

	ret, returnGas, err := interpreter.evm.CallCode(scope.Contract, toAddr, args, gas, bigVal)
	if err != nil {
		temp.Clear()
		interpreter.evm.CallErrorTemp = err // temp storage, for debug tracing
	} else {
		temp.SetOne()
	}
	stack.push(&temp)
	if err == nil || err == ErrExecutionReverted {
		scope.Memory.Set(retOffset.Uint64(), retSize.Uint64(), ret)
	}
	scope.Contract.Gas += returnGas

	return ret, nil
}

<<<<<<< HEAD
func opDelegateCall(pc *uint64, interpreter *EVMInterpreter, callContext *callCtx) ([]byte, error) {
	stack := callContext.stack
	// Pop gas. The actual gas is in interpreter.evm.CallGasTemp.
=======
func opDelegateCall(pc *uint64, interpreter *EVMInterpreter, scope *ScopeContext) ([]byte, error) {
	stack := scope.Stack
	// Pop gas. The actual gas is in interpreter.evm.callGasTemp.
>>>>>>> 97d11b01
	// We use it as a temporary value
	temp := stack.pop()
	gas := interpreter.evm.CallGasTemp
	// Pop other call parameters.
	addr, inOffset, inSize, retOffset, retSize := stack.pop(), stack.pop(), stack.pop(), stack.pop(), stack.pop()
	toAddr := common.Address(addr.Bytes20())
	// Get arguments from the memory.
	args := scope.Memory.GetPtr(int64(inOffset.Uint64()), int64(inSize.Uint64()))

	ret, returnGas, err := interpreter.evm.DelegateCall(scope.Contract, toAddr, args, gas)
	if err != nil {
		temp.Clear()
		interpreter.evm.CallErrorTemp = err // temp storage, for debug tracing
	} else {
		temp.SetOne()
	}
	stack.push(&temp)
	if err == nil || err == ErrExecutionReverted {
		scope.Memory.Set(retOffset.Uint64(), retSize.Uint64(), ret)
	}
	scope.Contract.Gas += returnGas

	return ret, nil
}

<<<<<<< HEAD
func opStaticCall(pc *uint64, interpreter *EVMInterpreter, callContext *callCtx) ([]byte, error) {
	// Pop gas. The actual gas is in interpreter.evm.CallGasTemp.
	stack := callContext.stack
=======
func opStaticCall(pc *uint64, interpreter *EVMInterpreter, scope *ScopeContext) ([]byte, error) {
	// Pop gas. The actual gas is in interpreter.evm.callGasTemp.
	stack := scope.Stack
>>>>>>> 97d11b01
	// We use it as a temporary value
	temp := stack.pop()
	gas := interpreter.evm.CallGasTemp
	// Pop other call parameters.
	addr, inOffset, inSize, retOffset, retSize := stack.pop(), stack.pop(), stack.pop(), stack.pop(), stack.pop()
	toAddr := common.Address(addr.Bytes20())
	// Get arguments from the memory.
	args := scope.Memory.GetPtr(int64(inOffset.Uint64()), int64(inSize.Uint64()))

	ret, returnGas, err := interpreter.evm.StaticCall(scope.Contract, toAddr, args, gas)
	if err != nil {
		temp.Clear()
		interpreter.evm.CallErrorTemp = err // temp storage, for debug tracing
	} else {
		temp.SetOne()
	}
	stack.push(&temp)
	if err == nil || err == ErrExecutionReverted {
		scope.Memory.Set(retOffset.Uint64(), retSize.Uint64(), ret)
	}
	scope.Contract.Gas += returnGas

	return ret, nil
}

func opReturn(pc *uint64, interpreter *EVMInterpreter, scope *ScopeContext) ([]byte, error) {
	offset, size := scope.Stack.pop(), scope.Stack.pop()
	ret := scope.Memory.GetPtr(int64(offset.Uint64()), int64(size.Uint64()))

	return ret, nil
}

func opRevert(pc *uint64, interpreter *EVMInterpreter, scope *ScopeContext) ([]byte, error) {
	offset, size := scope.Stack.pop(), scope.Stack.pop()
	ret := scope.Memory.GetPtr(int64(offset.Uint64()), int64(size.Uint64()))

	return ret, nil
}

func opStop(pc *uint64, interpreter *EVMInterpreter, scope *ScopeContext) ([]byte, error) {
	return nil, nil
}

func opSuicide(pc *uint64, interpreter *EVMInterpreter, scope *ScopeContext) ([]byte, error) {
	beneficiary := scope.Stack.pop()
	balance := interpreter.evm.StateDB.GetBalance(scope.Contract.Address())
	interpreter.evm.StateDB.AddBalance(beneficiary.Bytes20(), balance)
	interpreter.evm.StateDB.Suicide(scope.Contract.Address())
	return nil, nil
}

// following functions are used by the instruction jump  table

// make log instruction function
func makeLog(size int) executionFunc {
	return func(pc *uint64, interpreter *EVMInterpreter, scope *ScopeContext) ([]byte, error) {
		topics := make([]common.Hash, size)
		stack := scope.Stack
		mStart, mSize := stack.pop(), stack.pop()
		for i := 0; i < size; i++ {
			addr := stack.pop()
			topics[i] = addr.Bytes32()
		}

		d := scope.Memory.GetCopy(int64(mStart.Uint64()), int64(mSize.Uint64()))
		interpreter.evm.StateDB.AddLog(&types.Log{
			Address: scope.Contract.Address(),
			Topics:  topics,
			Data:    d,
			// This is a non-consensus field, but assigned here because
			// core/state doesn't know the current block number.
			BlockNumber: interpreter.evm.Context.BlockNumber.Uint64(),
		})

		return nil, nil
	}
}

// opPush1 is a specialized version of pushN
func opPush1(pc *uint64, interpreter *EVMInterpreter, scope *ScopeContext) ([]byte, error) {
	var (
		codeLen = uint64(len(scope.Contract.Code))
		integer = new(uint256.Int)
	)
	*pc += 1
	if *pc < codeLen {
		scope.Stack.push(integer.SetUint64(uint64(scope.Contract.Code[*pc])))
	} else {
		scope.Stack.push(integer.Clear())
	}
	return nil, nil
}

// make push instruction function
func makePush(size uint64, pushByteSize int) executionFunc {
	return func(pc *uint64, interpreter *EVMInterpreter, scope *ScopeContext) ([]byte, error) {
		codeLen := len(scope.Contract.Code)

		startMin := codeLen
		if int(*pc+1) < startMin {
			startMin = int(*pc + 1)
		}

		endMin := codeLen
		if startMin+pushByteSize < endMin {
			endMin = startMin + pushByteSize
		}

		integer := new(uint256.Int)
		scope.Stack.push(integer.SetBytes(common.RightPadBytes(
			scope.Contract.Code[startMin:endMin], pushByteSize)))

		*pc += size
		return nil, nil
	}
}

// make dup instruction function
func makeDup(size int64) executionFunc {
	return func(pc *uint64, interpreter *EVMInterpreter, scope *ScopeContext) ([]byte, error) {
		scope.Stack.dup(int(size))
		return nil, nil
	}
}

// make swap instruction function
func makeSwap(size int64) executionFunc {
	// switch n + 1 otherwise n would be swapped with n
	size++
	return func(pc *uint64, interpreter *EVMInterpreter, scope *ScopeContext) ([]byte, error) {
		scope.Stack.swap(int(size))
		return nil, nil
	}
}<|MERGE_RESOLUTION|>--- conflicted
+++ resolved
@@ -564,25 +564,15 @@
 
 func opCreate(pc *uint64, interpreter *EVMInterpreter, scope *ScopeContext) ([]byte, error) {
 	var (
-<<<<<<< HEAD
-		value        = callContext.stack.pop()
-		offset, size = callContext.stack.pop(), callContext.stack.pop()
-		input        = callContext.memory.GetCopy(int64(offset.Uint64()), int64(size.Uint64()))
-		gas          = interpreter.evm.CallGasTemp
-=======
 		value        = scope.Stack.pop()
 		offset, size = scope.Stack.pop(), scope.Stack.pop()
 		input        = scope.Memory.GetCopy(int64(offset.Uint64()), int64(size.Uint64()))
 		gas          = scope.Contract.Gas
->>>>>>> 97d11b01
 	)
 	// reuse size int for stackvalue
 	stackvalue := size
 
-<<<<<<< HEAD
-=======
 	scope.Contract.UseGas(gas)
->>>>>>> 97d11b01
 	//TODO: use uint256.Int instead of converting with toBig()
 	var bigVal = big0
 	if !value.IsZero() {
@@ -614,14 +604,6 @@
 
 func opCreate2(pc *uint64, interpreter *EVMInterpreter, scope *ScopeContext) ([]byte, error) {
 	var (
-<<<<<<< HEAD
-		endowment    = callContext.stack.pop()
-		offset, size = callContext.stack.pop(), callContext.stack.pop()
-		salt         = callContext.stack.pop()
-		input        = callContext.memory.GetCopy(int64(offset.Uint64()), int64(size.Uint64()))
-		gas          = interpreter.evm.CallGasTemp
-	)
-=======
 		endowment    = scope.Stack.pop()
 		offset, size = scope.Stack.pop(), scope.Stack.pop()
 		salt         = scope.Stack.pop()
@@ -632,7 +614,6 @@
 	// Apply EIP150
 	gas -= gas / 64
 	scope.Contract.UseGas(gas)
->>>>>>> 97d11b01
 	// reuse size int for stackvalue
 	stackvalue := size
 	//TODO: use uint256.Int instead of converting with toBig()
@@ -658,15 +639,9 @@
 	return nil, nil
 }
 
-<<<<<<< HEAD
-func opCall(pc *uint64, interpreter *EVMInterpreter, callContext *callCtx) ([]byte, error) {
-	stack := callContext.stack
-	// Pop gas. The actual gas in interpreter.evm.CallGasTemp.
-=======
 func opCall(pc *uint64, interpreter *EVMInterpreter, scope *ScopeContext) ([]byte, error) {
 	stack := scope.Stack
 	// Pop gas. The actual gas in interpreter.evm.callGasTemp.
->>>>>>> 97d11b01
 	// We can use this as a temporary value
 	temp := stack.pop()
 	gas := interpreter.evm.CallGasTemp
@@ -702,15 +677,9 @@
 	return ret, nil
 }
 
-<<<<<<< HEAD
-func opCallCode(pc *uint64, interpreter *EVMInterpreter, callContext *callCtx) ([]byte, error) {
-	// Pop gas. The actual gas is in interpreter.evm.CallGasTemp.
-	stack := callContext.stack
-=======
 func opCallCode(pc *uint64, interpreter *EVMInterpreter, scope *ScopeContext) ([]byte, error) {
 	// Pop gas. The actual gas is in interpreter.evm.callGasTemp.
 	stack := scope.Stack
->>>>>>> 97d11b01
 	// We use it as a temporary value
 	temp := stack.pop()
 	gas := interpreter.evm.CallGasTemp
@@ -743,15 +712,9 @@
 	return ret, nil
 }
 
-<<<<<<< HEAD
-func opDelegateCall(pc *uint64, interpreter *EVMInterpreter, callContext *callCtx) ([]byte, error) {
-	stack := callContext.stack
-	// Pop gas. The actual gas is in interpreter.evm.CallGasTemp.
-=======
 func opDelegateCall(pc *uint64, interpreter *EVMInterpreter, scope *ScopeContext) ([]byte, error) {
 	stack := scope.Stack
 	// Pop gas. The actual gas is in interpreter.evm.callGasTemp.
->>>>>>> 97d11b01
 	// We use it as a temporary value
 	temp := stack.pop()
 	gas := interpreter.evm.CallGasTemp
@@ -777,15 +740,9 @@
 	return ret, nil
 }
 
-<<<<<<< HEAD
-func opStaticCall(pc *uint64, interpreter *EVMInterpreter, callContext *callCtx) ([]byte, error) {
-	// Pop gas. The actual gas is in interpreter.evm.CallGasTemp.
-	stack := callContext.stack
-=======
 func opStaticCall(pc *uint64, interpreter *EVMInterpreter, scope *ScopeContext) ([]byte, error) {
 	// Pop gas. The actual gas is in interpreter.evm.callGasTemp.
 	stack := scope.Stack
->>>>>>> 97d11b01
 	// We use it as a temporary value
 	temp := stack.pop()
 	gas := interpreter.evm.CallGasTemp
