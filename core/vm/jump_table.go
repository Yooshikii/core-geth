--- conflicted
+++ resolved
@@ -17,16 +17,13 @@
 package vm
 
 import (
-<<<<<<< HEAD
 	"math/big"
 
 	"github.com/ethereum/go-ethereum/params/types/ctypes"
 	"github.com/ethereum/go-ethereum/params/vars"
-=======
 	"fmt"
 
 	"github.com/ethereum/go-ethereum/params"
->>>>>>> 8be800ff
 )
 
 type (
@@ -54,7 +51,24 @@
 // JumpTable contains the EVM opcodes supported at a given fork.
 type JumpTable [256]*operation
 
-<<<<<<< HEAD
+func validate(jt JumpTable) JumpTable {
+	for i, op := range jt {
+		if op == nil {
+			panic(fmt.Sprintf("op 0x%x is not set", i))
+		}
+		// The interpreter has an assumption that if the memorySize function is
+		// set, then the dynamicGas function is also set. This is a somewhat
+		// arbitrary assumption, and can be removed if we need to -- but it
+		// allows us to avoid a condition check. As long as we have that assumption
+		// in there, this little sanity check prevents us from merging in a
+		// change which violates it.
+		if op.memorySize != nil && op.dynamicGas == nil {
+			panic(fmt.Sprintf("op %v has dynamic memory but not dynamic gas", OpCode(i).String()))
+		}
+	}
+	return jt
+}
+
 // instructionSetForConfig determines an instruction set for the vm using
 // the chain config params and a current block number
 func instructionSetForConfig(config ctypes.ChainConfigurator, bn *big.Int) JumpTable {
@@ -71,64 +85,6 @@
 			memorySize:  memoryDelegateCall,
 			returns:     true,
 		}
-=======
-func validate(jt JumpTable) JumpTable {
-	for i, op := range jt {
-		if op == nil {
-			panic(fmt.Sprintf("op 0x%x is not set", i))
-		}
-		// The interpreter has an assumption that if the memorySize function is
-		// set, then the dynamicGas function is also set. This is a somewhat
-		// arbitrary assumption, and can be removed if we need to -- but it
-		// allows us to avoid a condition check. As long as we have that assumption
-		// in there, this little sanity check prevents us from merging in a
-		// change which violates it.
-		if op.memorySize != nil && op.dynamicGas == nil {
-			panic(fmt.Sprintf("op %v has dynamic memory but not dynamic gas", OpCode(i).String()))
-		}
-	}
-	return jt
-}
-
-// newLondonInstructionSet returns the frontier, homestead, byzantium,
-// contantinople, istanbul, petersburg, berlin and london instructions.
-func newLondonInstructionSet() JumpTable {
-	instructionSet := newBerlinInstructionSet()
-	enable3529(&instructionSet) // EIP-3529: Reduction in refunds https://eips.ethereum.org/EIPS/eip-3529
-	enable3198(&instructionSet) // Base fee opcode https://eips.ethereum.org/EIPS/eip-3198
-	return validate(instructionSet)
-}
-
-// newBerlinInstructionSet returns the frontier, homestead, byzantium,
-// contantinople, istanbul, petersburg and berlin instructions.
-func newBerlinInstructionSet() JumpTable {
-	instructionSet := newIstanbulInstructionSet()
-	enable2929(&instructionSet) // Access lists for trie accesses https://eips.ethereum.org/EIPS/eip-2929
-	return validate(instructionSet)
-}
-
-// newIstanbulInstructionSet returns the frontier, homestead, byzantium,
-// contantinople, istanbul and petersburg instructions.
-func newIstanbulInstructionSet() JumpTable {
-	instructionSet := newConstantinopleInstructionSet()
-
-	enable1344(&instructionSet) // ChainID opcode - https://eips.ethereum.org/EIPS/eip-1344
-	enable1884(&instructionSet) // Reprice reader opcodes - https://eips.ethereum.org/EIPS/eip-1884
-	enable2200(&instructionSet) // Net metered SSTORE - https://eips.ethereum.org/EIPS/eip-2200
-
-	return validate(instructionSet)
-}
-
-// newConstantinopleInstructionSet returns the frontier, homestead,
-// byzantium and contantinople instructions.
-func newConstantinopleInstructionSet() JumpTable {
-	instructionSet := newByzantiumInstructionSet()
-	instructionSet[SHL] = &operation{
-		execute:     opSHL,
-		constantGas: GasFastestStep,
-		minStack:    minStack(2, 1),
-		maxStack:    maxStack(2, 1),
->>>>>>> 8be800ff
 	}
 	// Tangerine Whistle
 	if config.IsEnabled(config.GetEIP150Transition, bn) {
@@ -156,7 +112,6 @@
 			returns:    true,
 		}
 	}
-<<<<<<< HEAD
 	if config.IsEnabled(config.GetEIP214Transition, bn) {
 		instructionSet[STATICCALL] = &operation{
 			execute:     opStaticCall,
@@ -183,30 +138,6 @@
 			maxStack:    maxStack(3, 0),
 			memorySize:  memoryReturnDataCopy,
 		}
-=======
-	instructionSet[CREATE2] = &operation{
-		execute:     opCreate2,
-		constantGas: params.Create2Gas,
-		dynamicGas:  gasCreate2,
-		minStack:    minStack(4, 1),
-		maxStack:    maxStack(4, 1),
-		memorySize:  memoryCreate2,
-	}
-	return validate(instructionSet)
-}
-
-// newByzantiumInstructionSet returns the frontier, homestead and
-// byzantium instructions.
-func newByzantiumInstructionSet() JumpTable {
-	instructionSet := newSpuriousDragonInstructionSet()
-	instructionSet[STATICCALL] = &operation{
-		execute:     opStaticCall,
-		constantGas: params.CallGasEIP150,
-		dynamicGas:  gasStaticCall,
-		minStack:    minStack(6, 1),
-		maxStack:    maxStack(6, 1),
-		memorySize:  memoryStaticCall,
->>>>>>> 8be800ff
 	}
 	// Constantinople
 	if config.IsEnabled(config.GetEIP145Transition, bn) {
@@ -237,18 +168,14 @@
 			minStack:    minStack(4, 1),
 			maxStack:    maxStack(4, 1),
 			memorySize:  memoryCreate2,
-			writes:      true,
-			returns:     true,
-		}
-	}
-<<<<<<< HEAD
+		}
+	}
 	if config.IsEnabled(config.GetEIP1052Transition, bn) {
 		instructionSet[EXTCODEHASH] = &operation{
 			execute:     opExtCodeHash,
 			constantGas: vars.ExtcodeHashGasConstantinople,
 			minStack:    minStack(1, 1),
 			maxStack:    maxStack(1, 1),
-		}
 	}
 	if config.IsEnabled(config.GetEIP1344Transition, bn) {
 		enable1344(&instructionSet) // ChainID opcode - https://eips.ethereum.org/EIPS/eip-1344
@@ -270,64 +197,13 @@
 	}
 	if config.IsEnabled(config.GetEIP3198Transition, bn) {
 		enable3198(&instructionSet) // BASEFEE opcode
-=======
-	instructionSet[REVERT] = &operation{
-		execute:    opRevert,
-		dynamicGas: gasRevert,
-		minStack:   minStack(2, 0),
-		maxStack:   maxStack(2, 0),
-		memorySize: memoryRevert,
 	}
 	return validate(instructionSet)
 }
 
-// EIP 158 a.k.a Spurious Dragon
-func newSpuriousDragonInstructionSet() JumpTable {
-	instructionSet := newTangerineWhistleInstructionSet()
-	instructionSet[EXP].dynamicGas = gasExpEIP158
-	return validate(instructionSet)
-
-}
-
-// EIP 150 a.k.a Tangerine Whistle
-func newTangerineWhistleInstructionSet() JumpTable {
-	instructionSet := newHomesteadInstructionSet()
-	instructionSet[BALANCE].constantGas = params.BalanceGasEIP150
-	instructionSet[EXTCODESIZE].constantGas = params.ExtcodeSizeGasEIP150
-	instructionSet[SLOAD].constantGas = params.SloadGasEIP150
-	instructionSet[EXTCODECOPY].constantGas = params.ExtcodeCopyBaseEIP150
-	instructionSet[CALL].constantGas = params.CallGasEIP150
-	instructionSet[CALLCODE].constantGas = params.CallGasEIP150
-	instructionSet[DELEGATECALL].constantGas = params.CallGasEIP150
-	return validate(instructionSet)
-}
-
-// newHomesteadInstructionSet returns the frontier and homestead
-// instructions that can be executed during the homestead phase.
-func newHomesteadInstructionSet() JumpTable {
-	instructionSet := newFrontierInstructionSet()
-	instructionSet[DELEGATECALL] = &operation{
-		execute:     opDelegateCall,
-		dynamicGas:  gasDelegateCall,
-		constantGas: params.CallGasFrontier,
-		minStack:    minStack(6, 1),
-		maxStack:    maxStack(6, 1),
-		memorySize:  memoryDelegateCall,
->>>>>>> 8be800ff
-	}
-	return validate(instructionSet)
-}
-
-<<<<<<< HEAD
 // newBaseInstructionSet returns Frontier instructions
 func newBaseInstructionSet() JumpTable {
 	return JumpTable{
-=======
-// newFrontierInstructionSet returns the frontier instructions
-// that can be executed during the frontier phase.
-func newFrontierInstructionSet() JumpTable {
-	tbl := JumpTable{
->>>>>>> 8be800ff
 		STOP: {
 			execute:     opStop,
 			constantGas: 0,
@@ -466,17 +342,10 @@
 			minStack:    minStack(2, 1),
 			maxStack:    maxStack(2, 1),
 		},
-<<<<<<< HEAD
-		SHA3: {
-			execute:     opSha3,
-			constantGas: vars.Sha3Gas,
-			dynamicGas:  gasSha3,
-=======
 		KECCAK256: {
 			execute:     opKeccak256,
 			constantGas: params.Keccak256Gas,
 			dynamicGas:  gasKeccak256,
->>>>>>> 8be800ff
 			minStack:    minStack(2, 1),
 			maxStack:    maxStack(2, 1),
 			memorySize:  memoryKeccak256,
