--- conflicted
+++ resolved
@@ -318,11 +318,7 @@
 
 // DeriveFields fills the receipts with their computed fields based on consensus
 // data and contextual infos like containing block and transactions.
-<<<<<<< HEAD
-func (rs Receipts) DeriveFields(config ctypes.ChainConfigurator, hash common.Hash, number uint64, time uint64, baseFee *big.Int, txs []*Transaction) error {
-=======
-func (rs Receipts) DeriveFields(config *params.ChainConfig, hash common.Hash, number uint64, time uint64, baseFee *big.Int, blobGasPrice *big.Int, txs []*Transaction) error {
->>>>>>> a7e358d0
+func (rs Receipts) DeriveFields(config ctypes.ChainConfigurator, hash common.Hash, number uint64, time uint64, baseFee *big.Int, blobGasPrice *big.Int, txs []*Transaction) error {
 	signer := MakeSigner(config, new(big.Int).SetUint64(number), time)
 
 	logIndex := uint(0)
