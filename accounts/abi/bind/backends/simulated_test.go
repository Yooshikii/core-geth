// Copyright 2019 The go-ethereum Authors
// This file is part of the go-ethereum library.
//
// The go-ethereum library is free software: you can redistribute it and/or modify
// it under the terms of the GNU Lesser General Public License as published by
// the Free Software Foundation, either version 3 of the License, or
// (at your option) any later version.
//
// The go-ethereum library is distributed in the hope that it will be useful,
// but WITHOUT ANY WARRANTY; without even the implied warranty of
// MERCHANTABILITY or FITNESS FOR A PARTICULAR PURPOSE. See the
// GNU Lesser General Public License for more details.
//
// You should have received a copy of the GNU Lesser General Public License
// along with the go-ethereum library. If not, see <http://www.gnu.org/licenses/>.

package backends

import (
	"bytes"
	"context"
	"errors"
	"math/big"
	"reflect"
	"strings"
	"testing"
	"time"

	"github.com/ethereum/go-ethereum"
	"github.com/ethereum/go-ethereum/accounts/abi"
	"github.com/ethereum/go-ethereum/accounts/abi/bind"
	"github.com/ethereum/go-ethereum/common"
	"github.com/ethereum/go-ethereum/core/types"
	"github.com/ethereum/go-ethereum/crypto"
	"github.com/ethereum/go-ethereum/params"
	"github.com/ethereum/go-ethereum/params/types/genesisT"
	"github.com/ethereum/go-ethereum/params/vars"
)

func TestSimulatedBackend(t *testing.T) {
	var gasLimit uint64 = 8000029
	key, _ := crypto.GenerateKey() // nolint: gosec
	auth := bind.NewKeyedTransactor(key)
	genAlloc := make(genesisT.GenesisAlloc)
	genAlloc[auth.From] = genesisT.GenesisAccount{Balance: big.NewInt(9223372036854775807)}

	sim := NewSimulatedBackend(genAlloc, gasLimit)
	defer sim.Close()

	// should return an error if the tx is not found
	txHash := common.HexToHash("2")
	_, isPending, err := sim.TransactionByHash(context.Background(), txHash)

	if isPending {
		t.Fatal("transaction should not be pending")
	}
	if err != ethereum.NotFound {
		t.Fatalf("err should be `ethereum.NotFound` but received %v", err)
	}

	// generate a transaction and confirm you can retrieve it
	code := `6060604052600a8060106000396000f360606040526008565b00`
	var gas uint64 = 3000000
	tx := types.NewContractCreation(0, big.NewInt(0), gas, big.NewInt(1), common.FromHex(code))
	tx, _ = types.SignTx(tx, types.HomesteadSigner{}, key)

	err = sim.SendTransaction(context.Background(), tx)
	if err != nil {
		t.Fatal("error sending transaction")
	}

	txHash = tx.Hash()
	_, isPending, err = sim.TransactionByHash(context.Background(), txHash)
	if err != nil {
		t.Fatalf("error getting transaction with hash: %v", txHash.String())
	}
	if !isPending {
		t.Fatal("transaction should have pending status")
	}

	sim.Commit()
	_, isPending, err = sim.TransactionByHash(context.Background(), txHash)
	if err != nil {
		t.Fatalf("error getting transaction with hash: %v", txHash.String())
	}
	if isPending {
		t.Fatal("transaction should not have pending status")
	}
}

var testKey, _ = crypto.HexToECDSA("b71c71a67e1177ad4e901695e1b4b9ee17ae16c6668d313eac2f96dbcda3f291")

//  the following is based on this contract:
//  contract T {
//  	event received(address sender, uint amount, bytes memo);
//  	event receivedAddr(address sender);
//
//  	function receive(bytes calldata memo) external payable returns (string memory res) {
//  		emit received(msg.sender, msg.value, memo);
//  		emit receivedAddr(msg.sender);
//		    return "hello world";
//  	}
//  }
const abiJSON = `[ { "constant": false, "inputs": [ { "name": "memo", "type": "bytes" } ], "name": "receive", "outputs": [ { "name": "res", "type": "string" } ], "payable": true, "stateMutability": "payable", "type": "function" }, { "anonymous": false, "inputs": [ { "indexed": false, "name": "sender", "type": "address" }, { "indexed": false, "name": "amount", "type": "uint256" }, { "indexed": false, "name": "memo", "type": "bytes" } ], "name": "received", "type": "event" }, { "anonymous": false, "inputs": [ { "indexed": false, "name": "sender", "type": "address" } ], "name": "receivedAddr", "type": "event" } ]`
const abiBin = `0x608060405234801561001057600080fd5b506102a0806100206000396000f3fe60806040526004361061003b576000357c010000000000000000000000000000000000000000000000000000000090048063a69b6ed014610040575b600080fd5b6100b76004803603602081101561005657600080fd5b810190808035906020019064010000000081111561007357600080fd5b82018360208201111561008557600080fd5b803590602001918460018302840111640100000000831117156100a757600080fd5b9091929391929390505050610132565b6040518080602001828103825283818151815260200191508051906020019080838360005b838110156100f75780820151818401526020810190506100dc565b50505050905090810190601f1680156101245780820380516001836020036101000a031916815260200191505b509250505060405180910390f35b60607f75fd880d39c1daf53b6547ab6cb59451fc6452d27caa90e5b6649dd8293b9eed33348585604051808573ffffffffffffffffffffffffffffffffffffffff1673ffffffffffffffffffffffffffffffffffffffff168152602001848152602001806020018281038252848482818152602001925080828437600081840152601f19601f8201169050808301925050509550505050505060405180910390a17f46923992397eac56cf13058aced2a1871933622717e27b24eabc13bf9dd329c833604051808273ffffffffffffffffffffffffffffffffffffffff1673ffffffffffffffffffffffffffffffffffffffff16815260200191505060405180910390a16040805190810160405280600b81526020017f68656c6c6f20776f726c6400000000000000000000000000000000000000000081525090509291505056fea165627a7a72305820ff0c57dad254cfeda48c9cfb47f1353a558bccb4d1bc31da1dae69315772d29e0029`
const deployedCode = `60806040526004361061003b576000357c010000000000000000000000000000000000000000000000000000000090048063a69b6ed014610040575b600080fd5b6100b76004803603602081101561005657600080fd5b810190808035906020019064010000000081111561007357600080fd5b82018360208201111561008557600080fd5b803590602001918460018302840111640100000000831117156100a757600080fd5b9091929391929390505050610132565b6040518080602001828103825283818151815260200191508051906020019080838360005b838110156100f75780820151818401526020810190506100dc565b50505050905090810190601f1680156101245780820380516001836020036101000a031916815260200191505b509250505060405180910390f35b60607f75fd880d39c1daf53b6547ab6cb59451fc6452d27caa90e5b6649dd8293b9eed33348585604051808573ffffffffffffffffffffffffffffffffffffffff1673ffffffffffffffffffffffffffffffffffffffff168152602001848152602001806020018281038252848482818152602001925080828437600081840152601f19601f8201169050808301925050509550505050505060405180910390a17f46923992397eac56cf13058aced2a1871933622717e27b24eabc13bf9dd329c833604051808273ffffffffffffffffffffffffffffffffffffffff1673ffffffffffffffffffffffffffffffffffffffff16815260200191505060405180910390a16040805190810160405280600b81526020017f68656c6c6f20776f726c6400000000000000000000000000000000000000000081525090509291505056fea165627a7a72305820ff0c57dad254cfeda48c9cfb47f1353a558bccb4d1bc31da1dae69315772d29e0029`

// expected return value contains "hello world"
var expectedReturn = []byte{0, 0, 0, 0, 0, 0, 0, 0, 0, 0, 0, 0, 0, 0, 0, 0, 0, 0, 0, 0, 0, 0, 0, 0, 0, 0, 0, 0, 0, 0, 0, 32, 0, 0, 0, 0, 0, 0, 0, 0, 0, 0, 0, 0, 0, 0, 0, 0, 0, 0, 0, 0, 0, 0, 0, 0, 0, 0, 0, 0, 0, 0, 0, 11, 104, 101, 108, 108, 111, 32, 119, 111, 114, 108, 100, 0, 0, 0, 0, 0, 0, 0, 0, 0, 0, 0, 0, 0, 0, 0, 0, 0, 0, 0, 0, 0}

<<<<<<< HEAD
func TestNewSimulatedBackend(t *testing.T) {
	testAddr := crypto.PubkeyToAddress(testKey.PublicKey)
	expectedBal := big.NewInt(10000000000)
	sim := NewSimulatedBackend(
		genesisT.GenesisAlloc{
			testAddr: {Balance: expectedBal},
=======
func simTestBackend(testAddr common.Address) *SimulatedBackend {
	return NewSimulatedBackend(
		core.GenesisAlloc{
			testAddr: {Balance: big.NewInt(10000000000)},
>>>>>>> da065193
		}, 10000000,
	)
}

func TestNewSimulatedBackend(t *testing.T) {
	testAddr := crypto.PubkeyToAddress(testKey.PublicKey)
	expectedBal := big.NewInt(10000000000)
	sim := simTestBackend(testAddr)
	defer sim.Close()

	if sim.config != params.AllEthashProtocolChanges {
		t.Errorf("expected sim config to equal params.AllEthashProtocolChanges, got %v", sim.config)
	}

	if sim.blockchain.Config() != params.AllEthashProtocolChanges {
		t.Errorf("expected sim blockchain config to equal params.AllEthashProtocolChanges, got %v", sim.config)
	}

	statedb, _ := sim.blockchain.State()
	bal := statedb.GetBalance(testAddr)
	if bal.Cmp(expectedBal) != 0 {
		t.Errorf("expected balance for test address not received. expected: %v actual: %v", expectedBal, bal)
	}
}

func TestSimulatedBackend_AdjustTime(t *testing.T) {
	sim := NewSimulatedBackend(
		genesisT.GenesisAlloc{}, 10000000,
	)
	defer sim.Close()

	prevTime := sim.pendingBlock.Time()
	err := sim.AdjustTime(time.Second)
	if err != nil {
		t.Error(err)
	}
	newTime := sim.pendingBlock.Time()

	if newTime-prevTime != uint64(time.Second.Seconds()) {
		t.Errorf("adjusted time not equal to a second. prev: %v, new: %v", prevTime, newTime)
	}
}

func TestSimulatedBackend_BalanceAt(t *testing.T) {
	testAddr := crypto.PubkeyToAddress(testKey.PublicKey)
	expectedBal := big.NewInt(10000000000)
<<<<<<< HEAD
	sim := NewSimulatedBackend(
		genesisT.GenesisAlloc{
			testAddr: {Balance: expectedBal},
		}, 10000000,
	)
=======
	sim := simTestBackend(testAddr)
>>>>>>> da065193
	defer sim.Close()
	bgCtx := context.Background()

	bal, err := sim.BalanceAt(bgCtx, testAddr, nil)
	if err != nil {
		t.Error(err)
	}

	if bal.Cmp(expectedBal) != 0 {
		t.Errorf("expected balance for test address not received. expected: %v actual: %v", expectedBal, bal)
	}
}

func TestSimulatedBackend_BlockByHash(t *testing.T) {
	sim := NewSimulatedBackend(
		genesisT.GenesisAlloc{}, 10000000,
	)
	defer sim.Close()
	bgCtx := context.Background()

	block, err := sim.BlockByNumber(bgCtx, nil)
	if err != nil {
		t.Errorf("could not get recent block: %v", err)
	}
	blockByHash, err := sim.BlockByHash(bgCtx, block.Hash())
	if err != nil {
		t.Errorf("could not get recent block: %v", err)
	}

	if block.Hash() != blockByHash.Hash() {
		t.Errorf("did not get expected block")
	}
}

func TestSimulatedBackend_BlockByNumber(t *testing.T) {
	sim := NewSimulatedBackend(
		genesisT.GenesisAlloc{}, 10000000,
	)
	defer sim.Close()
	bgCtx := context.Background()

	block, err := sim.BlockByNumber(bgCtx, nil)
	if err != nil {
		t.Errorf("could not get recent block: %v", err)
	}
	if block.NumberU64() != 0 {
		t.Errorf("did not get most recent block, instead got block number %v", block.NumberU64())
	}

	// create one block
	sim.Commit()

	block, err = sim.BlockByNumber(bgCtx, nil)
	if err != nil {
		t.Errorf("could not get recent block: %v", err)
	}
	if block.NumberU64() != 1 {
		t.Errorf("did not get most recent block, instead got block number %v", block.NumberU64())
	}

	blockByNumber, err := sim.BlockByNumber(bgCtx, big.NewInt(1))
	if err != nil {
		t.Errorf("could not get block by number: %v", err)
	}
	if blockByNumber.Hash() != block.Hash() {
		t.Errorf("did not get the same block with height of 1 as before")
	}
}

func TestSimulatedBackend_NonceAt(t *testing.T) {
	testAddr := crypto.PubkeyToAddress(testKey.PublicKey)

<<<<<<< HEAD
	sim := NewSimulatedBackend(
		genesisT.GenesisAlloc{
			testAddr: {Balance: big.NewInt(10000000000)},
		}, 10000000,
	)
=======
	sim := simTestBackend(testAddr)
>>>>>>> da065193
	defer sim.Close()
	bgCtx := context.Background()

	nonce, err := sim.NonceAt(bgCtx, testAddr, big.NewInt(0))
	if err != nil {
		t.Errorf("could not get nonce for test addr: %v", err)
	}

	if nonce != uint64(0) {
		t.Errorf("received incorrect nonce. expected 0, got %v", nonce)
	}

	// create a signed transaction to send
	tx := types.NewTransaction(nonce, testAddr, big.NewInt(1000), vars.TxGas, big.NewInt(1), nil)
	signedTx, err := types.SignTx(tx, types.HomesteadSigner{}, testKey)
	if err != nil {
		t.Errorf("could not sign tx: %v", err)
	}

	// send tx to simulated backend
	err = sim.SendTransaction(bgCtx, signedTx)
	if err != nil {
		t.Errorf("could not add tx to pending block: %v", err)
	}
	sim.Commit()

	newNonce, err := sim.NonceAt(bgCtx, testAddr, big.NewInt(1))
	if err != nil {
		t.Errorf("could not get nonce for test addr: %v", err)
	}

	if newNonce != nonce+uint64(1) {
		t.Errorf("received incorrect nonce. expected 1, got %v", nonce)
	}
	// create some more blocks
	sim.Commit()
	// Check that we can get data for an older block/state
	newNonce, err = sim.NonceAt(bgCtx, testAddr, big.NewInt(1))
	if err != nil {
		t.Fatalf("could not get nonce for test addr: %v", err)
	}
	if newNonce != nonce+uint64(1) {
		t.Fatalf("received incorrect nonce. expected 1, got %v", nonce)
	}
}

func TestSimulatedBackend_SendTransaction(t *testing.T) {
	testAddr := crypto.PubkeyToAddress(testKey.PublicKey)

<<<<<<< HEAD
	sim := NewSimulatedBackend(
		genesisT.GenesisAlloc{
			testAddr: {Balance: big.NewInt(10000000000)},
		}, 10000000,
	)
=======
	sim := simTestBackend(testAddr)
>>>>>>> da065193
	defer sim.Close()
	bgCtx := context.Background()

	// create a signed transaction to send
	tx := types.NewTransaction(uint64(0), testAddr, big.NewInt(1000), vars.TxGas, big.NewInt(1), nil)
	signedTx, err := types.SignTx(tx, types.HomesteadSigner{}, testKey)
	if err != nil {
		t.Errorf("could not sign tx: %v", err)
	}

	// send tx to simulated backend
	err = sim.SendTransaction(bgCtx, signedTx)
	if err != nil {
		t.Errorf("could not add tx to pending block: %v", err)
	}
	sim.Commit()

	block, err := sim.BlockByNumber(bgCtx, big.NewInt(1))
	if err != nil {
		t.Errorf("could not get block at height 1: %v", err)
	}

	if signedTx.Hash() != block.Transactions()[0].Hash() {
		t.Errorf("did not commit sent transaction. expected hash %v got hash %v", block.Transactions()[0].Hash(), signedTx.Hash())
	}
}

func TestSimulatedBackend_TransactionByHash(t *testing.T) {
	testAddr := crypto.PubkeyToAddress(testKey.PublicKey)

	sim := NewSimulatedBackend(
		genesisT.GenesisAlloc{
			testAddr: {Balance: big.NewInt(10000000000)},
		}, 10000000,
	)
	defer sim.Close()
	bgCtx := context.Background()

	// create a signed transaction to send
	tx := types.NewTransaction(uint64(0), testAddr, big.NewInt(1000), vars.TxGas, big.NewInt(1), nil)
	signedTx, err := types.SignTx(tx, types.HomesteadSigner{}, testKey)
	if err != nil {
		t.Errorf("could not sign tx: %v", err)
	}

	// send tx to simulated backend
	err = sim.SendTransaction(bgCtx, signedTx)
	if err != nil {
		t.Errorf("could not add tx to pending block: %v", err)
	}

	// ensure tx is committed pending
	receivedTx, pending, err := sim.TransactionByHash(bgCtx, signedTx.Hash())
	if err != nil {
		t.Errorf("could not get transaction by hash %v: %v", signedTx.Hash(), err)
	}
	if !pending {
		t.Errorf("expected transaction to be in pending state")
	}
	if receivedTx.Hash() != signedTx.Hash() {
		t.Errorf("did not received committed transaction. expected hash %v got hash %v", signedTx.Hash(), receivedTx.Hash())
	}

	sim.Commit()

	// ensure tx is not and committed pending
	receivedTx, pending, err = sim.TransactionByHash(bgCtx, signedTx.Hash())
	if err != nil {
		t.Errorf("could not get transaction by hash %v: %v", signedTx.Hash(), err)
	}
	if pending {
		t.Errorf("expected transaction to not be in pending state")
	}
	if receivedTx.Hash() != signedTx.Hash() {
		t.Errorf("did not received committed transaction. expected hash %v got hash %v", signedTx.Hash(), receivedTx.Hash())
	}
}

func TestSimulatedBackend_EstimateGas(t *testing.T) {
	/*
		pragma solidity ^0.6.4;
		contract GasEstimation {
		    function PureRevert() public { revert(); }
		    function Revert() public { revert("revert reason");}
		    function OOG() public { for (uint i = 0; ; i++) {}}
		    function Assert() public { assert(false);}
		    function Valid() public {}
		}*/
	const contractAbi = "[{\"inputs\":[],\"name\":\"Assert\",\"outputs\":[],\"stateMutability\":\"nonpayable\",\"type\":\"function\"},{\"inputs\":[],\"name\":\"OOG\",\"outputs\":[],\"stateMutability\":\"nonpayable\",\"type\":\"function\"},{\"inputs\":[],\"name\":\"PureRevert\",\"outputs\":[],\"stateMutability\":\"nonpayable\",\"type\":\"function\"},{\"inputs\":[],\"name\":\"Revert\",\"outputs\":[],\"stateMutability\":\"nonpayable\",\"type\":\"function\"},{\"inputs\":[],\"name\":\"Valid\",\"outputs\":[],\"stateMutability\":\"nonpayable\",\"type\":\"function\"}]"
	const contractBin = "0x60806040523480156100115760006000fd5b50610017565b61016e806100266000396000f3fe60806040523480156100115760006000fd5b506004361061005c5760003560e01c806350f6fe3414610062578063aa8b1d301461006c578063b9b046f914610076578063d8b9839114610080578063e09fface1461008a5761005c565b60006000fd5b61006a610094565b005b6100746100ad565b005b61007e6100b5565b005b6100886100c2565b005b610092610135565b005b6000600090505b5b808060010191505061009b565b505b565b60006000fd5b565b600015156100bf57fe5b5b565b6040517f08c379a000000000000000000000000000000000000000000000000000000000815260040180806020018281038252600d8152602001807f72657665727420726561736f6e0000000000000000000000000000000000000081526020015060200191505060405180910390fd5b565b5b56fea2646970667358221220345bbcbb1a5ecf22b53a78eaebf95f8ee0eceff6d10d4b9643495084d2ec934a64736f6c63430006040033"

	key, _ := crypto.GenerateKey()
	addr := crypto.PubkeyToAddress(key.PublicKey)
	opts := bind.NewKeyedTransactor(key)

	sim := NewSimulatedBackend(genesisT.GenesisAlloc{addr: {Balance: big.NewInt(vars.Ether)}}, 10000000)
	defer sim.Close()

	parsed, _ := abi.JSON(strings.NewReader(contractAbi))
	contractAddr, _, _, _ := bind.DeployContract(opts, parsed, common.FromHex(contractBin), sim)
	sim.Commit()

	var cases = []struct {
		name        string
		message     ethereum.CallMsg
		expect      uint64
		expectError error
		expectData  interface{}
	}{
		{"plain transfer(valid)", ethereum.CallMsg{
			From:     addr,
			To:       &addr,
			Gas:      0,
			GasPrice: big.NewInt(0),
			Value:    big.NewInt(1),
			Data:     nil,
<<<<<<< HEAD
		}, vars.TxGas, nil},
=======
		}, params.TxGas, nil, nil},
>>>>>>> da065193

		{"plain transfer(invalid)", ethereum.CallMsg{
			From:     addr,
			To:       &contractAddr,
			Gas:      0,
			GasPrice: big.NewInt(0),
			Value:    big.NewInt(1),
			Data:     nil,
		}, 0, errors.New("execution reverted"), nil},

		{"Revert", ethereum.CallMsg{
			From:     addr,
			To:       &contractAddr,
			Gas:      0,
			GasPrice: big.NewInt(0),
			Value:    nil,
			Data:     common.Hex2Bytes("d8b98391"),
		}, 0, errors.New("execution reverted: revert reason"), "0x08c379a00000000000000000000000000000000000000000000000000000000000000020000000000000000000000000000000000000000000000000000000000000000d72657665727420726561736f6e00000000000000000000000000000000000000"},

		{"PureRevert", ethereum.CallMsg{
			From:     addr,
			To:       &contractAddr,
			Gas:      0,
			GasPrice: big.NewInt(0),
			Value:    nil,
			Data:     common.Hex2Bytes("aa8b1d30"),
		}, 0, errors.New("execution reverted"), nil},

		{"OOG", ethereum.CallMsg{
			From:     addr,
			To:       &contractAddr,
			Gas:      100000,
			GasPrice: big.NewInt(0),
			Value:    nil,
			Data:     common.Hex2Bytes("50f6fe34"),
		}, 0, errors.New("gas required exceeds allowance (100000)"), nil},

		{"Assert", ethereum.CallMsg{
			From:     addr,
			To:       &contractAddr,
			Gas:      100000,
			GasPrice: big.NewInt(0),
			Value:    nil,
			Data:     common.Hex2Bytes("b9b046f9"),
		}, 0, errors.New("invalid opcode: opcode 0xfe not defined"), nil},

		{"Valid", ethereum.CallMsg{
			From:     addr,
			To:       &contractAddr,
			Gas:      100000,
			GasPrice: big.NewInt(0),
			Value:    nil,
			Data:     common.Hex2Bytes("e09fface"),
		}, 21275, nil, nil},
	}
	for _, c := range cases {
		got, err := sim.EstimateGas(context.Background(), c.message)
		if c.expectError != nil {
			if err == nil {
				t.Fatalf("Expect error, got nil")
			}
			if c.expectError.Error() != err.Error() {
				t.Fatalf("Expect error, want %v, got %v", c.expectError, err)
			}
			if c.expectData != nil {
				if err, ok := err.(*revertError); !ok {
					t.Fatalf("Expect revert error, got %T", err)
				} else if !reflect.DeepEqual(err.ErrorData(), c.expectData) {
					t.Fatalf("Error data mismatch, want %v, got %v", c.expectData, err.ErrorData())
				}
			}
			continue
		}
		if got != c.expect {
			t.Fatalf("Gas estimation mismatch, want %d, got %d", c.expect, got)
		}
	}
}

func TestSimulatedBackend_EstimateGasWithPrice(t *testing.T) {
	key, _ := crypto.GenerateKey()
	addr := crypto.PubkeyToAddress(key.PublicKey)

	sim := NewSimulatedBackend(genesisT.GenesisAlloc{addr: {Balance: big.NewInt(vars.Ether*2 + 2e17)}}, 10000000)
	defer sim.Close()

	receipant := common.HexToAddress("deadbeef")
	var cases = []struct {
		name        string
		message     ethereum.CallMsg
		expect      uint64
		expectError error
	}{
		{"EstimateWithoutPrice", ethereum.CallMsg{
			From:     addr,
			To:       &receipant,
			Gas:      0,
			GasPrice: big.NewInt(0),
			Value:    big.NewInt(1000),
			Data:     nil,
		}, 21000, nil},

		{"EstimateWithPrice", ethereum.CallMsg{
			From:     addr,
			To:       &receipant,
			Gas:      0,
			GasPrice: big.NewInt(1000),
			Value:    big.NewInt(1000),
			Data:     nil,
		}, 21000, nil},

		{"EstimateWithVeryHighPrice", ethereum.CallMsg{
			From:     addr,
			To:       &receipant,
			Gas:      0,
			GasPrice: big.NewInt(1e14), // gascost = 2.1ether
			Value:    big.NewInt(1e17), // the remaining balance for fee is 2.1ether
			Data:     nil,
		}, 21000, nil},

		{"EstimateWithSuperhighPrice", ethereum.CallMsg{
			From:     addr,
			To:       &receipant,
			Gas:      0,
			GasPrice: big.NewInt(2e14), // gascost = 4.2ether
			Value:    big.NewInt(1000),
			Data:     nil,
		}, 21000, errors.New("gas required exceeds allowance (10999)")}, // 10999=(2.2ether-1000wei)/(2e14)
	}
	for _, c := range cases {
		got, err := sim.EstimateGas(context.Background(), c.message)
		if c.expectError != nil {
			if err == nil {
				t.Fatalf("Expect error, got nil")
			}
			if c.expectError.Error() != err.Error() {
				t.Fatalf("Expect error, want %v, got %v", c.expectError, err)
			}
			continue
		}
		if got != c.expect {
			t.Fatalf("Gas estimation mismatch, want %d, got %d", c.expect, got)
		}
	}
}

func TestSimulatedBackend_HeaderByHash(t *testing.T) {
	testAddr := crypto.PubkeyToAddress(testKey.PublicKey)

<<<<<<< HEAD
	sim := NewSimulatedBackend(
		genesisT.GenesisAlloc{
			testAddr: {Balance: big.NewInt(10000000000)},
		}, 10000000,
	)
=======
	sim := simTestBackend(testAddr)
>>>>>>> da065193
	defer sim.Close()
	bgCtx := context.Background()

	header, err := sim.HeaderByNumber(bgCtx, nil)
	if err != nil {
		t.Errorf("could not get recent block: %v", err)
	}
	headerByHash, err := sim.HeaderByHash(bgCtx, header.Hash())
	if err != nil {
		t.Errorf("could not get recent block: %v", err)
	}

	if header.Hash() != headerByHash.Hash() {
		t.Errorf("did not get expected block")
	}
}

func TestSimulatedBackend_HeaderByNumber(t *testing.T) {
	testAddr := crypto.PubkeyToAddress(testKey.PublicKey)

<<<<<<< HEAD
	sim := NewSimulatedBackend(
		genesisT.GenesisAlloc{
			testAddr: {Balance: big.NewInt(10000000000)},
		}, 10000000,
	)
=======
	sim := simTestBackend(testAddr)
>>>>>>> da065193
	defer sim.Close()
	bgCtx := context.Background()

	latestBlockHeader, err := sim.HeaderByNumber(bgCtx, nil)
	if err != nil {
		t.Errorf("could not get header for tip of chain: %v", err)
	}
	if latestBlockHeader == nil {
		t.Errorf("received a nil block header")
	}
	if latestBlockHeader.Number.Uint64() != uint64(0) {
		t.Errorf("expected block header number 0, instead got %v", latestBlockHeader.Number.Uint64())
	}

	sim.Commit()

	latestBlockHeader, err = sim.HeaderByNumber(bgCtx, nil)
	if err != nil {
		t.Errorf("could not get header for blockheight of 1: %v", err)
	}

	blockHeader, err := sim.HeaderByNumber(bgCtx, big.NewInt(1))
	if err != nil {
		t.Errorf("could not get header for blockheight of 1: %v", err)
	}

	if blockHeader.Hash() != latestBlockHeader.Hash() {
		t.Errorf("block header and latest block header are not the same")
	}
	if blockHeader.Number.Int64() != int64(1) {
		t.Errorf("did not get blockheader for block 1. instead got block %v", blockHeader.Number.Int64())
	}

	block, err := sim.BlockByNumber(bgCtx, big.NewInt(1))
	if err != nil {
		t.Errorf("could not get block for blockheight of 1: %v", err)
	}

	if block.Hash() != blockHeader.Hash() {
		t.Errorf("block hash and block header hash do not match. expected %v, got %v", block.Hash(), blockHeader.Hash())
	}
}

func TestSimulatedBackend_TransactionCount(t *testing.T) {
	testAddr := crypto.PubkeyToAddress(testKey.PublicKey)

<<<<<<< HEAD
	sim := NewSimulatedBackend(
		genesisT.GenesisAlloc{
			testAddr: {Balance: big.NewInt(10000000000)},
		}, 10000000,
	)
=======
	sim := simTestBackend(testAddr)
>>>>>>> da065193
	defer sim.Close()
	bgCtx := context.Background()
	currentBlock, err := sim.BlockByNumber(bgCtx, nil)
	if err != nil || currentBlock == nil {
		t.Error("could not get current block")
	}

	count, err := sim.TransactionCount(bgCtx, currentBlock.Hash())
	if err != nil {
		t.Error("could not get current block's transaction count")
	}

	if count != 0 {
		t.Errorf("expected transaction count of %v does not match actual count of %v", 0, count)
	}

	// create a signed transaction to send
	tx := types.NewTransaction(uint64(0), testAddr, big.NewInt(1000), vars.TxGas, big.NewInt(1), nil)
	signedTx, err := types.SignTx(tx, types.HomesteadSigner{}, testKey)
	if err != nil {
		t.Errorf("could not sign tx: %v", err)
	}

	// send tx to simulated backend
	err = sim.SendTransaction(bgCtx, signedTx)
	if err != nil {
		t.Errorf("could not add tx to pending block: %v", err)
	}

	sim.Commit()

	lastBlock, err := sim.BlockByNumber(bgCtx, nil)
	if err != nil {
		t.Errorf("could not get header for tip of chain: %v", err)
	}

	count, err = sim.TransactionCount(bgCtx, lastBlock.Hash())
	if err != nil {
		t.Error("could not get current block's transaction count")
	}

	if count != 1 {
		t.Errorf("expected transaction count of %v does not match actual count of %v", 1, count)
	}
}

func TestSimulatedBackend_TransactionInBlock(t *testing.T) {
	testAddr := crypto.PubkeyToAddress(testKey.PublicKey)

<<<<<<< HEAD
	sim := NewSimulatedBackend(
		genesisT.GenesisAlloc{
			testAddr: {Balance: big.NewInt(10000000000)},
		}, 10000000,
	)
=======
	sim := simTestBackend(testAddr)
>>>>>>> da065193
	defer sim.Close()
	bgCtx := context.Background()

	transaction, err := sim.TransactionInBlock(bgCtx, sim.pendingBlock.Hash(), uint(0))
	if err == nil && err != errTransactionDoesNotExist {
		t.Errorf("expected a transaction does not exist error to be received but received %v", err)
	}
	if transaction != nil {
		t.Errorf("expected transaction to be nil but received %v", transaction)
	}

	// expect pending nonce to be 0 since account has not been used
	pendingNonce, err := sim.PendingNonceAt(bgCtx, testAddr)
	if err != nil {
		t.Errorf("did not get the pending nonce: %v", err)
	}

	if pendingNonce != uint64(0) {
		t.Errorf("expected pending nonce of 0 got %v", pendingNonce)
	}

	// create a signed transaction to send
	tx := types.NewTransaction(uint64(0), testAddr, big.NewInt(1000), vars.TxGas, big.NewInt(1), nil)
	signedTx, err := types.SignTx(tx, types.HomesteadSigner{}, testKey)
	if err != nil {
		t.Errorf("could not sign tx: %v", err)
	}

	// send tx to simulated backend
	err = sim.SendTransaction(bgCtx, signedTx)
	if err != nil {
		t.Errorf("could not add tx to pending block: %v", err)
	}

	sim.Commit()

	lastBlock, err := sim.BlockByNumber(bgCtx, nil)
	if err != nil {
		t.Errorf("could not get header for tip of chain: %v", err)
	}

	transaction, err = sim.TransactionInBlock(bgCtx, lastBlock.Hash(), uint(1))
	if err == nil && err != errTransactionDoesNotExist {
		t.Errorf("expected a transaction does not exist error to be received but received %v", err)
	}
	if transaction != nil {
		t.Errorf("expected transaction to be nil but received %v", transaction)
	}

	transaction, err = sim.TransactionInBlock(bgCtx, lastBlock.Hash(), uint(0))
	if err != nil {
		t.Errorf("could not get transaction in the lastest block with hash %v: %v", lastBlock.Hash().String(), err)
	}

	if signedTx.Hash().String() != transaction.Hash().String() {
		t.Errorf("received transaction that did not match the sent transaction. expected hash %v, got hash %v", signedTx.Hash().String(), transaction.Hash().String())
	}
}

func TestSimulatedBackend_PendingNonceAt(t *testing.T) {
	testAddr := crypto.PubkeyToAddress(testKey.PublicKey)

<<<<<<< HEAD
	sim := NewSimulatedBackend(
		genesisT.GenesisAlloc{
			testAddr: {Balance: big.NewInt(10000000000)},
		}, 10000000,
	)
=======
	sim := simTestBackend(testAddr)
>>>>>>> da065193
	defer sim.Close()
	bgCtx := context.Background()

	// expect pending nonce to be 0 since account has not been used
	pendingNonce, err := sim.PendingNonceAt(bgCtx, testAddr)
	if err != nil {
		t.Errorf("did not get the pending nonce: %v", err)
	}

	if pendingNonce != uint64(0) {
		t.Errorf("expected pending nonce of 0 got %v", pendingNonce)
	}

	// create a signed transaction to send
	tx := types.NewTransaction(uint64(0), testAddr, big.NewInt(1000), vars.TxGas, big.NewInt(1), nil)
	signedTx, err := types.SignTx(tx, types.HomesteadSigner{}, testKey)
	if err != nil {
		t.Errorf("could not sign tx: %v", err)
	}

	// send tx to simulated backend
	err = sim.SendTransaction(bgCtx, signedTx)
	if err != nil {
		t.Errorf("could not add tx to pending block: %v", err)
	}

	// expect pending nonce to be 1 since account has submitted one transaction
	pendingNonce, err = sim.PendingNonceAt(bgCtx, testAddr)
	if err != nil {
		t.Errorf("did not get the pending nonce: %v", err)
	}

	if pendingNonce != uint64(1) {
		t.Errorf("expected pending nonce of 1 got %v", pendingNonce)
	}

	// make a new transaction with a nonce of 1
	tx = types.NewTransaction(uint64(1), testAddr, big.NewInt(1000), vars.TxGas, big.NewInt(1), nil)
	signedTx, err = types.SignTx(tx, types.HomesteadSigner{}, testKey)
	if err != nil {
		t.Errorf("could not sign tx: %v", err)
	}
	err = sim.SendTransaction(bgCtx, signedTx)
	if err != nil {
		t.Errorf("could not send tx: %v", err)
	}

	// expect pending nonce to be 2 since account now has two transactions
	pendingNonce, err = sim.PendingNonceAt(bgCtx, testAddr)
	if err != nil {
		t.Errorf("did not get the pending nonce: %v", err)
	}

	if pendingNonce != uint64(2) {
		t.Errorf("expected pending nonce of 2 got %v", pendingNonce)
	}
}

func TestSimulatedBackend_TransactionReceipt(t *testing.T) {
	testAddr := crypto.PubkeyToAddress(testKey.PublicKey)

<<<<<<< HEAD
	sim := NewSimulatedBackend(
		genesisT.GenesisAlloc{
			testAddr: {Balance: big.NewInt(10000000000)},
		}, 10000000,
	)
=======
	sim := simTestBackend(testAddr)
>>>>>>> da065193
	defer sim.Close()
	bgCtx := context.Background()

	// create a signed transaction to send
	tx := types.NewTransaction(uint64(0), testAddr, big.NewInt(1000), vars.TxGas, big.NewInt(1), nil)
	signedTx, err := types.SignTx(tx, types.HomesteadSigner{}, testKey)
	if err != nil {
		t.Errorf("could not sign tx: %v", err)
	}

	// send tx to simulated backend
	err = sim.SendTransaction(bgCtx, signedTx)
	if err != nil {
		t.Errorf("could not add tx to pending block: %v", err)
	}
	sim.Commit()

	receipt, err := sim.TransactionReceipt(bgCtx, signedTx.Hash())
	if err != nil {
		t.Errorf("could not get transaction receipt: %v", err)
	}

	if receipt.ContractAddress != testAddr && receipt.TxHash != signedTx.Hash() {
		t.Errorf("received receipt is not correct: %v", receipt)
	}
}

func TestSimulatedBackend_SuggestGasPrice(t *testing.T) {
	sim := NewSimulatedBackend(
		genesisT.GenesisAlloc{},
		10000000,
	)
	defer sim.Close()
	bgCtx := context.Background()
	gasPrice, err := sim.SuggestGasPrice(bgCtx)
	if err != nil {
		t.Errorf("could not get gas price: %v", err)
	}
	if gasPrice.Uint64() != uint64(1) {
		t.Errorf("gas price was not expected value of 1. actual: %v", gasPrice.Uint64())
	}
}

func TestSimulatedBackend_PendingCodeAt(t *testing.T) {
	testAddr := crypto.PubkeyToAddress(testKey.PublicKey)
<<<<<<< HEAD
	sim := NewSimulatedBackend(
		genesisT.GenesisAlloc{
			testAddr: {Balance: big.NewInt(10000000000)},
		},
		10000000,
	)
=======
	sim := simTestBackend(testAddr)
>>>>>>> da065193
	defer sim.Close()
	bgCtx := context.Background()
	code, err := sim.CodeAt(bgCtx, testAddr, nil)
	if err != nil {
		t.Errorf("could not get code at test addr: %v", err)
	}
	if len(code) != 0 {
		t.Errorf("got code for account that does not have contract code")
	}

	parsed, err := abi.JSON(strings.NewReader(abiJSON))
	if err != nil {
		t.Errorf("could not get code at test addr: %v", err)
	}
	auth := bind.NewKeyedTransactor(testKey)
	contractAddr, tx, contract, err := bind.DeployContract(auth, parsed, common.FromHex(abiBin), sim)
	if err != nil {
		t.Errorf("could not deploy contract: %v tx: %v contract: %v", err, tx, contract)
	}

	code, err = sim.PendingCodeAt(bgCtx, contractAddr)
	if err != nil {
		t.Errorf("could not get code at test addr: %v", err)
	}
	if len(code) == 0 {
		t.Errorf("did not get code for account that has contract code")
	}
	// ensure code received equals code deployed
	if !bytes.Equal(code, common.FromHex(deployedCode)) {
		t.Errorf("code received did not match expected deployed code:\n expected %v\n actual %v", common.FromHex(deployedCode), code)
	}
}

func TestSimulatedBackend_CodeAt(t *testing.T) {
	testAddr := crypto.PubkeyToAddress(testKey.PublicKey)
<<<<<<< HEAD
	sim := NewSimulatedBackend(
		genesisT.GenesisAlloc{
			testAddr: {Balance: big.NewInt(10000000000)},
		},
		10000000,
	)
=======
	sim := simTestBackend(testAddr)
>>>>>>> da065193
	defer sim.Close()
	bgCtx := context.Background()
	code, err := sim.CodeAt(bgCtx, testAddr, nil)
	if err != nil {
		t.Errorf("could not get code at test addr: %v", err)
	}
	if len(code) != 0 {
		t.Errorf("got code for account that does not have contract code")
	}

	parsed, err := abi.JSON(strings.NewReader(abiJSON))
	if err != nil {
		t.Errorf("could not get code at test addr: %v", err)
	}
	auth := bind.NewKeyedTransactor(testKey)
	contractAddr, tx, contract, err := bind.DeployContract(auth, parsed, common.FromHex(abiBin), sim)
	if err != nil {
		t.Errorf("could not deploy contract: %v tx: %v contract: %v", err, tx, contract)
	}

	sim.Commit()
	code, err = sim.CodeAt(bgCtx, contractAddr, nil)
	if err != nil {
		t.Errorf("could not get code at test addr: %v", err)
	}
	if len(code) == 0 {
		t.Errorf("did not get code for account that has contract code")
	}
	// ensure code received equals code deployed
	if !bytes.Equal(code, common.FromHex(deployedCode)) {
		t.Errorf("code received did not match expected deployed code:\n expected %v\n actual %v", common.FromHex(deployedCode), code)
	}
}

// When receive("X") is called with sender 0x00... and value 1, it produces this tx receipt:
//   receipt{status=1 cgas=23949 bloom=00000000004000000000000000000000000000000000000000000000000000000000000000000000000000000000000000000000000000000000000000000000000000000000000000000000000000000000000000000000000000000800000000000000000000000000000000000040200000000000000000000000000000000001000000000000000000000000000000000000000000000000000000000000000000000000000000000000000000080000000000000000000000000000000000000000000000000000000000000000000000000000000000000000000000000000000000000000000000000000000000000000000000000000000000000000 logs=[log: b6818c8064f645cd82d99b59a1a267d6d61117ef [75fd880d39c1daf53b6547ab6cb59451fc6452d27caa90e5b6649dd8293b9eed] 000000000000000000000000376c47978271565f56deb45495afa69e59c16ab200000000000000000000000000000000000000000000000000000000000000010000000000000000000000000000000000000000000000000000000000000060000000000000000000000000000000000000000000000000000000000000000158 9ae378b6d4409eada347a5dc0c180f186cb62dc68fcc0f043425eb917335aa28 0 95d429d309bb9d753954195fe2d69bd140b4ae731b9b5b605c34323de162cf00 0]}
func TestSimulatedBackend_PendingAndCallContract(t *testing.T) {
	testAddr := crypto.PubkeyToAddress(testKey.PublicKey)
<<<<<<< HEAD
	sim := NewSimulatedBackend(
		genesisT.GenesisAlloc{
			testAddr: {Balance: big.NewInt(10000000000)},
		},
		10000000,
	)
=======
	sim := simTestBackend(testAddr)
>>>>>>> da065193
	defer sim.Close()
	bgCtx := context.Background()

	parsed, err := abi.JSON(strings.NewReader(abiJSON))
	if err != nil {
		t.Errorf("could not get code at test addr: %v", err)
	}
	contractAuth := bind.NewKeyedTransactor(testKey)
	addr, _, _, err := bind.DeployContract(contractAuth, parsed, common.FromHex(abiBin), sim)
	if err != nil {
		t.Errorf("could not deploy contract: %v", err)
	}

	input, err := parsed.Pack("receive", []byte("X"))
	if err != nil {
		t.Errorf("could not pack receive function on contract: %v", err)
	}

	// make sure you can call the contract in pending state
	res, err := sim.PendingCallContract(bgCtx, ethereum.CallMsg{
		From: testAddr,
		To:   &addr,
		Data: input,
	})
	if err != nil {
		t.Errorf("could not call receive method on contract: %v", err)
	}
	if len(res) == 0 {
		t.Errorf("result of contract call was empty: %v", res)
	}

	// while comparing against the byte array is more exact, also compare against the human readable string for readability
	if !bytes.Equal(res, expectedReturn) || !strings.Contains(string(res), "hello world") {
		t.Errorf("response from calling contract was expected to be 'hello world' instead received %v", string(res))
	}

	sim.Commit()

	// make sure you can call the contract
	res, err = sim.CallContract(bgCtx, ethereum.CallMsg{
		From: testAddr,
		To:   &addr,
		Data: input,
	}, nil)
	if err != nil {
		t.Errorf("could not call receive method on contract: %v", err)
	}
	if len(res) == 0 {
		t.Errorf("result of contract call was empty: %v", res)
	}

	if !bytes.Equal(res, expectedReturn) || !strings.Contains(string(res), "hello world") {
		t.Errorf("response from calling contract was expected to be 'hello world' instead received %v", string(res))
	}
}

// This test is based on the following contract:
/*
contract Reverter {
    function revertString() public pure{
        require(false, "some error");
    }
    function revertNoString() public pure {
        require(false, "");
    }
    function revertASM() public pure {
        assembly {
            revert(0x0, 0x0)
        }
    }
    function noRevert() public pure {
        assembly {
            // Assembles something that looks like require(false, "some error") but is not reverted
            mstore(0x0, 0x08c379a000000000000000000000000000000000000000000000000000000000)
            mstore(0x4, 0x0000000000000000000000000000000000000000000000000000000000000020)
            mstore(0x24, 0x000000000000000000000000000000000000000000000000000000000000000a)
            mstore(0x44, 0x736f6d65206572726f7200000000000000000000000000000000000000000000)
            return(0x0, 0x64)
        }
    }
}*/
func TestSimulatedBackend_CallContractRevert(t *testing.T) {
	testAddr := crypto.PubkeyToAddress(testKey.PublicKey)
	sim := simTestBackend(testAddr)
	defer sim.Close()
	bgCtx := context.Background()

	reverterABI := `[{"inputs": [],"name": "noRevert","outputs": [],"stateMutability": "pure","type": "function"},{"inputs": [],"name": "revertASM","outputs": [],"stateMutability": "pure","type": "function"},{"inputs": [],"name": "revertNoString","outputs": [],"stateMutability": "pure","type": "function"},{"inputs": [],"name": "revertString","outputs": [],"stateMutability": "pure","type": "function"}]`
	reverterBin := "608060405234801561001057600080fd5b506101d3806100206000396000f3fe608060405234801561001057600080fd5b506004361061004c5760003560e01c80634b409e01146100515780639b340e361461005b5780639bd6103714610065578063b7246fc11461006f575b600080fd5b610059610079565b005b6100636100ca565b005b61006d6100cf565b005b610077610145565b005b60006100c8576040517f08c379a0000000000000000000000000000000000000000000000000000000008152600401808060200182810382526000815260200160200191505060405180910390fd5b565b600080fd5b6000610143576040517f08c379a000000000000000000000000000000000000000000000000000000000815260040180806020018281038252600a8152602001807f736f6d65206572726f720000000000000000000000000000000000000000000081525060200191505060405180910390fd5b565b7f08c379a0000000000000000000000000000000000000000000000000000000006000526020600452600a6024527f736f6d65206572726f720000000000000000000000000000000000000000000060445260646000f3fea2646970667358221220cdd8af0609ec4996b7360c7c780bad5c735740c64b1fffc3445aa12d37f07cb164736f6c63430006070033"

	parsed, err := abi.JSON(strings.NewReader(reverterABI))
	if err != nil {
		t.Errorf("could not get code at test addr: %v", err)
	}
	contractAuth := bind.NewKeyedTransactor(testKey)
	addr, _, _, err := bind.DeployContract(contractAuth, parsed, common.FromHex(reverterBin), sim)
	if err != nil {
		t.Errorf("could not deploy contract: %v", err)
	}

	inputs := make(map[string]interface{}, 3)
	inputs["revertASM"] = nil
	inputs["revertNoString"] = ""
	inputs["revertString"] = "some error"

	call := make([]func([]byte) ([]byte, error), 2)
	call[0] = func(input []byte) ([]byte, error) {
		return sim.PendingCallContract(bgCtx, ethereum.CallMsg{
			From: testAddr,
			To:   &addr,
			Data: input,
		})
	}
	call[1] = func(input []byte) ([]byte, error) {
		return sim.CallContract(bgCtx, ethereum.CallMsg{
			From: testAddr,
			To:   &addr,
			Data: input,
		}, nil)
	}

	// Run pending calls then commit
	for _, cl := range call {
		for key, val := range inputs {
			input, err := parsed.Pack(key)
			if err != nil {
				t.Errorf("could not pack %v function on contract: %v", key, err)
			}

			res, err := cl(input)
			if err == nil {
				t.Errorf("call to %v was not reverted", key)
			}
			if res != nil {
				t.Errorf("result from %v was not nil: %v", key, res)
			}
			if val != nil {
				rerr, ok := err.(*revertError)
				if !ok {
					t.Errorf("expect revert error")
				}
				if rerr.Error() != "execution reverted: "+val.(string) {
					t.Errorf("error was malformed: got %v want %v", rerr.Error(), val)
				}
			} else {
				// revert(0x0,0x0)
				if err.Error() != "execution reverted" {
					t.Errorf("error was malformed: got %v want %v", err, "execution reverted")
				}
			}
		}
		input, err := parsed.Pack("noRevert")
		if err != nil {
			t.Errorf("could not pack noRevert function on contract: %v", err)
		}
		res, err := cl(input)
		if err != nil {
			t.Error("call to noRevert was reverted")
		}
		if res == nil {
			t.Errorf("result from noRevert was nil")
		}
		sim.Commit()
	}
}<|MERGE_RESOLUTION|>--- conflicted
+++ resolved
@@ -108,19 +108,10 @@
 // expected return value contains "hello world"
 var expectedReturn = []byte{0, 0, 0, 0, 0, 0, 0, 0, 0, 0, 0, 0, 0, 0, 0, 0, 0, 0, 0, 0, 0, 0, 0, 0, 0, 0, 0, 0, 0, 0, 0, 32, 0, 0, 0, 0, 0, 0, 0, 0, 0, 0, 0, 0, 0, 0, 0, 0, 0, 0, 0, 0, 0, 0, 0, 0, 0, 0, 0, 0, 0, 0, 0, 11, 104, 101, 108, 108, 111, 32, 119, 111, 114, 108, 100, 0, 0, 0, 0, 0, 0, 0, 0, 0, 0, 0, 0, 0, 0, 0, 0, 0, 0, 0, 0, 0}
 
-<<<<<<< HEAD
-func TestNewSimulatedBackend(t *testing.T) {
-	testAddr := crypto.PubkeyToAddress(testKey.PublicKey)
-	expectedBal := big.NewInt(10000000000)
-	sim := NewSimulatedBackend(
-		genesisT.GenesisAlloc{
-			testAddr: {Balance: expectedBal},
-=======
 func simTestBackend(testAddr common.Address) *SimulatedBackend {
 	return NewSimulatedBackend(
-		core.GenesisAlloc{
+		genesisT.GenesisAlloc{
 			testAddr: {Balance: big.NewInt(10000000000)},
->>>>>>> da065193
 		}, 10000000,
 	)
 }
@@ -167,15 +158,7 @@
 func TestSimulatedBackend_BalanceAt(t *testing.T) {
 	testAddr := crypto.PubkeyToAddress(testKey.PublicKey)
 	expectedBal := big.NewInt(10000000000)
-<<<<<<< HEAD
-	sim := NewSimulatedBackend(
-		genesisT.GenesisAlloc{
-			testAddr: {Balance: expectedBal},
-		}, 10000000,
-	)
-=======
-	sim := simTestBackend(testAddr)
->>>>>>> da065193
+	sim := simTestBackend(testAddr)
 	defer sim.Close()
 	bgCtx := context.Background()
 
@@ -248,15 +231,7 @@
 func TestSimulatedBackend_NonceAt(t *testing.T) {
 	testAddr := crypto.PubkeyToAddress(testKey.PublicKey)
 
-<<<<<<< HEAD
-	sim := NewSimulatedBackend(
-		genesisT.GenesisAlloc{
-			testAddr: {Balance: big.NewInt(10000000000)},
-		}, 10000000,
-	)
-=======
-	sim := simTestBackend(testAddr)
->>>>>>> da065193
+	sim := simTestBackend(testAddr)
 	defer sim.Close()
 	bgCtx := context.Background()
 
@@ -306,15 +281,7 @@
 func TestSimulatedBackend_SendTransaction(t *testing.T) {
 	testAddr := crypto.PubkeyToAddress(testKey.PublicKey)
 
-<<<<<<< HEAD
-	sim := NewSimulatedBackend(
-		genesisT.GenesisAlloc{
-			testAddr: {Balance: big.NewInt(10000000000)},
-		}, 10000000,
-	)
-=======
-	sim := simTestBackend(testAddr)
->>>>>>> da065193
+	sim := simTestBackend(testAddr)
 	defer sim.Close()
 	bgCtx := context.Background()
 
@@ -431,11 +398,7 @@
 			GasPrice: big.NewInt(0),
 			Value:    big.NewInt(1),
 			Data:     nil,
-<<<<<<< HEAD
-		}, vars.TxGas, nil},
-=======
-		}, params.TxGas, nil, nil},
->>>>>>> da065193
+		}, vars.TxGas, nil, nil},
 
 		{"plain transfer(invalid)", ethereum.CallMsg{
 			From:     addr,
@@ -585,15 +548,7 @@
 func TestSimulatedBackend_HeaderByHash(t *testing.T) {
 	testAddr := crypto.PubkeyToAddress(testKey.PublicKey)
 
-<<<<<<< HEAD
-	sim := NewSimulatedBackend(
-		genesisT.GenesisAlloc{
-			testAddr: {Balance: big.NewInt(10000000000)},
-		}, 10000000,
-	)
-=======
-	sim := simTestBackend(testAddr)
->>>>>>> da065193
+	sim := simTestBackend(testAddr)
 	defer sim.Close()
 	bgCtx := context.Background()
 
@@ -614,15 +569,7 @@
 func TestSimulatedBackend_HeaderByNumber(t *testing.T) {
 	testAddr := crypto.PubkeyToAddress(testKey.PublicKey)
 
-<<<<<<< HEAD
-	sim := NewSimulatedBackend(
-		genesisT.GenesisAlloc{
-			testAddr: {Balance: big.NewInt(10000000000)},
-		}, 10000000,
-	)
-=======
-	sim := simTestBackend(testAddr)
->>>>>>> da065193
+	sim := simTestBackend(testAddr)
 	defer sim.Close()
 	bgCtx := context.Background()
 
@@ -669,15 +616,7 @@
 func TestSimulatedBackend_TransactionCount(t *testing.T) {
 	testAddr := crypto.PubkeyToAddress(testKey.PublicKey)
 
-<<<<<<< HEAD
-	sim := NewSimulatedBackend(
-		genesisT.GenesisAlloc{
-			testAddr: {Balance: big.NewInt(10000000000)},
-		}, 10000000,
-	)
-=======
-	sim := simTestBackend(testAddr)
->>>>>>> da065193
+	sim := simTestBackend(testAddr)
 	defer sim.Close()
 	bgCtx := context.Background()
 	currentBlock, err := sim.BlockByNumber(bgCtx, nil)
@@ -727,15 +666,7 @@
 func TestSimulatedBackend_TransactionInBlock(t *testing.T) {
 	testAddr := crypto.PubkeyToAddress(testKey.PublicKey)
 
-<<<<<<< HEAD
-	sim := NewSimulatedBackend(
-		genesisT.GenesisAlloc{
-			testAddr: {Balance: big.NewInt(10000000000)},
-		}, 10000000,
-	)
-=======
-	sim := simTestBackend(testAddr)
->>>>>>> da065193
+	sim := simTestBackend(testAddr)
 	defer sim.Close()
 	bgCtx := context.Background()
 
@@ -798,15 +729,7 @@
 func TestSimulatedBackend_PendingNonceAt(t *testing.T) {
 	testAddr := crypto.PubkeyToAddress(testKey.PublicKey)
 
-<<<<<<< HEAD
-	sim := NewSimulatedBackend(
-		genesisT.GenesisAlloc{
-			testAddr: {Balance: big.NewInt(10000000000)},
-		}, 10000000,
-	)
-=======
-	sim := simTestBackend(testAddr)
->>>>>>> da065193
+	sim := simTestBackend(testAddr)
 	defer sim.Close()
 	bgCtx := context.Background()
 
@@ -868,15 +791,7 @@
 func TestSimulatedBackend_TransactionReceipt(t *testing.T) {
 	testAddr := crypto.PubkeyToAddress(testKey.PublicKey)
 
-<<<<<<< HEAD
-	sim := NewSimulatedBackend(
-		genesisT.GenesisAlloc{
-			testAddr: {Balance: big.NewInt(10000000000)},
-		}, 10000000,
-	)
-=======
-	sim := simTestBackend(testAddr)
->>>>>>> da065193
+	sim := simTestBackend(testAddr)
 	defer sim.Close()
 	bgCtx := context.Background()
 
@@ -922,16 +837,7 @@
 
 func TestSimulatedBackend_PendingCodeAt(t *testing.T) {
 	testAddr := crypto.PubkeyToAddress(testKey.PublicKey)
-<<<<<<< HEAD
-	sim := NewSimulatedBackend(
-		genesisT.GenesisAlloc{
-			testAddr: {Balance: big.NewInt(10000000000)},
-		},
-		10000000,
-	)
-=======
-	sim := simTestBackend(testAddr)
->>>>>>> da065193
+	sim := simTestBackend(testAddr)
 	defer sim.Close()
 	bgCtx := context.Background()
 	code, err := sim.CodeAt(bgCtx, testAddr, nil)
@@ -967,16 +873,7 @@
 
 func TestSimulatedBackend_CodeAt(t *testing.T) {
 	testAddr := crypto.PubkeyToAddress(testKey.PublicKey)
-<<<<<<< HEAD
-	sim := NewSimulatedBackend(
-		genesisT.GenesisAlloc{
-			testAddr: {Balance: big.NewInt(10000000000)},
-		},
-		10000000,
-	)
-=======
-	sim := simTestBackend(testAddr)
->>>>>>> da065193
+	sim := simTestBackend(testAddr)
 	defer sim.Close()
 	bgCtx := context.Background()
 	code, err := sim.CodeAt(bgCtx, testAddr, nil)
@@ -1015,16 +912,7 @@
 //   receipt{status=1 cgas=23949 bloom=00000000004000000000000000000000000000000000000000000000000000000000000000000000000000000000000000000000000000000000000000000000000000000000000000000000000000000000000000000000000000000800000000000000000000000000000000000040200000000000000000000000000000000001000000000000000000000000000000000000000000000000000000000000000000000000000000000000000000080000000000000000000000000000000000000000000000000000000000000000000000000000000000000000000000000000000000000000000000000000000000000000000000000000000000000000 logs=[log: b6818c8064f645cd82d99b59a1a267d6d61117ef [75fd880d39c1daf53b6547ab6cb59451fc6452d27caa90e5b6649dd8293b9eed] 000000000000000000000000376c47978271565f56deb45495afa69e59c16ab200000000000000000000000000000000000000000000000000000000000000010000000000000000000000000000000000000000000000000000000000000060000000000000000000000000000000000000000000000000000000000000000158 9ae378b6d4409eada347a5dc0c180f186cb62dc68fcc0f043425eb917335aa28 0 95d429d309bb9d753954195fe2d69bd140b4ae731b9b5b605c34323de162cf00 0]}
 func TestSimulatedBackend_PendingAndCallContract(t *testing.T) {
 	testAddr := crypto.PubkeyToAddress(testKey.PublicKey)
-<<<<<<< HEAD
-	sim := NewSimulatedBackend(
-		genesisT.GenesisAlloc{
-			testAddr: {Balance: big.NewInt(10000000000)},
-		},
-		10000000,
-	)
-=======
-	sim := simTestBackend(testAddr)
->>>>>>> da065193
+	sim := simTestBackend(testAddr)
 	defer sim.Close()
 	bgCtx := context.Background()
 
