--- conflicted
+++ resolved
@@ -321,12 +321,6 @@
 	if _, err := core.ApplyMessage(evm, msg, gaspool); err != nil {
 		statedb.RevertToSnapshot(snapshot)
 	}
-<<<<<<< HEAD
-
-	// Commit block
-	statedb.Commit(config.IsEnabled(config.GetEIP161dTransition, block.Number()))
-=======
->>>>>>> de23cf91
 	// Add 0-value mining reward. This only makes a difference in the cases
 	// where
 	// - the coinbase suicided, or
