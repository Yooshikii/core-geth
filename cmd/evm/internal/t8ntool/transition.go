--- conflicted
+++ resolved
@@ -30,12 +30,14 @@
 	"github.com/ethereum/go-ethereum/common"
 	"github.com/ethereum/go-ethereum/common/hexutil"
 	"github.com/ethereum/go-ethereum/consensus/misc/eip1559"
+	"github.com/ethereum/go-ethereum/core"
 	"github.com/ethereum/go-ethereum/core/state"
 	"github.com/ethereum/go-ethereum/core/types"
 	"github.com/ethereum/go-ethereum/core/vm"
 	"github.com/ethereum/go-ethereum/crypto"
 	"github.com/ethereum/go-ethereum/eth/tracers/logger"
 	"github.com/ethereum/go-ethereum/log"
+	"github.com/ethereum/go-ethereum/params"
 	"github.com/ethereum/go-ethereum/params/types/ctypes"
 	"github.com/ethereum/go-ethereum/params/types/genesisT"
 	"github.com/ethereum/go-ethereum/rlp"
@@ -212,55 +214,6 @@
 	if err := applyLondonChecks(&prestate.Env, chainConfig); err != nil {
 		return err
 	}
-<<<<<<< HEAD
-	// Sanity check, to not `panic` in state_transition
-	if chainConfig.IsEnabled(chainConfig.GetEIP1559Transition, big.NewInt(int64(prestate.Env.Number))) {
-		if prestate.Env.BaseFee != nil {
-			// Already set, base fee has precedent over parent base fee.
-		} else if prestate.Env.ParentBaseFee != nil && prestate.Env.Number != 0 {
-			parent := &types.Header{
-				Number:   new(big.Int).SetUint64(prestate.Env.Number - 1),
-				BaseFee:  prestate.Env.ParentBaseFee,
-				GasUsed:  prestate.Env.ParentGasUsed,
-				GasLimit: prestate.Env.ParentGasLimit,
-			}
-			prestate.Env.BaseFee = eip1559.CalcBaseFee(chainConfig, parent)
-		} else {
-			return NewError(ErrorConfig, errors.New("EIP-1559 config but missing 'currentBaseFee' in env section"))
-		}
-	}
-	// Withdrawals are only valid in Shanghai; EIP-4895.
-	if (chainConfig.IsEnabledByTime(chainConfig.GetEIP4895TransitionTime, &prestate.Env.Timestamp) || chainConfig.IsEnabled(chainConfig.GetEIP4895Transition, new(big.Int).SetUint64(prestate.Env.Number))) && prestate.Env.Withdrawals == nil {
-		return NewError(ErrorConfig, errors.New("Shanghai config but missing 'withdrawals' in env section"))
-	}
-	isMerged := chainConfig.GetEthashTerminalTotalDifficulty() != nil && chainConfig.GetEthashTerminalTotalDifficulty().BitLen() == 0
-	env := prestate.Env
-	if isMerged {
-		// post-merge:
-		// - random must be supplied
-		// - difficulty must be zero
-		switch {
-		case env.Random == nil:
-			return NewError(ErrorConfig, errors.New("post-merge requires currentRandom to be defined in env"))
-		case env.Difficulty != nil && env.Difficulty.BitLen() != 0:
-			return NewError(ErrorConfig, errors.New("post-merge difficulty must be zero (or omitted) in env"))
-		}
-		prestate.Env.Difficulty = nil
-	} else if env.Difficulty == nil {
-		// pre-merge:
-		// If difficulty was not provided by caller, we need to calculate it.
-		switch {
-		case env.ParentDifficulty == nil:
-			return NewError(ErrorConfig, errors.New("currentDifficulty was not provided, and cannot be calculated due to missing parentDifficulty"))
-		case env.Number == 0:
-			return NewError(ErrorConfig, errors.New("currentDifficulty needs to be provided for block number 0"))
-		case env.Timestamp <= env.ParentTimestamp:
-			return NewError(ErrorConfig, fmt.Errorf("currentDifficulty cannot be calculated -- currentTime (%d) needs to be after parent time (%d)",
-				env.Timestamp, env.ParentTimestamp))
-		}
-		prestate.Env.Difficulty = calcDifficulty(chainConfig, env.Number, env.Timestamp,
-			env.ParentTimestamp, env.ParentDifficulty, env.ParentUncleHash)
-=======
 	if err := applyShanghaiChecks(&prestate.Env, chainConfig); err != nil {
 		return err
 	}
@@ -269,7 +222,6 @@
 	}
 	if err := applyCancunChecks(&prestate.Env, chainConfig); err != nil {
 		return err
->>>>>>> 7371b381
 	}
 	// Run the test and aggregate the result
 	s, result, err := prestate.Apply(vmConfig, chainConfig, txs, ctx.Int64(RewardFlag.Name), getTracer)
@@ -362,9 +314,6 @@
 	return signedTxs, nil
 }
 
-<<<<<<< HEAD
-type Alloc map[common.Address]genesisT.GenesisAccount
-=======
 func loadTransactions(txStr string, inputData *input, env stEnv, chainConfig *params.ChainConfig) (types.Transactions, error) {
 	var txsWithKeys []*txWithKey
 	var signed types.Transactions
@@ -484,7 +433,6 @@
 }
 
 type Alloc map[common.Address]core.GenesisAccount
->>>>>>> 7371b381
 
 func (g Alloc) OnRoot(common.Hash) {}
 
