// Copyright 2017 The go-ethereum Authors
// This file is part of go-ethereum.
//
// go-ethereum is free software: you can redistribute it and/or modify
// it under the terms of the GNU General Public License as published by
// the Free Software Foundation, either version 3 of the License, or
// (at your option) any later version.
//
// go-ethereum is distributed in the hope that it will be useful,
// but WITHOUT ANY WARRANTY; without even the implied warranty of
// MERCHANTABILITY or FITNESS FOR A PARTICULAR PURPOSE. See the
// GNU General Public License for more details.
//
// You should have received a copy of the GNU General Public License
// along with go-ethereum. If not, see <http://www.gnu.org/licenses/>.

package main

import (
	"bytes"
	"encoding/json"
	"fmt"
	"io"
	"math/big"
	"os"
	goruntime "runtime"
	"runtime/pprof"
	"testing"
	"time"

	"github.com/ethereum/go-ethereum/cmd/evm/internal/compiler"
	"github.com/ethereum/go-ethereum/cmd/utils"
	"github.com/ethereum/go-ethereum/common"
	"github.com/ethereum/go-ethereum/core"
	"github.com/ethereum/go-ethereum/core/rawdb"
	"github.com/ethereum/go-ethereum/core/state"
	"github.com/ethereum/go-ethereum/core/vm"
	"github.com/ethereum/go-ethereum/core/vm/runtime"
	"github.com/ethereum/go-ethereum/eth/tracers/logger"
	"github.com/ethereum/go-ethereum/internal/flags"
	"github.com/ethereum/go-ethereum/log"
	"github.com/ethereum/go-ethereum/params"
<<<<<<< HEAD
	"github.com/ethereum/go-ethereum/params/types/ctypes"
	"github.com/ethereum/go-ethereum/params/types/genesisT"
=======
	"github.com/ethereum/go-ethereum/trie"
>>>>>>> ea9e62ca
	"github.com/urfave/cli/v2"
)

var runCommand = &cli.Command{
	Action:      runCmd,
	Name:        "run",
	Usage:       "run arbitrary evm binary",
	ArgsUsage:   "<code>",
	Description: `The run command runs arbitrary EVM code.`,
}

// readGenesis will read the given JSON format genesis file and return
// the initialized Genesis structure
func readGenesis(genesisPath string) *genesisT.Genesis {
	// Make sure we have a valid genesis JSON
	// genesisPath := ctx.Args().First()
	if len(genesisPath) == 0 {
		utils.Fatalf("Must supply path to genesis JSON file")
	}
	file, err := os.Open(genesisPath)
	if err != nil {
		utils.Fatalf("Failed to read genesis file: %v", err)
	}
	defer file.Close()

	genesis := new(genesisT.Genesis)
	if err := json.NewDecoder(file).Decode(genesis); err != nil {
		utils.Fatalf("invalid genesis file: %v", err)
	}
	return genesis
}

type execStats struct {
	time           time.Duration // The execution time.
	allocs         int64         // The number of heap allocations during execution.
	bytesAllocated int64         // The cumulative number of bytes allocated during execution.
}

func timedExec(bench bool, execFunc func() ([]byte, uint64, error)) (output []byte, gasLeft uint64, stats execStats, err error) {
	if bench {
		result := testing.Benchmark(func(b *testing.B) {
			for i := 0; i < b.N; i++ {
				output, gasLeft, err = execFunc()
			}
		})

		// Get the average execution time from the benchmarking result.
		// There are other useful stats here that could be reported.
		stats.time = time.Duration(result.NsPerOp())
		stats.allocs = result.AllocsPerOp()
		stats.bytesAllocated = result.AllocedBytesPerOp()
	} else {
		var memStatsBefore, memStatsAfter goruntime.MemStats
		goruntime.ReadMemStats(&memStatsBefore)
		startTime := time.Now()
		output, gasLeft, err = execFunc()
		stats.time = time.Since(startTime)
		goruntime.ReadMemStats(&memStatsAfter)
		stats.allocs = int64(memStatsAfter.Mallocs - memStatsBefore.Mallocs)
		stats.bytesAllocated = int64(memStatsAfter.TotalAlloc - memStatsBefore.TotalAlloc)
	}

	return output, gasLeft, stats, err
}

func runCmd(ctx *cli.Context) error {
	glogger := log.NewGlogHandler(log.StreamHandler(os.Stderr, log.TerminalFormat(false)))
	glogger.Verbosity(log.Lvl(ctx.Int(VerbosityFlag.Name)))
	log.Root().SetHandler(glogger)
	logconfig := &logger.Config{
		EnableMemory:     !ctx.Bool(DisableMemoryFlag.Name),
		DisableStack:     ctx.Bool(DisableStackFlag.Name),
		DisableStorage:   ctx.Bool(DisableStorageFlag.Name),
		EnableReturnData: !ctx.Bool(DisableReturnDataFlag.Name),
		Debug:            ctx.Bool(DebugFlag.Name),
	}

	var (
		tracer        vm.EVMLogger
		debugLogger   *logger.StructLogger
		statedb       *state.StateDB
		chainConfig   ctypes.ChainConfigurator
		sender        = common.BytesToAddress([]byte("sender"))
		receiver      = common.BytesToAddress([]byte("receiver"))
<<<<<<< HEAD
		genesisConfig *genesisT.Genesis
=======
		genesisConfig *core.Genesis
		preimages     = ctx.Bool(DumpFlag.Name)
>>>>>>> ea9e62ca
	)
	if ctx.Bool(MachineFlag.Name) {
		tracer = logger.NewJSONLogger(logconfig, os.Stdout)
	} else if ctx.Bool(DebugFlag.Name) {
		debugLogger = logger.NewStructLogger(logconfig)
		tracer = debugLogger
	} else {
		debugLogger = logger.NewStructLogger(logconfig)
	}
	if ctx.String(GenesisFlag.Name) != "" {
		gen := readGenesis(ctx.String(GenesisFlag.Name))
		genesisConfig = gen
		db := rawdb.NewMemoryDatabase()
<<<<<<< HEAD
		genesis := core.GenesisToBlock(gen, db)
		statedb, _ = state.New(genesis.Root(), state.NewDatabase(db), nil)
		chainConfig = gen.Config
	} else {
		statedb, _ = state.New(common.Hash{}, state.NewDatabase(rawdb.NewMemoryDatabase()), nil)
		genesisConfig = new(genesisT.Genesis)
=======
		genesis := gen.MustCommit(db)
		sdb := state.NewDatabaseWithConfig(db, &trie.Config{Preimages: preimages})
		statedb, _ = state.New(genesis.Root(), sdb, nil)
		chainConfig = gen.Config
	} else {
		sdb := state.NewDatabaseWithConfig(rawdb.NewMemoryDatabase(), &trie.Config{Preimages: preimages})
		statedb, _ = state.New(common.Hash{}, sdb, nil)
		genesisConfig = new(core.Genesis)
>>>>>>> ea9e62ca
	}
	if ctx.String(SenderFlag.Name) != "" {
		sender = common.HexToAddress(ctx.String(SenderFlag.Name))
	}
	statedb.CreateAccount(sender)

	if ctx.String(ReceiverFlag.Name) != "" {
		receiver = common.HexToAddress(ctx.String(ReceiverFlag.Name))
	}

	var code []byte
	codeFileFlag := ctx.String(CodeFileFlag.Name)
	codeFlag := ctx.String(CodeFlag.Name)

	// The '--code' or '--codefile' flag overrides code in state
	if codeFileFlag != "" || codeFlag != "" {
		var hexcode []byte
		if codeFileFlag != "" {
			var err error
			// If - is specified, it means that code comes from stdin
			if codeFileFlag == "-" {
				// Try reading from stdin
				if hexcode, err = io.ReadAll(os.Stdin); err != nil {
					fmt.Printf("Could not load code from stdin: %v\n", err)
					os.Exit(1)
				}
			} else {
				// Codefile with hex assembly
				if hexcode, err = os.ReadFile(codeFileFlag); err != nil {
					fmt.Printf("Could not load code from file: %v\n", err)
					os.Exit(1)
				}
			}
		} else {
			hexcode = []byte(codeFlag)
		}
		hexcode = bytes.TrimSpace(hexcode)
		if len(hexcode)%2 != 0 {
			fmt.Printf("Invalid input length for hex data (%d)\n", len(hexcode))
			os.Exit(1)
		}
		code = common.FromHex(string(hexcode))
	} else if fn := ctx.Args().First(); len(fn) > 0 {
		// EASM-file to compile
		src, err := os.ReadFile(fn)
		if err != nil {
			return err
		}
		bin, err := compiler.Compile(fn, src, false)
		if err != nil {
			return err
		}
		code = common.Hex2Bytes(bin)
	}
	initialGas := ctx.Uint64(GasFlag.Name)
	if genesisConfig.GasLimit != 0 {
		initialGas = genesisConfig.GasLimit
	}
	runtimeConfig := runtime.Config{
		Origin:      sender,
		State:       statedb,
		GasLimit:    initialGas,
		GasPrice:    flags.GlobalBig(ctx, PriceFlag.Name),
		Value:       flags.GlobalBig(ctx, ValueFlag.Name),
		Difficulty:  genesisConfig.Difficulty,
		Time:        genesisConfig.Timestamp,
		Coinbase:    genesisConfig.Coinbase,
		BlockNumber: new(big.Int).SetUint64(genesisConfig.Number),
		EVMConfig: vm.Config{
<<<<<<< HEAD
			Tracer:         tracer,
			Debug:          ctx.Bool(DebugFlag.Name) || ctx.Bool(MachineFlag.Name),
			EVMInterpreter: ctx.String(utils.EVMInterpreterFlag.Name),
=======
			Tracer: tracer,
>>>>>>> ea9e62ca
		},
	}

	if runtimeConfig.EVMConfig.EVMInterpreter != "" {
		vm.InitEVMCEVM(runtimeConfig.EVMConfig.EVMInterpreter)
	}

	if cpuProfilePath := ctx.String(CPUProfileFlag.Name); cpuProfilePath != "" {
		f, err := os.Create(cpuProfilePath)
		if err != nil {
			fmt.Println("could not create CPU profile: ", err)
			os.Exit(1)
		}
		if err := pprof.StartCPUProfile(f); err != nil {
			fmt.Println("could not start CPU profile: ", err)
			os.Exit(1)
		}
		defer pprof.StopCPUProfile()
	}

	if chainConfig != nil {
		runtimeConfig.ChainConfig = chainConfig
	} else {
		runtimeConfig.ChainConfig = params.AllEthashProtocolChanges
	}

	var hexInput []byte
	if inputFileFlag := ctx.String(InputFileFlag.Name); inputFileFlag != "" {
		var err error
		if hexInput, err = os.ReadFile(inputFileFlag); err != nil {
			fmt.Printf("could not load input from file: %v\n", err)
			os.Exit(1)
		}
	} else {
		hexInput = []byte(ctx.String(InputFlag.Name))
	}
	hexInput = bytes.TrimSpace(hexInput)
	if len(hexInput)%2 != 0 {
		fmt.Println("input length must be even")
		os.Exit(1)
	}
	input := common.FromHex(string(hexInput))

	var execFunc func() ([]byte, uint64, error)
	if ctx.Bool(CreateFlag.Name) {
		input = append(code, input...)
		execFunc = func() ([]byte, uint64, error) {
			output, _, gasLeft, err := runtime.Create(input, &runtimeConfig)
			return output, gasLeft, err
		}
	} else {
		if len(code) > 0 {
			statedb.SetCode(receiver, code)
		}
		execFunc = func() ([]byte, uint64, error) {
			return runtime.Call(receiver, input, &runtimeConfig)
		}
	}

	bench := ctx.Bool(BenchFlag.Name)
	output, leftOverGas, stats, err := timedExec(bench, execFunc)

	if ctx.Bool(DumpFlag.Name) {
		statedb.Commit(true)
		statedb.IntermediateRoot(true)
		fmt.Println(string(statedb.Dump(nil)))
	}

	if memProfilePath := ctx.String(MemProfileFlag.Name); memProfilePath != "" {
		f, err := os.Create(memProfilePath)
		if err != nil {
			fmt.Println("could not create memory profile: ", err)
			os.Exit(1)
		}
		if err := pprof.WriteHeapProfile(f); err != nil {
			fmt.Println("could not write memory profile: ", err)
			os.Exit(1)
		}
		f.Close()
	}

	if ctx.Bool(DebugFlag.Name) {
		if debugLogger != nil {
			fmt.Fprintln(os.Stderr, "#### TRACE ####")
			logger.WriteTrace(os.Stderr, debugLogger.StructLogs())
		}
		fmt.Fprintln(os.Stderr, "#### LOGS ####")
		logger.WriteLogs(os.Stderr, statedb.Logs())
	}

	if bench || ctx.Bool(StatDumpFlag.Name) {
		fmt.Fprintf(os.Stderr, `EVM gas used:    %d
execution time:  %v
allocations:     %d
allocated bytes: %d
`, initialGas-leftOverGas, stats.time, stats.allocs, stats.bytesAllocated)
	}
	if tracer == nil {
		fmt.Printf("%#x\n", output)
		if err != nil {
			fmt.Printf(" error: %v\n", err)
		}
	}

	return nil
}<|MERGE_RESOLUTION|>--- conflicted
+++ resolved
@@ -40,12 +40,9 @@
 	"github.com/ethereum/go-ethereum/internal/flags"
 	"github.com/ethereum/go-ethereum/log"
 	"github.com/ethereum/go-ethereum/params"
-<<<<<<< HEAD
 	"github.com/ethereum/go-ethereum/params/types/ctypes"
 	"github.com/ethereum/go-ethereum/params/types/genesisT"
-=======
 	"github.com/ethereum/go-ethereum/trie"
->>>>>>> ea9e62ca
 	"github.com/urfave/cli/v2"
 )
 
@@ -130,12 +127,8 @@
 		chainConfig   ctypes.ChainConfigurator
 		sender        = common.BytesToAddress([]byte("sender"))
 		receiver      = common.BytesToAddress([]byte("receiver"))
-<<<<<<< HEAD
 		genesisConfig *genesisT.Genesis
-=======
-		genesisConfig *core.Genesis
 		preimages     = ctx.Bool(DumpFlag.Name)
->>>>>>> ea9e62ca
 	)
 	if ctx.Bool(MachineFlag.Name) {
 		tracer = logger.NewJSONLogger(logconfig, os.Stdout)
@@ -149,23 +142,14 @@
 		gen := readGenesis(ctx.String(GenesisFlag.Name))
 		genesisConfig = gen
 		db := rawdb.NewMemoryDatabase()
-<<<<<<< HEAD
 		genesis := core.GenesisToBlock(gen, db)
-		statedb, _ = state.New(genesis.Root(), state.NewDatabase(db), nil)
-		chainConfig = gen.Config
-	} else {
-		statedb, _ = state.New(common.Hash{}, state.NewDatabase(rawdb.NewMemoryDatabase()), nil)
-		genesisConfig = new(genesisT.Genesis)
-=======
-		genesis := gen.MustCommit(db)
 		sdb := state.NewDatabaseWithConfig(db, &trie.Config{Preimages: preimages})
 		statedb, _ = state.New(genesis.Root(), sdb, nil)
 		chainConfig = gen.Config
 	} else {
 		sdb := state.NewDatabaseWithConfig(rawdb.NewMemoryDatabase(), &trie.Config{Preimages: preimages})
 		statedb, _ = state.New(common.Hash{}, sdb, nil)
-		genesisConfig = new(core.Genesis)
->>>>>>> ea9e62ca
+		genesisConfig = new(genesisT.Genesis)
 	}
 	if ctx.String(SenderFlag.Name) != "" {
 		sender = common.HexToAddress(ctx.String(SenderFlag.Name))
@@ -235,13 +219,9 @@
 		Coinbase:    genesisConfig.Coinbase,
 		BlockNumber: new(big.Int).SetUint64(genesisConfig.Number),
 		EVMConfig: vm.Config{
-<<<<<<< HEAD
 			Tracer:         tracer,
 			Debug:          ctx.Bool(DebugFlag.Name) || ctx.Bool(MachineFlag.Name),
 			EVMInterpreter: ctx.String(utils.EVMInterpreterFlag.Name),
-=======
-			Tracer: tracer,
->>>>>>> ea9e62ca
 		},
 	}
 
