// Copyright 2017 The go-ethereum Authors
// This file is part of go-ethereum.
//
// go-ethereum is free software: you can redistribute it and/or modify
// it under the terms of the GNU General Public License as published by
// the Free Software Foundation, either version 3 of the License, or
// (at your option) any later version.
//
// go-ethereum is distributed in the hope that it will be useful,
// but WITHOUT ANY WARRANTY; without even the implied warranty of
// MERCHANTABILITY or FITNESS FOR A PARTICULAR PURPOSE. See the
// GNU General Public License for more details.
//
// You should have received a copy of the GNU General Public License
// along with go-ethereum. If not, see <http://www.gnu.org/licenses/>.

package main

import (
	"bufio"
	"errors"
	"fmt"
<<<<<<< HEAD
	"math"
	"math/big"
=======
>>>>>>> d901d853
	"os"
	"reflect"
	"unicode"

	"github.com/urfave/cli/v2"

	"github.com/ethereum/go-ethereum/accounts/external"
	"github.com/ethereum/go-ethereum/accounts/keystore"
	"github.com/ethereum/go-ethereum/accounts/scwallet"
	"github.com/ethereum/go-ethereum/accounts/usbwallet"
	"github.com/ethereum/go-ethereum/cmd/utils"
	"github.com/ethereum/go-ethereum/core/rawdb"
	"github.com/ethereum/go-ethereum/eth/ethconfig"
	"github.com/ethereum/go-ethereum/internal/ethapi"
	"github.com/ethereum/go-ethereum/internal/flags"
	"github.com/ethereum/go-ethereum/log"
	"github.com/ethereum/go-ethereum/metrics"
	"github.com/ethereum/go-ethereum/node"
	"github.com/ethereum/go-ethereum/params"
	"github.com/naoina/toml"
)

var (
	dumpConfigCommand = &cli.Command{
		Action:      dumpConfig,
		Name:        "dumpconfig",
		Usage:       "Show configuration values",
		ArgsUsage:   "",
		Flags:       flags.Merge(nodeFlags, rpcFlags),
		Description: `The dumpconfig command shows configuration values.`,
	}

	configFileFlag = &cli.StringFlag{
		Name:     "config",
		Usage:    "TOML configuration file",
		Category: flags.EthCategory,
	}
)

// These settings ensure that TOML keys use the same names as Go struct fields.
var tomlSettings = toml.Config{
	NormFieldName: func(rt reflect.Type, key string) string {
		return key
	},
	FieldToKey: func(rt reflect.Type, field string) string {
		return field
	},
	MissingField: func(rt reflect.Type, field string) error {
		id := fmt.Sprintf("%s.%s", rt.String(), field)
		if deprecated(id) {
			log.Warn("Config field is deprecated and won't have an effect", "name", id)
			return nil
		}
		var link string
		if unicode.IsUpper(rune(rt.Name()[0])) && rt.PkgPath() != "main" {
			link = fmt.Sprintf(", see https://godoc.org/%s#%s for available fields", rt.PkgPath(), rt.Name())
		}
		return fmt.Errorf("field '%s' is not defined in %s%s", field, rt.String(), link)
	},
}

type ethstatsConfig struct {
	URL string `toml:",omitempty"`
}

type gethConfig struct {
	Eth      ethconfig.Config
	Node     node.Config
	Ethstats ethstatsConfig
	Metrics  metrics.Config
}

func loadConfig(file string, cfg *gethConfig) error {
	f, err := os.Open(file)
	if err != nil {
		return err
	}
	defer f.Close()

	err = tomlSettings.NewDecoder(bufio.NewReader(f)).Decode(cfg)
	// Add file name to errors that have a line number.
	if _, ok := err.(*toml.LineError); ok {
		err = errors.New(file + ", " + err.Error())
	}
	return err
}

func defaultNodeConfig() node.Config {
	cfg := node.DefaultConfig
	cfg.Name = databaseIdentifier
	cfg.Version = params.VersionWithCommit(gitCommit, gitDate)
	cfg.HTTPModules = append(cfg.HTTPModules, "eth")
	cfg.WSModules = append(cfg.WSModules, "eth")
	cfg.IPCPath = "geth.ipc"
	return cfg
}

// makeConfigNode loads geth configuration and creates a blank node instance.
func makeConfigNode(ctx *cli.Context) (*node.Node, gethConfig) {
	// Load defaults.
	cfg := gethConfig{
		Eth:     ethconfig.Defaults,
		Node:    defaultNodeConfig(),
		Metrics: metrics.DefaultConfig,
	}

	// Load config file.
	if file := ctx.String(configFileFlag.Name); file != "" {
		if err := loadConfig(file, &cfg); err != nil {
			utils.Fatalf("%v", err)
		}
	}

	// Apply flags.
	utils.SetNodeConfig(ctx, &cfg.Node)
	stack, err := node.New(&cfg.Node)
	if err != nil {
		utils.Fatalf("Failed to create the protocol stack: %v", err)
	}
	// Node doesn't by default populate account manager backends
	if err := setAccountManagerBackends(stack); err != nil {
		utils.Fatalf("Failed to set account manager backends: %v", err)
	}

	utils.SetEthConfig(ctx, stack, &cfg.Eth)
	if ctx.IsSet(utils.EthStatsURLFlag.Name) {
		cfg.Ethstats.URL = ctx.String(utils.EthStatsURLFlag.Name)
	}
	applyMetricConfig(ctx, &cfg)

	return stack, cfg
}

// makeFullNode loads geth configuration and creates the Ethereum backend.
func makeFullNode(ctx *cli.Context) (*node.Node, ethapi.Backend) {
	stack, cfg := makeConfigNode(ctx)
	if ctx.IsSet(utils.OverrideTerminalTotalDifficulty.Name) {
		cfg.Eth.OverrideTerminalTotalDifficulty = flags.GlobalBig(ctx, utils.OverrideTerminalTotalDifficulty.Name)
	}
<<<<<<< HEAD
	if ctx.IsSet(utils.ECBP1100Flag.Name) {
		if n := ctx.Uint64(utils.ECBP1100Flag.Name); n != math.MaxUint64 {
			cfg.Eth.ECBP1100 = new(big.Int).SetUint64(n)
		}
	}
	if ctx.IsSet(utils.ECBP1100NoDisableFlag.Name) {
		if enable := ctx.Bool(utils.ECBP1100NoDisableFlag.Name); enable {
			cfg.Eth.ECBP1100NoDisable = &enable
		}
	}
=======
	if ctx.IsSet(utils.OverrideTerminalTotalDifficultyPassed.Name) {
		override := ctx.Bool(utils.OverrideTerminalTotalDifficultyPassed.Name)
		cfg.Eth.OverrideTerminalTotalDifficultyPassed = &override
	}

>>>>>>> d901d853
	backend, eth := utils.RegisterEthService(stack, &cfg.Eth)

	// Warn users to migrate if they have a legacy freezer format.
	if eth != nil && !ctx.IsSet(utils.IgnoreLegacyReceiptsFlag.Name) {
		firstIdx := uint64(0)
		// Hack to speed up check for mainnet because we know
		// the first non-empty block.
		ghash := rawdb.ReadCanonicalHash(eth.ChainDb(), 0)
		if cfg.Eth.NetworkId == 1 && ghash == params.MainnetGenesisHash {
			firstIdx = 46147
		}
		isLegacy, _, err := dbHasLegacyReceipts(eth.ChainDb(), firstIdx)
		if err != nil {
			log.Error("Failed to check db for legacy receipts", "err", err)
		} else if isLegacy {
			stack.Close()
			utils.Fatalf("Database has receipts with a legacy format. Please run `geth db freezer-migrate`.")
		}
	}

	// Configure log filter RPC API.
	filterSystem := utils.RegisterFilterAPI(stack, backend, &cfg.Eth)

	// Configure GraphQL if requested.
	if ctx.IsSet(utils.GraphQLEnabledFlag.Name) {
		utils.RegisterGraphQLService(stack, backend, filterSystem, &cfg.Node)
	}

	// Add the Ethereum Stats daemon if requested.
	if cfg.Ethstats.URL != "" {
		utils.RegisterEthStatsService(stack, backend, cfg.Ethstats.URL)
	}
	return stack, backend
}

// dumpConfig is the dumpconfig command.
func dumpConfig(ctx *cli.Context) error {
	_, cfg := makeConfigNode(ctx)
	comment := ""

	if cfg.Eth.Genesis != nil {
		cfg.Eth.Genesis = nil
		comment += "# Note: this config doesn't contain the genesis block.\n\n"
	}

	out, err := tomlSettings.Marshal(&cfg)
	if err != nil {
		return err
	}

	dump := os.Stdout
	if ctx.NArg() > 0 {
		dump, err = os.OpenFile(ctx.Args().Get(0), os.O_RDWR|os.O_CREATE|os.O_TRUNC, 0644)
		if err != nil {
			return err
		}
		defer dump.Close()
	}
	dump.WriteString(comment)
	dump.Write(out)

	return nil
}

func applyMetricConfig(ctx *cli.Context, cfg *gethConfig) {
	if ctx.IsSet(utils.MetricsEnabledFlag.Name) {
		cfg.Metrics.Enabled = ctx.Bool(utils.MetricsEnabledFlag.Name)
	}
	if ctx.IsSet(utils.MetricsEnabledExpensiveFlag.Name) {
		cfg.Metrics.EnabledExpensive = ctx.Bool(utils.MetricsEnabledExpensiveFlag.Name)
	}
	if ctx.IsSet(utils.MetricsHTTPFlag.Name) {
		cfg.Metrics.HTTP = ctx.String(utils.MetricsHTTPFlag.Name)
	}
	if ctx.IsSet(utils.MetricsPortFlag.Name) {
		cfg.Metrics.Port = ctx.Int(utils.MetricsPortFlag.Name)
	}
	if ctx.IsSet(utils.MetricsEnableInfluxDBFlag.Name) {
		cfg.Metrics.EnableInfluxDB = ctx.Bool(utils.MetricsEnableInfluxDBFlag.Name)
	}
	if ctx.IsSet(utils.MetricsInfluxDBEndpointFlag.Name) {
		cfg.Metrics.InfluxDBEndpoint = ctx.String(utils.MetricsInfluxDBEndpointFlag.Name)
	}
	if ctx.IsSet(utils.MetricsInfluxDBDatabaseFlag.Name) {
		cfg.Metrics.InfluxDBDatabase = ctx.String(utils.MetricsInfluxDBDatabaseFlag.Name)
	}
	if ctx.IsSet(utils.MetricsInfluxDBUsernameFlag.Name) {
		cfg.Metrics.InfluxDBUsername = ctx.String(utils.MetricsInfluxDBUsernameFlag.Name)
	}
	if ctx.IsSet(utils.MetricsInfluxDBPasswordFlag.Name) {
		cfg.Metrics.InfluxDBPassword = ctx.String(utils.MetricsInfluxDBPasswordFlag.Name)
	}
	if ctx.IsSet(utils.MetricsInfluxDBTagsFlag.Name) {
		cfg.Metrics.InfluxDBTags = ctx.String(utils.MetricsInfluxDBTagsFlag.Name)
	}
	if ctx.IsSet(utils.MetricsEnableInfluxDBV2Flag.Name) {
		cfg.Metrics.EnableInfluxDBV2 = ctx.Bool(utils.MetricsEnableInfluxDBV2Flag.Name)
	}
	if ctx.IsSet(utils.MetricsInfluxDBTokenFlag.Name) {
		cfg.Metrics.InfluxDBToken = ctx.String(utils.MetricsInfluxDBTokenFlag.Name)
	}
	if ctx.IsSet(utils.MetricsInfluxDBBucketFlag.Name) {
		cfg.Metrics.InfluxDBBucket = ctx.String(utils.MetricsInfluxDBBucketFlag.Name)
	}
	if ctx.IsSet(utils.MetricsInfluxDBOrganizationFlag.Name) {
		cfg.Metrics.InfluxDBOrganization = ctx.String(utils.MetricsInfluxDBOrganizationFlag.Name)
	}
}

func deprecated(field string) bool {
	switch field {
	case "ethconfig.Config.EVMInterpreter":
		return true
	case "ethconfig.Config.EWASMInterpreter":
		return true
	default:
		return false
	}
}

func setAccountManagerBackends(stack *node.Node) error {
	conf := stack.Config()
	am := stack.AccountManager()
	keydir := stack.KeyStoreDir()
	scryptN := keystore.StandardScryptN
	scryptP := keystore.StandardScryptP
	if conf.UseLightweightKDF {
		scryptN = keystore.LightScryptN
		scryptP = keystore.LightScryptP
	}

	// Assemble the supported backends
	if len(conf.ExternalSigner) > 0 {
		log.Info("Using external signer", "url", conf.ExternalSigner)
		if extapi, err := external.NewExternalBackend(conf.ExternalSigner); err == nil {
			am.AddBackend(extapi)
			return nil
		} else {
			return fmt.Errorf("error connecting to external signer: %v", err)
		}
	}

	// For now, we're using EITHER external signer OR local signers.
	// If/when we implement some form of lockfile for USB and keystore wallets,
	// we can have both, but it's very confusing for the user to see the same
	// accounts in both externally and locally, plus very racey.
	am.AddBackend(keystore.NewKeyStore(keydir, scryptN, scryptP))
	if conf.USB {
		// Start a USB hub for Ledger hardware wallets
		if ledgerhub, err := usbwallet.NewLedgerHub(); err != nil {
			log.Warn(fmt.Sprintf("Failed to start Ledger hub, disabling: %v", err))
		} else {
			am.AddBackend(ledgerhub)
		}
		// Start a USB hub for Trezor hardware wallets (HID version)
		if trezorhub, err := usbwallet.NewTrezorHubWithHID(); err != nil {
			log.Warn(fmt.Sprintf("Failed to start HID Trezor hub, disabling: %v", err))
		} else {
			am.AddBackend(trezorhub)
		}
		// Start a USB hub for Trezor hardware wallets (WebUSB version)
		if trezorhub, err := usbwallet.NewTrezorHubWithWebUSB(); err != nil {
			log.Warn(fmt.Sprintf("Failed to start WebUSB Trezor hub, disabling: %v", err))
		} else {
			am.AddBackend(trezorhub)
		}
	}
	if len(conf.SmartCardDaemonPath) > 0 {
		// Start a smart card hub
		if schub, err := scwallet.NewHub(conf.SmartCardDaemonPath, scwallet.Scheme, keydir); err != nil {
			log.Warn(fmt.Sprintf("Failed to start smart card hub, disabling: %v", err))
		} else {
			am.AddBackend(schub)
		}
	}

	return nil
}<|MERGE_RESOLUTION|>--- conflicted
+++ resolved
@@ -20,11 +20,8 @@
 	"bufio"
 	"errors"
 	"fmt"
-<<<<<<< HEAD
 	"math"
 	"math/big"
-=======
->>>>>>> d901d853
 	"os"
 	"reflect"
 	"unicode"
@@ -164,7 +161,10 @@
 	if ctx.IsSet(utils.OverrideTerminalTotalDifficulty.Name) {
 		cfg.Eth.OverrideTerminalTotalDifficulty = flags.GlobalBig(ctx, utils.OverrideTerminalTotalDifficulty.Name)
 	}
-<<<<<<< HEAD
+	if ctx.IsSet(utils.OverrideTerminalTotalDifficultyPassed.Name) {
+		override := ctx.Bool(utils.OverrideTerminalTotalDifficultyPassed.Name)
+		cfg.Eth.OverrideTerminalTotalDifficultyPassed = &override
+	}
 	if ctx.IsSet(utils.ECBP1100Flag.Name) {
 		if n := ctx.Uint64(utils.ECBP1100Flag.Name); n != math.MaxUint64 {
 			cfg.Eth.ECBP1100 = new(big.Int).SetUint64(n)
@@ -175,13 +175,6 @@
 			cfg.Eth.ECBP1100NoDisable = &enable
 		}
 	}
-=======
-	if ctx.IsSet(utils.OverrideTerminalTotalDifficultyPassed.Name) {
-		override := ctx.Bool(utils.OverrideTerminalTotalDifficultyPassed.Name)
-		cfg.Eth.OverrideTerminalTotalDifficultyPassed = &override
-	}
-
->>>>>>> d901d853
 	backend, eth := utils.RegisterEthService(stack, &cfg.Eth)
 
 	// Warn users to migrate if they have a legacy freezer format.
