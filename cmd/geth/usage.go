--- conflicted
+++ resolved
@@ -50,11 +50,8 @@
 			utils.RinkebyFlag,
 			utils.RopstenFlag,
 			utils.SepoliaFlag,
-<<<<<<< HEAD
 			utils.MintMeFlag,
-=======
 			utils.KilnFlag,
->>>>>>> 25c9b49f
 			utils.SyncModeFlag,
 			utils.ExitWhenSyncedFlag,
 			utils.GCModeFlag,
@@ -62,13 +59,10 @@
 			utils.EthStatsURLFlag,
 			utils.IdentityFlag,
 			utils.LightKDFFlag,
-<<<<<<< HEAD
 			utils.WhitelistFlag,
 			utils.ECBP1100Flag,
 			utils.ECBP1100NoDisableFlag,
-=======
 			utils.EthPeerRequiredBlocksFlag,
->>>>>>> 25c9b49f
 		},
 	},
 	{
