// Copyright 2014 The go-ethereum Authors
// This file is part of go-ethereum.
//
// go-ethereum is free software: you can redistribute it and/or modify
// it under the terms of the GNU General Public License as published by
// the Free Software Foundation, either version 3 of the License, or
// (at your option) any later version.
//
// go-ethereum is distributed in the hope that it will be useful,
// but WITHOUT ANY WARRANTY; without even the implied warranty of
// MERCHANTABILITY or FITNESS FOR A PARTICULAR PURPOSE. See the
// GNU General Public License for more details.
//
// You should have received a copy of the GNU General Public License
// along with go-ethereum. If not, see <http://www.gnu.org/licenses/>.

// geth is the official command-line client for Ethereum.
package main

import (
	"fmt"
	"os"
	"sort"
	"strconv"
	"strings"
	"time"

	"github.com/ethereum/go-ethereum/accounts"
	"github.com/ethereum/go-ethereum/accounts/keystore"
	"github.com/ethereum/go-ethereum/cmd/utils"
	"github.com/ethereum/go-ethereum/common"
	"github.com/ethereum/go-ethereum/console/prompt"
	"github.com/ethereum/go-ethereum/eth"
	"github.com/ethereum/go-ethereum/eth/downloader"
	"github.com/ethereum/go-ethereum/ethclient"
	"github.com/ethereum/go-ethereum/internal/debug"
	"github.com/ethereum/go-ethereum/internal/ethapi"
	"github.com/ethereum/go-ethereum/internal/flags"
	"github.com/ethereum/go-ethereum/log"
	"github.com/ethereum/go-ethereum/metrics"
	"github.com/ethereum/go-ethereum/node"

	// Force-load the tracer engines to trigger registration
	_ "github.com/ethereum/go-ethereum/eth/tracers/js"
	_ "github.com/ethereum/go-ethereum/eth/tracers/native"

	"github.com/urfave/cli/v2"
)

const (
	clientIdentifier   = "core" // Client identifier to advertise over the network
	databaseIdentifier = "geth" // Client identifier to be used by the database
)

var (
<<<<<<< HEAD
	// Git SHA1 commit hash of the release (set via linker flags)
	gitCommit = ""
	gitDate   = ""
	// The app that holds all commands and flags.
	app = flags.NewApp(gitCommit, gitDate, "the ETC Core Go-Ethereum command line interface")
=======
>>>>>>> 18b641b0
	// flags that configure the node
	nodeFlags = flags.Merge([]cli.Flag{
		utils.IdentityFlag,
		utils.UnlockedAccountFlag,
		utils.PasswordFileFlag,
		utils.BootnodesFlag,
		utils.MinFreeDiskSpaceFlag,
		utils.KeyStoreDirFlag,
		utils.ExternalSignerFlag,
		utils.NoUSBFlag,
		utils.USBFlag,
		utils.USBPathIDFlag,
		utils.SmartCardDaemonPathFlag,
		utils.OverrideShanghai,
		utils.EnablePersonal,
		utils.EthashCacheDirFlag,
		utils.EthashCachesInMemoryFlag,
		utils.EthashCachesOnDiskFlag,
		utils.EthashCachesLockMmapFlag,
		utils.EthashDatasetDirFlag,
		utils.EthashDatasetsInMemoryFlag,
		utils.EthashDatasetsOnDiskFlag,
		utils.EthashDatasetsLockMmapFlag,
		utils.TxPoolLocalsFlag,
		utils.TxPoolNoLocalsFlag,
		utils.TxPoolJournalFlag,
		utils.TxPoolRejournalFlag,
		utils.TxPoolPriceLimitFlag,
		utils.TxPoolPriceBumpFlag,
		utils.TxPoolAccountSlotsFlag,
		utils.TxPoolGlobalSlotsFlag,
		utils.TxPoolAccountQueueFlag,
		utils.TxPoolGlobalQueueFlag,
		utils.TxPoolLifetimeFlag,
		utils.SyncModeFlag,
		utils.SyncTargetFlag,
		utils.ExitWhenSyncedFlag,
		utils.GCModeFlag,
		utils.SnapshotFlag,
		utils.TxLookupLimitFlag,
		utils.LightServeFlag,
		utils.LightIngressFlag,
		utils.LightEgressFlag,
		utils.LightMaxPeersFlag,
		utils.LightNoPruneFlag,
		utils.LightKDFFlag,
		utils.UltraLightServersFlag,
		utils.UltraLightFractionFlag,
		utils.UltraLightOnlyAnnounceFlag,
		utils.LightNoSyncServeFlag,
		utils.EthRequiredBlocksFlag,
		utils.LegacyWhitelistFlag,
		utils.BloomFilterSizeFlag,
		utils.CacheFlag,
		utils.CacheDatabaseFlag,
		utils.CacheTrieFlag,
		utils.CacheTrieJournalFlag,
		utils.CacheTrieRejournalFlag,
		utils.CacheGCFlag,
		utils.CacheSnapshotFlag,
		utils.CacheNoPrefetchFlag,
		utils.CachePreimagesFlag,
		utils.CacheLogSizeFlag,
		utils.FDLimitFlag,
		utils.ListenPortFlag,
		utils.DiscoveryPortFlag,
		utils.MaxPeersFlag,
		utils.MaxPendingPeersFlag,
		utils.MiningEnabledFlag,
		utils.MinerThreadsFlag,
		utils.MinerNotifyFlag,
		utils.MinerGasLimitFlag,
		utils.MinerGasPriceFlag,
		utils.MinerEtherbaseFlag,
		utils.MinerExtraDataFlag,
		utils.MinerRecommitIntervalFlag,
		utils.MinerNoVerifyFlag,
		utils.MinerNewPayloadTimeout,
		utils.NATFlag,
		utils.NoDiscoverFlag,
		utils.DiscoveryV5Flag,
		utils.NetrestrictFlag,
		utils.NodeKeyFileFlag,
		utils.NodeKeyHexFlag,
		utils.DNSDiscoveryFlag,
		utils.EthProtocolsFlag,
		utils.DeveloperFlag,
		utils.DeveloperPeriodFlag,
		utils.DeveloperPoWFlag,
		utils.DeveloperGasLimitFlag,
		utils.VMEnableDebugFlag,
		utils.NetworkIdFlag,
		utils.EthStatsURLFlag,
		utils.FakePoWFlag,
		utils.FakePoWPoissonFlag,
		utils.NoCompactionFlag,
		utils.GpoBlocksFlag,
		utils.GpoPercentileFlag,
		utils.GpoMaxGasPriceFlag,
		utils.GpoIgnoreGasPriceFlag,
		utils.EWASMInterpreterFlag,
		utils.EVMInterpreterFlag,
		utils.MinerNotifyFullFlag,
<<<<<<< HEAD
		utils.IgnoreLegacyReceiptsFlag,
		utils.ECBP1100Flag,
		utils.ECBP1100NoDisableFlag,
=======
>>>>>>> 18b641b0
		configFileFlag,
	}, utils.NetworkFlags, utils.DatabasePathFlags)

	rpcFlags = []cli.Flag{
		utils.HTTPEnabledFlag,
		utils.HTTPListenAddrFlag,
		utils.HTTPPortFlag,
		utils.HTTPCORSDomainFlag,
		utils.AuthListenFlag,
		utils.AuthPortFlag,
		utils.AuthVirtualHostsFlag,
		utils.JWTSecretFlag,
		utils.HTTPVirtualHostsFlag,
		utils.GraphQLEnabledFlag,
		utils.GraphQLCORSDomainFlag,
		utils.GraphQLVirtualHostsFlag,
		utils.HTTPApiFlag,
		utils.HTTPPathPrefixFlag,
		utils.WSEnabledFlag,
		utils.WSListenAddrFlag,
		utils.WSPortFlag,
		utils.WSApiFlag,
		utils.WSAllowedOriginsFlag,
		utils.WSPathPrefixFlag,
		utils.IPCDisabledFlag,
		utils.IPCPathFlag,
		utils.InsecureUnlockAllowedFlag,
		utils.RPCGlobalGasCapFlag,
		utils.RPCGlobalEVMTimeoutFlag,
		utils.RPCGlobalTxFeeCapFlag,
		utils.AllowUnprotectedTxs,
	}

	metricsFlags = []cli.Flag{
		utils.MetricsEnabledFlag,
		utils.MetricsEnabledExpensiveFlag,
		utils.MetricsHTTPFlag,
		utils.MetricsPortFlag,
		utils.MetricsEnableInfluxDBFlag,
		utils.MetricsInfluxDBEndpointFlag,
		utils.MetricsInfluxDBDatabaseFlag,
		utils.MetricsInfluxDBUsernameFlag,
		utils.MetricsInfluxDBPasswordFlag,
		utils.MetricsInfluxDBTagsFlag,
		utils.MetricsEnableInfluxDBV2Flag,
		utils.MetricsInfluxDBTokenFlag,
		utils.MetricsInfluxDBBucketFlag,
		utils.MetricsInfluxDBOrganizationFlag,
	}
)

var app = flags.NewApp("the go-ethereum command line interface")

func init() {
	// Initialize the CLI app and start Geth
	app.Action = geth
	app.HideVersion = true // we have a command to print the version
<<<<<<< HEAD
	app.Copyright = "Copyright 2013-2022 The core-geth and go-ethereum Authors"
=======
	app.Copyright = "Copyright 2013-2023 The go-ethereum Authors"
>>>>>>> 18b641b0
	app.Commands = []*cli.Command{
		// See chaincmd.go:
		initCommand,
		importCommand,
		exportCommand,
		importPreimagesCommand,
		exportPreimagesCommand,
		removedbCommand,
		dumpCommand,
		dumpGenesisCommand,
		// See accountcmd.go:
		accountCommand,
		walletCommand,
		// See consolecmd.go:
		consoleCommand,
		attachCommand,
		javascriptCommand,
		// See misccmd.go:
		makecacheCommand,
		makedagCommand,
		versionCommand,
		versionCheckCommand,
		licenseCommand,
		// See config.go
		dumpConfigCommand,
		// see dbcmd.go
		dbCommand,
		// See cmd/utils/flags_legacy.go
		utils.ShowDeprecated,
		// See snapshot.go
		snapshotCommand,
		// See verkle.go
		verkleCommand,
	}
	sort.Sort(cli.CommandsByName(app.Commands))

	app.Flags = flags.Merge(
		nodeFlags,
		rpcFlags,
		consoleFlags,
		debug.Flags,
		metricsFlags,
	)

	app.Before = func(ctx *cli.Context) error {
		flags.MigrateGlobalFlags(ctx)
		return debug.Setup(ctx)
	}
	app.After = func(ctx *cli.Context) error {
		debug.Exit()
		prompt.Stdin.Close() // Resets terminal mode.
		return nil
	}
}

func main() {
	if err := app.Run(os.Args); err != nil {
		fmt.Fprintln(os.Stderr, err)
		os.Exit(1)
	}
}

func checkMainnet(ctx *cli.Context) bool {
	isMainnet := false

	switch {
	case ctx.IsSet(utils.RinkebyFlag.Name):
		log.Info("Starting Geth on Rinkeby testnet...")

	case ctx.IsSet(utils.GoerliFlag.Name):
		log.Info("Starting Geth on Görli testnet...")

	case ctx.IsSet(utils.SepoliaFlag.Name):
		log.Info("Starting Geth on Sepolia testnet...")

	case ctx.IsSet(utils.DeveloperFlag.Name):
		log.Info("Starting Geth in ephemeral proof-of-authority network dev mode...")
		log.Warn(`You are running Geth in --dev mode. Please note the following:

  1. This mode is only intended for fast, iterative development without assumptions on
     security or persistence.
  2. The database is created in memory unless specified otherwise. Therefore, shutting down
     your computer or losing power will wipe your entire block data and chain state for
     your dev environment.
  3. A random, pre-allocated developer account will be available and unlocked as
     eth.coinbase, which can be used for testing. The random dev account is temporary,
     stored on a ramdisk, and will be lost if your machine is restarted.
  4. Mining is enabled by default. However, the client will only seal blocks if transactions
     are pending in the mempool. The miner's minimum accepted gas price is 1.
  5. Networking is disabled; there is no listen-address, the maximum number of peers is set
     to 0, and discovery is disabled.
`)

	case ctx.IsSet(utils.DeveloperPoWFlag.Name):
		log.Info("Starting Geth in ephemeral proof-of-work network dev mode...")
		log.Warn(`You are running Geth in --dev.pow mode. Please note the following:

  1. This mode is only intended for fast, iterative development without assumptions on
     security or persistence.
  2. The database is created in memory unless specified otherwise. Therefore, shutting down
     your computer or losing power will wipe your entire block data and chain state for
     your dev environment.
  3. A random, pre-allocated developer account will be available and unlocked as
     eth.coinbase, which can be used for testing. The random dev account is temporary,
     stored on a ramdisk, and will be lost if your machine is restarted.
  4. Mining is enabled by default. The miner's minimum accepted gas price is 1.
  5. Networking is disabled; there is no listen-address, the maximum number of peers is set
     to 0, and discovery is disabled.
`)

	case ctx.IsSet(utils.ClassicFlag.Name):
		log.Info("Starting Geth on Ethereum Classic...")

	case ctx.IsSet(utils.MordorFlag.Name):
		log.Info("Starting Geth on Mordor testnet...")

	case ctx.IsSet(utils.KottiFlag.Name):
		log.Info("Starting Geth on Kotti testnet...")

	case ctx.IsSet(utils.MintMeFlag.Name):
		log.Info("Starting Geth on MintMe.com Coin mainnet...")

	case !ctx.IsSet(utils.NetworkIdFlag.Name):
		log.Info("Starting Geth on Ethereum mainnet...")
		isMainnet = true
	}

	return isMainnet
}

// prepare manipulates memory cache allowance and setups metric system.
// This function should be called before launching devp2p stack.
func prepare(ctx *cli.Context) {
	// If we're running a known preset, log it for convenience.

	isMainnet := checkMainnet(ctx)

	// If we're a full node on mainnet without --cache specified, bump default cache allowance
	if ctx.String(utils.SyncModeFlag.Name) != "light" && !ctx.IsSet(utils.CacheFlag.Name) && !ctx.IsSet(utils.NetworkIdFlag.Name) {
		// Make sure we're not on any supported preconfigured testnet either
<<<<<<< HEAD
		if isMainnet {
=======
		if !ctx.IsSet(utils.SepoliaFlag.Name) &&
			!ctx.IsSet(utils.RinkebyFlag.Name) &&
			!ctx.IsSet(utils.GoerliFlag.Name) &&
			!ctx.IsSet(utils.DeveloperFlag.Name) {
>>>>>>> 18b641b0
			// Nope, we're really on mainnet. Bump that cache up!
			log.Info("Bumping default cache on mainnet", "provided", ctx.Int(utils.CacheFlag.Name), "updated", 4096)
			ctx.Set(utils.CacheFlag.Name, strconv.Itoa(4096))
		}
	}
	// If we're running a light client on any network, drop the cache to some meaningfully low amount
	if ctx.String(utils.SyncModeFlag.Name) == "light" && !ctx.IsSet(utils.CacheFlag.Name) {
		log.Info("Dropping default light client cache", "provided", ctx.Int(utils.CacheFlag.Name), "updated", 128)
		ctx.Set(utils.CacheFlag.Name, strconv.Itoa(128))
	}

	// Start metrics export if enabled
	utils.SetupMetrics(ctx)

	// Start system runtime metrics collection
	go metrics.CollectProcessMetrics(3 * time.Second)
}

// geth is the main entry point into the system if no special subcommand is run.
// It creates a default node based on the command line arguments and runs it in
// blocking mode, waiting for it to be shut down.
func geth(ctx *cli.Context) error {
	if args := ctx.Args().Slice(); len(args) > 0 {
		return fmt.Errorf("invalid command: %q", args[0])
	}

	prepare(ctx)
	stack, backend := makeFullNode(ctx)
	defer stack.Close()

	startNode(ctx, stack, backend, false)
	stack.Wait()
	return nil
}

// startNode boots up the system node and all registered protocols, after which
// it unlocks any requested accounts, and starts the RPC/IPC interfaces and the
// miner.
func startNode(ctx *cli.Context, stack *node.Node, backend ethapi.Backend, isConsole bool) {
	debug.Memsize.Add("node", stack)

	// Start up the node itself
	utils.StartNode(ctx, stack, isConsole)

	// Unlock any account specifically requested
	unlockAccounts(ctx, stack)

	// Register wallet event handlers to open and auto-derive wallets
	events := make(chan accounts.WalletEvent, 16)
	stack.AccountManager().Subscribe(events)

	// Create a client to interact with local geth node.
	rpcClient, err := stack.Attach()
	if err != nil {
		utils.Fatalf("Failed to attach to self: %v", err)
	}
	ethClient := ethclient.NewClient(rpcClient)

	go func() {
		// Open any wallets already attached
		for _, wallet := range stack.AccountManager().Wallets() {
			if err := wallet.Open(""); err != nil {
				log.Warn("Failed to open wallet", "url", wallet.URL(), "err", err)
			}
		}
		// Listen for wallet event till termination
		for event := range events {
			switch event.Kind {
			case accounts.WalletArrived:
				if err := event.Wallet.Open(""); err != nil {
					log.Warn("New wallet appeared, failed to open", "url", event.Wallet.URL(), "err", err)
				}
			case accounts.WalletOpened:
				status, _ := event.Wallet.Status()
				log.Info("New wallet appeared", "url", event.Wallet.URL(), "status", status)

				var derivationPaths []accounts.DerivationPath
				if event.Wallet.URL().Scheme == "ledger" {
					derivationPaths = append(derivationPaths, accounts.LegacyLedgerBaseDerivationPath)
				}
				derivationPaths = append(derivationPaths, accounts.DefaultBaseDerivationPath)

				event.Wallet.SelfDerive(derivationPaths, ethClient)

			case accounts.WalletDropped:
				log.Info("Old wallet dropped", "url", event.Wallet.URL())
				event.Wallet.Close()
			}
		}
	}()

	// Spawn a standalone goroutine for status synchronization monitoring,
	// close the node when synchronization is complete if user required.
	if ctx.Bool(utils.ExitWhenSyncedFlag.Name) {
		go func() {
			sub := stack.EventMux().Subscribe(downloader.DoneEvent{})
			defer sub.Unsubscribe()
			for {
				event := <-sub.Chan()
				if event == nil {
					continue
				}
				done, ok := event.Data.(downloader.DoneEvent)
				if !ok {
					continue
				}
				if timestamp := time.Unix(int64(done.Latest.Time), 0); time.Since(timestamp) < 10*time.Minute {
					log.Info("Synchronisation completed", "latestnum", done.Latest.Number, "latesthash", done.Latest.Hash(),
						"age", common.PrettyAge(timestamp))
					stack.Close()
				}
			}
		}()
	}

	// Start auxiliary services if enabled
	isDeveloperMode := ctx.Bool(utils.DeveloperFlag.Name) || ctx.Bool(utils.DeveloperPoWFlag.Name)
	if ctx.Bool(utils.MiningEnabledFlag.Name) || isDeveloperMode {
		// Mining only makes sense if a full Ethereum node is running
		if ctx.String(utils.SyncModeFlag.Name) == "light" {
			utils.Fatalf("Light clients do not support mining")
		}
		ethBackend, ok := backend.(*eth.EthAPIBackend)
		if !ok {
			utils.Fatalf("Ethereum service not running")
		}
		// Set the gas price to the limits from the CLI and start mining
		gasprice := flags.GlobalBig(ctx, utils.MinerGasPriceFlag.Name)
		ethBackend.TxPool().SetGasPrice(gasprice)
		// start mining
		threads := ctx.Int(utils.MinerThreadsFlag.Name)
		if err := ethBackend.StartMining(threads); err != nil {
			utils.Fatalf("Failed to start mining: %v", err)
		}
	}
}

// unlockAccounts unlocks any account specifically requested.
func unlockAccounts(ctx *cli.Context, stack *node.Node) {
	var unlocks []string
	inputs := strings.Split(ctx.String(utils.UnlockedAccountFlag.Name), ",")
	for _, input := range inputs {
		if trimmed := strings.TrimSpace(input); trimmed != "" {
			unlocks = append(unlocks, trimmed)
		}
	}
	// Short circuit if there is no account to unlock.
	if len(unlocks) == 0 {
		return
	}
	// If insecure account unlocking is not allowed if node's APIs are exposed to external.
	// Print warning log to user and skip unlocking.
	if !stack.Config().InsecureUnlockAllowed && stack.Config().ExtRPCEnabled() {
		utils.Fatalf("Account unlock with HTTP access is forbidden!")
	}
	ks := stack.AccountManager().Backends(keystore.KeyStoreType)[0].(*keystore.KeyStore)
	passwords := utils.MakePasswordList(ctx)
	for i, account := range unlocks {
		unlockAccount(ks, account, i, passwords)
	}
}<|MERGE_RESOLUTION|>--- conflicted
+++ resolved
@@ -53,14 +53,6 @@
 )
 
 var (
-<<<<<<< HEAD
-	// Git SHA1 commit hash of the release (set via linker flags)
-	gitCommit = ""
-	gitDate   = ""
-	// The app that holds all commands and flags.
-	app = flags.NewApp(gitCommit, gitDate, "the ETC Core Go-Ethereum command line interface")
-=======
->>>>>>> 18b641b0
 	// flags that configure the node
 	nodeFlags = flags.Merge([]cli.Flag{
 		utils.IdentityFlag,
@@ -164,12 +156,8 @@
 		utils.EWASMInterpreterFlag,
 		utils.EVMInterpreterFlag,
 		utils.MinerNotifyFullFlag,
-<<<<<<< HEAD
-		utils.IgnoreLegacyReceiptsFlag,
 		utils.ECBP1100Flag,
 		utils.ECBP1100NoDisableFlag,
-=======
->>>>>>> 18b641b0
 		configFileFlag,
 	}, utils.NetworkFlags, utils.DatabasePathFlags)
 
@@ -227,11 +215,7 @@
 	// Initialize the CLI app and start Geth
 	app.Action = geth
 	app.HideVersion = true // we have a command to print the version
-<<<<<<< HEAD
-	app.Copyright = "Copyright 2013-2022 The core-geth and go-ethereum Authors"
-=======
-	app.Copyright = "Copyright 2013-2023 The go-ethereum Authors"
->>>>>>> 18b641b0
+	app.Copyright = "Copyright 2013-2023 The core-geth and go-ethereum Authors"
 	app.Commands = []*cli.Command{
 		// See chaincmd.go:
 		initCommand,
@@ -372,14 +356,7 @@
 	// If we're a full node on mainnet without --cache specified, bump default cache allowance
 	if ctx.String(utils.SyncModeFlag.Name) != "light" && !ctx.IsSet(utils.CacheFlag.Name) && !ctx.IsSet(utils.NetworkIdFlag.Name) {
 		// Make sure we're not on any supported preconfigured testnet either
-<<<<<<< HEAD
 		if isMainnet {
-=======
-		if !ctx.IsSet(utils.SepoliaFlag.Name) &&
-			!ctx.IsSet(utils.RinkebyFlag.Name) &&
-			!ctx.IsSet(utils.GoerliFlag.Name) &&
-			!ctx.IsSet(utils.DeveloperFlag.Name) {
->>>>>>> 18b641b0
 			// Nope, we're really on mainnet. Bump that cache up!
 			log.Info("Bumping default cache on mainnet", "provided", ctx.Int(utils.CacheFlag.Name), "updated", 4096)
 			ctx.Set(utils.CacheFlag.Name, strconv.Itoa(4096))
