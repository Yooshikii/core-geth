// Copyright 2019 The go-ethereum Authors
// This file is part of go-ethereum.
//
// go-ethereum is free software: you can redistribute it and/or modify
// it under the terms of the GNU General Public License as published by
// the Free Software Foundation, either version 3 of the License, or
// (at your option) any later version.
//
// go-ethereum is distributed in the hope that it will be useful,
// but WITHOUT ANY WARRANTY; without even the implied warranty of
// MERCHANTABILITY or FITNESS FOR A PARTICULAR PURPOSE. See the
// GNU General Public License for more details.
//
// You should have received a copy of the GNU General Public License
// along with go-ethereum. If not, see <http://www.gnu.org/licenses/>.

package main

import (
	"errors"
	"fmt"
	"net"
	"sort"
	"strconv"
	"strings"
	"time"

	"github.com/ethereum/go-ethereum/core"
	"github.com/ethereum/go-ethereum/core/forkid"
	"github.com/ethereum/go-ethereum/p2p/enr"
	"github.com/ethereum/go-ethereum/params"
	"github.com/ethereum/go-ethereum/rlp"
	"github.com/urfave/cli/v2"
)

var (
	nodesetCommand = &cli.Command{
		Name:  "nodeset",
		Usage: "Node set tools",
		Subcommands: []*cli.Command{
			nodesetInfoCommand,
			nodesetFilterCommand,
		},
	}
	nodesetInfoCommand = &cli.Command{
		Name:      "info",
		Usage:     "Shows statistics about a node set",
		Action:    nodesetInfo,
		ArgsUsage: "<nodes.json>",
	}
	nodesetFilterCommand = &cli.Command{
		Name:      "filter",
		Usage:     "Filters a node set",
		Action:    nodesetFilter,
		ArgsUsage: "<nodes.json> filters..",

		SkipFlagParsing: true,
	}
)

func nodesetInfo(ctx *cli.Context) error {
	if ctx.NArg() < 1 {
		return errors.New("need nodes file as argument")
	}

	ns := loadNodesJSON(ctx.Args().First())
	fmt.Printf("Set contains %d nodes.\n", len(ns))
	showAttributeCounts(ns)
	return nil
}

// showAttributeCounts prints the distribution of ENR attributes in a node set.
func showAttributeCounts(ns nodeSet) {
	attrcount := make(map[string]int)
	var attrlist []interface{}
	for _, n := range ns {
		r := n.N.Record()
		attrlist = r.AppendElements(attrlist[:0])[1:]
		for i := 0; i < len(attrlist); i += 2 {
			key := attrlist[i].(string)
			attrcount[key]++
		}
	}

	var keys []string
	var maxlength int
	for key := range attrcount {
		keys = append(keys, key)
		if len(key) > maxlength {
			maxlength = len(key)
		}
	}
	sort.Strings(keys)
	fmt.Println("ENR attribute counts:")
	for _, key := range keys {
		fmt.Printf("%s%s: %d\n", strings.Repeat(" ", maxlength-len(key)+1), key, attrcount[key])
	}
}

func nodesetFilter(ctx *cli.Context) error {
	if ctx.NArg() < 1 {
		return errors.New("need nodes file as argument")
	}
	// Parse -limit.
	limit, err := parseFilterLimit(ctx.Args().Tail())
	if err != nil {
		return err
	}
	// Parse the filters.
	filter, err := andFilter(ctx.Args().Tail())
	if err != nil {
		return err
	}

	// Load nodes and apply filters.
	ns := loadNodesJSON(ctx.Args().First())
	result := make(nodeSet)
	for id, n := range ns {
		if filter(n) {
			result[id] = n
		}
	}
	if limit >= 0 {
		result = result.topN(limit)
	}
	writeNodesJSON("-", result)
	return nil
}

type nodeFilter func(nodeJSON) bool

type nodeFilterC struct {
	narg int
	fn   func([]string) (nodeFilter, error)
}

var filterFlags = map[string]nodeFilterC{
	"-limit":       {1, trueFilter}, // needed to skip over -limit
	"-ip":          {1, ipFilter},
	"-min-age":     {1, minAgeFilter},
	"-eth-network": {1, ethFilter},
	"-les-server":  {0, lesFilter},
	"-snap":        {0, snapFilter},
}

// parseFilters parses nodeFilters from args.
func parseFilters(args []string) ([]nodeFilter, error) {
	var filters []nodeFilter
	for len(args) > 0 {
		fc, ok := filterFlags[args[0]]
		if !ok {
			return nil, fmt.Errorf("invalid filter %q", args[0])
		}
		if len(args)-1 < fc.narg {
			return nil, fmt.Errorf("filter %q wants %d arguments, have %d", args[0], fc.narg, len(args)-1)
		}
		filter, err := fc.fn(args[1 : 1+fc.narg])
		if err != nil {
			return nil, fmt.Errorf("%s: %v", args[0], err)
		}
		filters = append(filters, filter)
		args = args[1+fc.narg:]
	}
	return filters, nil
}

// parseFilterLimit parses the -limit option in args. It returns -1 if there is no limit.
func parseFilterLimit(args []string) (int, error) {
	limit := -1
	for i, arg := range args {
		if arg == "-limit" {
			if i == len(args)-1 {
				return -1, errors.New("-limit requires an argument")
			}
			n, err := strconv.Atoi(args[i+1])
			if err != nil {
				return -1, fmt.Errorf("invalid -limit %q", args[i+1])
			}
			limit = n
		}
	}
	return limit, nil
}

// andFilter parses node filters in args and returns a single filter that requires all
// of them to match.
func andFilter(args []string) (nodeFilter, error) {
	checks, err := parseFilters(args)
	if err != nil {
		return nil, err
	}
	f := func(n nodeJSON) bool {
		for _, filter := range checks {
			if !filter(n) {
				return false
			}
		}
		return true
	}
	return f, nil
}

func trueFilter(args []string) (nodeFilter, error) {
	return func(n nodeJSON) bool { return true }, nil
}

func ipFilter(args []string) (nodeFilter, error) {
	_, cidr, err := net.ParseCIDR(args[0])
	if err != nil {
		return nil, err
	}
	f := func(n nodeJSON) bool { return cidr.Contains(n.N.IP()) }
	return f, nil
}

func minAgeFilter(args []string) (nodeFilter, error) {
	minage, err := time.ParseDuration(args[0])
	if err != nil {
		return nil, err
	}
	f := func(n nodeJSON) bool {
		age := n.LastResponse.Sub(n.FirstResponse)
		return age >= minage
	}
	return f, nil
}

func ethFilter(args []string) (nodeFilter, error) {
	var filter forkid.Filter
	switch args[0] {
	case "mainnet":
		gb := core.GenesisToBlock(params.DefaultGenesisBlock(), nil)
		filter = forkid.NewStaticFilter(params.MainnetChainConfig, gb)
	case "goerli":
		gb := core.GenesisToBlock(params.DefaultGoerliGenesisBlock(), nil)
		filter = forkid.NewStaticFilter(params.GoerliChainConfig, gb)
	case "sepolia":
		gb := core.GenesisToBlock(params.DefaultSepoliaGenesisBlock(), nil)
		filter = forkid.NewStaticFilter(params.SepoliaChainConfig, gb)
	case "classic":
		gb := core.GenesisToBlock(params.DefaultGenesisBlock(), nil)
		filter = forkid.NewStaticFilter(params.ClassicChainConfig, gb)
	case "mordor":
		gb := core.GenesisToBlock(params.DefaultMordorGenesisBlock(), nil)
		filter = forkid.NewStaticFilter(params.MordorChainConfig, gb)
	case "mintme":
<<<<<<< HEAD
		filter = forkid.NewStaticFilter(params.MintMeChainConfig, params.MintMeGenesisHash)
	case "hypra":
		filter = forkid.NewStaticFilter(params.HypraChainConfig, params.HypraGenesisHash)
=======
		gb := core.GenesisToBlock(params.DefaultMintMeGenesisBlock(), nil)
		filter = forkid.NewStaticFilter(params.MintMeChainConfig, gb)
>>>>>>> dca3897e
	default:
		return nil, fmt.Errorf("unknown network %q", args[0])
	}

	f := func(n nodeJSON) bool {
		var eth struct {
			ForkID forkid.ID
			Tail   []rlp.RawValue `rlp:"tail"`
		}
		if n.N.Load(enr.WithEntry("eth", &eth)) != nil {
			return false
		}
		return filter(eth.ForkID) == nil
	}
	return f, nil
}

func lesFilter(args []string) (nodeFilter, error) {
	f := func(n nodeJSON) bool {
		var les struct {
			Tail []rlp.RawValue `rlp:"tail"`
		}
		return n.N.Load(enr.WithEntry("les", &les)) == nil
	}
	return f, nil
}

func snapFilter(args []string) (nodeFilter, error) {
	f := func(n nodeJSON) bool {
		var snap struct {
			Tail []rlp.RawValue `rlp:"tail"`
		}
		return n.N.Load(enr.WithEntry("snap", &snap)) == nil
	}
	return f, nil
}<|MERGE_RESOLUTION|>--- conflicted
+++ resolved
@@ -244,14 +244,11 @@
 		gb := core.GenesisToBlock(params.DefaultMordorGenesisBlock(), nil)
 		filter = forkid.NewStaticFilter(params.MordorChainConfig, gb)
 	case "mintme":
-<<<<<<< HEAD
-		filter = forkid.NewStaticFilter(params.MintMeChainConfig, params.MintMeGenesisHash)
+		gb := core.GenesisToBlock(params.DefaultMintMeGenesisBlock(), nil)
+		filter = forkid.NewStaticFilter(params.MintMeChainConfig, gb)
 	case "hypra":
 		filter = forkid.NewStaticFilter(params.HypraChainConfig, params.HypraGenesisHash)
-=======
-		gb := core.GenesisToBlock(params.DefaultMintMeGenesisBlock(), nil)
-		filter = forkid.NewStaticFilter(params.MintMeChainConfig, gb)
->>>>>>> dca3897e
+
 	default:
 		return nil, fmt.Errorf("unknown network %q", args[0])
 	}
