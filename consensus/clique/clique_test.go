--- conflicted
+++ resolved
@@ -46,12 +46,8 @@
 		engine = New(params.AllCliqueProtocolChanges.Clique, db)
 		signer = new(types.HomesteadSigner)
 	)
-<<<<<<< HEAD
 	genspec := &genesisT.Genesis{
-=======
-	genspec := &core.Genesis{
 		Config:    params.AllCliqueProtocolChanges,
->>>>>>> 18b641b0
 		ExtraData: make([]byte, extraVanity+common.AddressLength+extraSeal),
 		Alloc: map[common.Address]genesisT.GenesisAccount{
 			addr: {Balance: big.NewInt(10000000000000000)},
@@ -59,10 +55,6 @@
 		BaseFee: big.NewInt(vars.InitialBaseFee),
 	}
 	copy(genspec.ExtraData[extraVanity:], addr[:])
-<<<<<<< HEAD
-	genesis := core.MustCommitGenesis(db, genspec)
-=======
->>>>>>> 18b641b0
 
 	// Generate a batch of blocks, each properly signed
 	chain, _ := core.NewBlockChain(rawdb.NewMemoryDatabase(), nil, genspec, nil, engine, vm.Config{}, nil, nil)
@@ -97,13 +89,7 @@
 	}
 	// Insert the first two blocks and make sure the chain is valid
 	db = rawdb.NewMemoryDatabase()
-<<<<<<< HEAD
-	core.MustCommitGenesis(db, genspec)
-
-	chain, _ = core.NewBlockChain(db, nil, params.AllCliqueProtocolChanges, engine, vm.Config{}, nil, nil)
-=======
 	chain, _ = core.NewBlockChain(db, nil, genspec, nil, engine, vm.Config{}, nil, nil)
->>>>>>> 18b641b0
 	defer chain.Stop()
 
 	if _, err := chain.InsertChain(blocks[:2]); err != nil {
