--- conflicted
+++ resolved
@@ -28,12 +28,7 @@
 	"github.com/ethereum/go-ethereum/core/types"
 	"github.com/ethereum/go-ethereum/ethdb"
 	"github.com/ethereum/go-ethereum/log"
-<<<<<<< HEAD
 	"github.com/ethereum/go-ethereum/params/types/ctypes"
-	lru "github.com/hashicorp/golang-lru"
-=======
-	"github.com/ethereum/go-ethereum/params"
->>>>>>> 18b641b0
 )
 
 // Vote represents a single vote that an authorized signer made to modify the
@@ -56,13 +51,8 @@
 
 // Snapshot is the state of the authorization voting at a given point in time.
 type Snapshot struct {
-<<<<<<< HEAD
 	config   *ctypes.CliqueConfig // Consensus engine parameters to fine tune behavior
-	sigcache *lru.ARCCache        // Cache of recent block signatures to speed up ecrecover
-=======
-	config   *params.CliqueConfig // Consensus engine parameters to fine tune behavior
 	sigcache *sigLRU              // Cache of recent block signatures to speed up ecrecover
->>>>>>> 18b641b0
 
 	Number  uint64                      `json:"number"`  // Block number where the snapshot was created
 	Hash    common.Hash                 `json:"hash"`    // Block hash where the snapshot was created
@@ -82,11 +72,7 @@
 // newSnapshot creates a new snapshot with the specified startup parameters. This
 // method does not initialize the set of recent signers, so only ever use if for
 // the genesis block.
-<<<<<<< HEAD
-func newSnapshot(config *ctypes.CliqueConfig, sigcache *lru.ARCCache, number uint64, hash common.Hash, signers []common.Address) *Snapshot {
-=======
-func newSnapshot(config *params.CliqueConfig, sigcache *sigLRU, number uint64, hash common.Hash, signers []common.Address) *Snapshot {
->>>>>>> 18b641b0
+func newSnapshot(config *ctypes.CliqueConfig, sigcache *sigLRU, number uint64, hash common.Hash, signers []common.Address) *Snapshot {
 	snap := &Snapshot{
 		config:   config,
 		sigcache: sigcache,
@@ -103,13 +89,8 @@
 }
 
 // loadSnapshot loads an existing snapshot from the database.
-<<<<<<< HEAD
-func loadSnapshot(config *ctypes.CliqueConfig, sigcache *lru.ARCCache, db ethdb.Database, hash common.Hash) (*Snapshot, error) {
-	blob, err := db.Get(append([]byte("clique-"), hash[:]...))
-=======
-func loadSnapshot(config *params.CliqueConfig, sigcache *sigLRU, db ethdb.Database, hash common.Hash) (*Snapshot, error) {
+func loadSnapshot(config *ctypes.CliqueConfig, sigcache *sigLRU, db ethdb.Database, hash common.Hash) (*Snapshot, error) {
 	blob, err := db.Get(append(rawdb.CliqueSnapshotPrefix, hash[:]...))
->>>>>>> 18b641b0
 	if err != nil {
 		return nil, err
 	}
