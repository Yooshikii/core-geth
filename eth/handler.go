// Copyright 2015 The go-ethereum Authors
// This file is part of the go-ethereum library.
//
// The go-ethereum library is free software: you can redistribute it and/or modify
// it under the terms of the GNU Lesser General Public License as published by
// the Free Software Foundation, either version 3 of the License, or
// (at your option) any later version.
//
// The go-ethereum library is distributed in the hope that it will be useful,
// but WITHOUT ANY WARRANTY; without even the implied warranty of
// MERCHANTABILITY or FITNESS FOR A PARTICULAR PURPOSE. See the
// GNU Lesser General Public License for more details.
//
// You should have received a copy of the GNU Lesser General Public License
// along with the go-ethereum library. If not, see <http://www.gnu.org/licenses/>.

package eth

import (
	"errors"
	"math"
	"math/big"
	"sync"
	"sync/atomic"
	"time"

	"github.com/ethereum/go-ethereum/common"
	"github.com/ethereum/go-ethereum/core"
	"github.com/ethereum/go-ethereum/core/forkid"
	"github.com/ethereum/go-ethereum/core/types"
	"github.com/ethereum/go-ethereum/eth/downloader"
	"github.com/ethereum/go-ethereum/eth/fetcher"
	"github.com/ethereum/go-ethereum/eth/protocols/eth"
	"github.com/ethereum/go-ethereum/eth/protocols/snap"
	"github.com/ethereum/go-ethereum/ethdb"
	"github.com/ethereum/go-ethereum/event"
	"github.com/ethereum/go-ethereum/log"
	"github.com/ethereum/go-ethereum/p2p"
<<<<<<< HEAD
	"github.com/ethereum/go-ethereum/p2p/enode"
	"github.com/ethereum/go-ethereum/params/types/ctypes"
	"github.com/ethereum/go-ethereum/params/vars"
	"github.com/ethereum/go-ethereum/rlp"
=======
	"github.com/ethereum/go-ethereum/params"
>>>>>>> c2d2f4ed
	"github.com/ethereum/go-ethereum/trie"
)

const (
	// txChanSize is the size of channel listening to NewTxsEvent.
	// The number is referenced from the size of tx pool.
	txChanSize = 4096
)

var (
	syncChallengeTimeout = 15 * time.Second // Time allowance for a node to reply to the sync progress challenge
)

// txPool defines the methods needed from a transaction pool implementation to
// support all the operations needed by the Ethereum chain protocols.
type txPool interface {
	// Has returns an indicator whether txpool has a transaction
	// cached with the given hash.
	Has(hash common.Hash) bool

	// Get retrieves the transaction from local txpool with given
	// tx hash.
	Get(hash common.Hash) *types.Transaction

	// AddRemotes should add the given transactions to the pool.
	AddRemotes([]*types.Transaction) []error

	// Pending should return pending transactions.
	// The slice should be modifiable by the caller.
	Pending() (map[common.Address]types.Transactions, error)

	// SubscribeNewTxsEvent should return an event subscription of
	// NewTxsEvent and send events to the given channel.
	SubscribeNewTxsEvent(chan<- core.NewTxsEvent) event.Subscription
}

// handlerConfig is the collection of initialization parameters to create a full
// node network handler.
type handlerConfig struct {
	Database   ethdb.Database            // Database for direct sync insertions
	Chain      *core.BlockChain          // Blockchain to serve data from
	TxPool     txPool                    // Transaction pool to propagate from
	Network    uint64                    // Network identifier to adfvertise
	Sync       downloader.SyncMode       // Whether to fast or full sync
	BloomCache uint64                    // Megabytes to alloc for fast sync bloom
	EventMux   *event.TypeMux            // Legacy event mux, deprecate for `feed`
	Checkpoint *params.TrustedCheckpoint // Hard coded checkpoint for sync challenges
	Whitelist  map[uint64]common.Hash    // Hard coded whitelist for sync challenged
}

type handler struct {
	networkID  uint64
	forkFilter forkid.Filter // Fork ID filter, constant across the lifetime of the node

	fastSync  uint32 // Flag whether fast sync is enabled (gets disabled if we already have blocks)
	snapSync  uint32 // Flag whether fast sync should operate on top of the snap protocol
	acceptTxs uint32 // Flag whether we're considered synchronised (enables transaction processing)

	checkpointNumber uint64      // Block number for the sync progress validator to cross reference
	checkpointHash   common.Hash // Block hash for the sync progress validator to cross reference

	database ethdb.Database
	txpool   txPool
	chain    *core.BlockChain
	maxPeers int

	downloader   *downloader.Downloader
	stateBloom   *trie.SyncBloom
	blockFetcher *fetcher.BlockFetcher
	txFetcher    *fetcher.TxFetcher
	peers        *peerSet

	eventMux      *event.TypeMux
	txsCh         chan core.NewTxsEvent
	txsSub        event.Subscription
	minedBlockSub *event.TypeMuxSubscription

	whitelist map[uint64]common.Hash

	// channels for fetcher, syncer, txsyncLoop
	txsyncCh chan *txsync
	quitSync chan struct{}

	chainSync *chainSyncer
	wg        sync.WaitGroup
	peerWG    sync.WaitGroup
}

<<<<<<< HEAD
// NewProtocolManager returns a new Ethereum sub protocol manager. The Ethereum sub protocol manages peers capable
// with the Ethereum network.
func NewProtocolManager(config ctypes.ChainConfigurator, checkpoint *ctypes.TrustedCheckpoint, mode downloader.SyncMode, networkID uint64, mux *event.TypeMux, txpool txPool, engine consensus.Engine, blockchain *core.BlockChain, chaindb ethdb.Database, cacheLimit int, whitelist map[uint64]common.Hash) (*ProtocolManager, error) {
=======
// newHandler returns a handler for all Ethereum chain management protocol.
func newHandler(config *handlerConfig) (*handler, error) {
>>>>>>> c2d2f4ed
	// Create the protocol manager with the base fields
	if config.EventMux == nil {
		config.EventMux = new(event.TypeMux) // Nicety initialization for tests
	}
	h := &handler{
		networkID:  config.Network,
		forkFilter: forkid.NewFilter(config.Chain),
		eventMux:   config.EventMux,
		database:   config.Database,
		txpool:     config.TxPool,
		chain:      config.Chain,
		peers:      newPeerSet(),
		whitelist:  config.Whitelist,
		txsyncCh:   make(chan *txsync),
		quitSync:   make(chan struct{}),
	}
	if config.Sync == downloader.FullSync {
		// The database seems empty as the current block is the genesis. Yet the fast
		// block is ahead, so fast sync was enabled for this node at a certain point.
		// The scenarios where this can happen is
		// * if the user manually (or via a bad block) rolled back a fast sync node
		//   below the sync point.
		// * the last fast sync is not finished while user specifies a full sync this
		//   time. But we don't have any recent state for full sync.
		// In these cases however it's safe to reenable fast sync.
		fullBlock, fastBlock := h.chain.CurrentBlock(), h.chain.CurrentFastBlock()
		if fullBlock.NumberU64() == 0 && fastBlock.NumberU64() > 0 {
			h.fastSync = uint32(1)
			log.Warn("Switch sync mode from full sync to fast sync")
		}
	} else {
		if h.chain.CurrentBlock().NumberU64() > 0 {
			// Print warning log if database is not empty to run fast sync.
			log.Warn("Switch sync mode from fast sync to full sync")
		} else {
			// If fast sync was requested and our database is empty, grant it
			h.fastSync = uint32(1)
			if config.Sync == downloader.SnapSync {
				h.snapSync = uint32(1)
			}
		}
	}
	// If we have trusted checkpoints, enforce them on the chain
<<<<<<< HEAD
	if checkpoint != nil {
		manager.checkpointNumber = (checkpoint.SectionIndex+1)*vars.CHTFrequency - 1
		manager.checkpointHash = checkpoint.SectionHead
=======
	if config.Checkpoint != nil {
		h.checkpointNumber = (config.Checkpoint.SectionIndex+1)*params.CHTFrequency - 1
		h.checkpointHash = config.Checkpoint.SectionHead
>>>>>>> c2d2f4ed
	}
	// Construct the downloader (long sync) and its backing state bloom if fast
	// sync is requested. The downloader is responsible for deallocating the state
	// bloom when it's done.
	if atomic.LoadUint32(&h.fastSync) == 1 {
		h.stateBloom = trie.NewSyncBloom(config.BloomCache, config.Database)
	}
	h.downloader = downloader.New(h.checkpointNumber, config.Database, h.stateBloom, h.eventMux, h.chain, nil, h.removePeer)

	// Construct the fetcher (short sync)
	validator := func(header *types.Header) error {
		return h.chain.Engine().VerifyHeader(h.chain, header, true)
	}
	heighter := func() uint64 {
		return h.chain.CurrentBlock().NumberU64()
	}
	inserter := func(blocks types.Blocks) (int, error) {
		// If sync hasn't reached the checkpoint yet, deny importing weird blocks.
		//
		// Ideally we would also compare the head block's timestamp and similarly reject
		// the propagated block if the head is too old. Unfortunately there is a corner
		// case when starting new networks, where the genesis might be ancient (0 unix)
		// which would prevent full nodes from accepting it.
		if h.chain.CurrentBlock().NumberU64() < h.checkpointNumber {
			log.Warn("Unsynced yet, discarded propagated block", "number", blocks[0].Number(), "hash", blocks[0].Hash())
			return 0, nil
		}
		// If fast sync is running, deny importing weird blocks. This is a problematic
		// clause when starting up a new network, because fast-syncing miners might not
		// accept each others' blocks until a restart. Unfortunately we haven't figured
		// out a way yet where nodes can decide unilaterally whether the network is new
		// or not. This should be fixed if we figure out a solution.
		if atomic.LoadUint32(&h.fastSync) == 1 {
			log.Warn("Fast syncing, discarded propagated block", "number", blocks[0].Number(), "hash", blocks[0].Hash())
			return 0, nil
		}
		n, err := h.chain.InsertChain(blocks)
		if err == nil {
			atomic.StoreUint32(&h.acceptTxs, 1) // Mark initial sync done on any fetcher import
		}
		return n, err
	}
	h.blockFetcher = fetcher.NewBlockFetcher(false, nil, h.chain.GetBlockByHash, validator, h.BroadcastBlock, heighter, nil, inserter, h.removePeer)

	fetchTx := func(peer string, hashes []common.Hash) error {
		p := h.peers.peer(peer)
		if p == nil {
			return errors.New("unknown peer")
		}
		return p.RequestTxs(hashes)
	}
	h.txFetcher = fetcher.NewTxFetcher(h.txpool.Has, h.txpool.AddRemotes, fetchTx)
	h.chainSync = newChainSyncer(h)
	return h, nil
}

<<<<<<< HEAD
func (pm *ProtocolManager) removePeer(id string) {
	// Short circuit if the peer was already removed
	peer := pm.peers.Peer(id)
	if peer == nil {
		return
	}
	log.Debug("Removing Ethereum peer", "peer", id)

	// Unregister the peer from the downloader and Ethereum peer set
	pm.downloader.UnregisterPeer(id)
	pm.txFetcher.Drop(id)

	if err := pm.peers.Unregister(id); err != nil {
		log.Error("Peer removal failed", "peer", id, "err", err)
	}
	// Hard disconnect at the networking layer
	peer.Peer.Disconnect(p2p.DiscUselessPeer)
}

func (pm *ProtocolManager) Start(maxPeers int) {
	pm.maxPeers = maxPeers

	// broadcast transactions
	pm.wg.Add(1)
	pm.txsCh = make(chan core.NewTxsEvent, txChanSize)
	pm.txsSub = pm.txpool.SubscribeNewTxsEvent(pm.txsCh)
	go pm.txBroadcastLoop()

	// broadcast mined blocks
	pm.wg.Add(1)
	pm.minedBlockSub = pm.eventMux.Subscribe(core.NewMinedBlockEvent{})
	go pm.minedBroadcastLoop()

	// start sync handlers
	pm.wg.Add(2)
	go pm.chainSync.loop()
	go pm.txsyncLoop64() // TODO(karalabe): Legacy initial tx echange, drop with eth/64.

	// start artificial finality safety loop
	pm.wg.Add(1)
	go pm.artificialFinalitySafetyLoop()
}

func (pm *ProtocolManager) Stop() {
	pm.txsSub.Unsubscribe()        // quits txBroadcastLoop
	pm.minedBlockSub.Unsubscribe() // quits blockBroadcastLoop

	// Quit chainSync and txsync64.
	// After this is done, no new peers will be accepted.
	close(pm.quitSync)
	pm.wg.Wait()

	// Disconnect existing sessions.
	// This also closes the gate for any new registrations on the peer set.
	// sessions which are already established but not added to pm.peers yet
	// will exit when they try to register.
	pm.peers.Close()
	pm.peerWG.Wait()

	log.Info("Ethereum protocol stopped")
}

func (pm *ProtocolManager) newPeer(pv int, p *p2p.Peer, rw p2p.MsgReadWriter, getPooledTx func(hash common.Hash) *types.Transaction) *peer {
	return newPeer(pv, p, rw, getPooledTx)
}

func (pm *ProtocolManager) runPeer(p *peer) error {
	if !pm.chainSync.handlePeerEvent(p) {
=======
// runEthPeer registers an eth peer into the joint eth/snap peerset, adds it to
// various subsistems and starts handling messages.
func (h *handler) runEthPeer(peer *eth.Peer, handler eth.Handler) error {
	// If the peer has a `snap` extension, wait for it to connect so we can have
	// a uniform initialization/teardown mechanism
	snap, err := h.peers.waitSnapExtension(peer)
	if err != nil {
		peer.Log().Error("Snapshot extension barrier failed", "err", err)
		return err
	}
	// TODO(karalabe): Not sure why this is needed
	if !h.chainSync.handlePeerEvent(peer) {
>>>>>>> c2d2f4ed
		return p2p.DiscQuitting
	}
	h.peerWG.Add(1)
	defer h.peerWG.Done()

	// Execute the Ethereum handshake
	var (
		genesis = h.chain.Genesis()
		head    = h.chain.CurrentHeader()
		hash    = head.Hash()
		number  = head.Number.Uint64()
		td      = h.chain.GetTd(hash, number)
	)
	forkID := forkid.NewID(h.chain.Config(), h.chain.Genesis().Hash(), h.chain.CurrentHeader().Number.Uint64())
	if err := peer.Handshake(h.networkID, td, hash, genesis.Hash(), forkID, h.forkFilter); err != nil {
		peer.Log().Debug("Ethereum handshake failed", "err", err)
		return err
	}
	reject := false // reserved peer slots
	if atomic.LoadUint32(&h.snapSync) == 1 {
		if snap == nil {
			// If we are running snap-sync, we want to reserve roughly half the peer
			// slots for peers supporting the snap protocol.
			// The logic here is; we only allow up to 5 more non-snap peers than snap-peers.
			if all, snp := h.peers.len(), h.peers.snapLen(); all-snp > snp+5 {
				reject = true
			}
		}
	}
	// Ignore maxPeers if this is a trusted peer
	if !peer.Peer.Info().Network.Trusted {
		if reject || h.peers.len() >= h.maxPeers {
			return p2p.DiscTooManyPeers
		}
	}
	peer.Log().Debug("Ethereum peer connected", "name", peer.Name())

	// Register the peer locally
	if err := h.peers.registerPeer(peer, snap); err != nil {
		peer.Log().Error("Ethereum peer registration failed", "err", err)
		return err
	}
	defer h.removePeer(peer.ID())

	p := h.peers.peer(peer.ID())
	if p == nil {
		return errors.New("peer dropped during handling")
	}
	// Register the peer in the downloader. If the downloader considers it banned, we disconnect
	if err := h.downloader.RegisterPeer(peer.ID(), peer.Version(), peer); err != nil {
		peer.Log().Error("Failed to register peer in eth syncer", "err", err)
		return err
	}
	if snap != nil {
		if err := h.downloader.SnapSyncer.Register(snap); err != nil {
			peer.Log().Error("Failed to register peer in snap syncer", "err", err)
			return err
		}
	}
	h.chainSync.handlePeerEvent(peer)

	// Propagate existing transactions. new transactions appearing
	// after this will be sent via broadcasts.
	h.syncTransactions(peer)

	// If we have a trusted CHT, reject all peers below that (avoid fast sync eclipse)
	if h.checkpointHash != (common.Hash{}) {
		// Request the peer's checkpoint header for chain height/weight validation
		if err := peer.RequestHeadersByNumber(h.checkpointNumber, 1, 0, false); err != nil {
			return err
		}
		// Start a timer to disconnect if the peer doesn't reply in time
		p.syncDrop = time.AfterFunc(syncChallengeTimeout, func() {
			peer.Log().Warn("Checkpoint challenge timed out, dropping", "addr", peer.RemoteAddr(), "type", peer.Name())
			h.removePeer(peer.ID())
		})
		// Make sure it's cleaned up if the peer dies off
		defer func() {
			if p.syncDrop != nil {
				p.syncDrop.Stop()
				p.syncDrop = nil
			}
		}()
	}
	// If we have any explicit whitelist block hashes, request them
	for number := range h.whitelist {
		if err := peer.RequestHeadersByNumber(number, 1, 0, false); err != nil {
			return err
		}
	}
	// Handle incoming messages until the connection is torn down
	return handler(peer)
}

// runSnapExtension registers a `snap` peer into the joint eth/snap peerset and
// starts handling inbound messages. As `snap` is only a satellite protocol to
// `eth`, all subsystem registrations and lifecycle management will be done by
// the main `eth` handler to prevent strange races.
func (h *handler) runSnapExtension(peer *snap.Peer, handler snap.Handler) error {
	h.peerWG.Add(1)
	defer h.peerWG.Done()

	if err := h.peers.registerSnapExtension(peer); err != nil {
		peer.Log().Error("Snapshot extension registration failed", "err", err)
		return err
	}
	return handler(peer)
}

// removePeer unregisters a peer from the downloader and fetchers, removes it from
// the set of tracked peers and closes the network connection to it.
func (h *handler) removePeer(id string) {
	// Create a custom logger to avoid printing the entire id
	var logger log.Logger
	if len(id) < 16 {
		// Tests use short IDs, don't choke on them
		logger = log.New("peer", id)
	} else {
		logger = log.New("peer", id[:8])
	}
	// Abort if the peer does not exist
	peer := h.peers.peer(id)
	if peer == nil {
		logger.Error("Ethereum peer removal failed", "err", errPeerNotRegistered)
		return
	}
	// Remove the `eth` peer if it exists
	logger.Debug("Removing Ethereum peer", "snap", peer.snapExt != nil)

	// Remove the `snap` extension if it exists
	if peer.snapExt != nil {
		h.downloader.SnapSyncer.Unregister(id)
	}
	h.downloader.UnregisterPeer(id)
	h.txFetcher.Drop(id)

	if err := h.peers.unregisterPeer(id); err != nil {
		logger.Error("Ethereum peer removal failed", "err", err)
	}
	// Hard disconnect at the networking layer
	peer.Peer.Disconnect(p2p.DiscUselessPeer)
}

func (h *handler) Start(maxPeers int) {
	h.maxPeers = maxPeers

	// broadcast transactions
	h.wg.Add(1)
	h.txsCh = make(chan core.NewTxsEvent, txChanSize)
	h.txsSub = h.txpool.SubscribeNewTxsEvent(h.txsCh)
	go h.txBroadcastLoop()

	// broadcast mined blocks
	h.wg.Add(1)
	h.minedBlockSub = h.eventMux.Subscribe(core.NewMinedBlockEvent{})
	go h.minedBroadcastLoop()

	// start sync handlers
	h.wg.Add(2)
	go h.chainSync.loop()
	go h.txsyncLoop64() // TODO(karalabe): Legacy initial tx echange, drop with eth/64.
}

func (h *handler) Stop() {
	h.txsSub.Unsubscribe()        // quits txBroadcastLoop
	h.minedBlockSub.Unsubscribe() // quits blockBroadcastLoop

	// Quit chainSync and txsync64.
	// After this is done, no new peers will be accepted.
	close(h.quitSync)
	h.wg.Wait()

	// Disconnect existing sessions.
	// This also closes the gate for any new registrations on the peer set.
	// sessions which are already established but not added to h.peers yet
	// will exit when they try to register.
	h.peers.close()
	h.peerWG.Wait()

	log.Info("Ethereum protocol stopped")
}

// BroadcastBlock will either propagate a block to a subset of its peers, or
// will only announce its availability (depending what's requested).
func (h *handler) BroadcastBlock(block *types.Block, propagate bool) {
	hash := block.Hash()
	peers := h.peers.peersWithoutBlock(hash)

	// If propagation is requested, send to a subset of the peer
	if propagate {
		// Calculate the TD of the block (it's not imported yet, so block.Td is not valid)
		var td *big.Int
		if parent := h.chain.GetBlock(block.ParentHash(), block.NumberU64()-1); parent != nil {
			td = new(big.Int).Add(block.Difficulty(), h.chain.GetTd(block.ParentHash(), block.NumberU64()-1))
		} else {
			log.Error("Propagating dangling block", "number", block.Number(), "hash", hash)
			return
		}
		// Send the block to a subset of our peers
		transfer := peers[:int(math.Sqrt(float64(len(peers))))]
		for _, peer := range transfer {
			peer.AsyncSendNewBlock(block, td)
		}
		log.Trace("Propagated block", "hash", hash, "recipients", len(transfer), "duration", common.PrettyDuration(time.Since(block.ReceivedAt)))
		return
	}
	// Otherwise if the block is indeed in out own chain, announce it
	if h.chain.HasBlock(hash, block.NumberU64()) {
		for _, peer := range peers {
			peer.AsyncSendNewBlockHash(block)
		}
		log.Trace("Announced block", "hash", hash, "recipients", len(peers), "duration", common.PrettyDuration(time.Since(block.ReceivedAt)))
	}
}

// BroadcastTransactions will propagate a batch of transactions
// - To a square root of all peers
// - And, separately, as announcements to all peers which are not known to
// already have the given transaction.
func (h *handler) BroadcastTransactions(txs types.Transactions) {
	var (
		annoCount   int // Count of announcements made
		annoPeers   int
		directCount int // Count of the txs sent directly to peers
		directPeers int // Count of the peers that were sent transactions directly

		txset = make(map[*ethPeer][]common.Hash) // Set peer->hash to transfer directly
		annos = make(map[*ethPeer][]common.Hash) // Set peer->hash to announce

	)
	// Broadcast transactions to a batch of peers not knowing about it
	for _, tx := range txs {
		peers := h.peers.peersWithoutTransaction(tx.Hash())
		// Send the tx unconditionally to a subset of our peers
		numDirect := int(math.Sqrt(float64(len(peers))))
		for _, peer := range peers[:numDirect] {
			txset[peer] = append(txset[peer], tx.Hash())
		}
		// For the remaining peers, send announcement only
		for _, peer := range peers[numDirect:] {
			annos[peer] = append(annos[peer], tx.Hash())
		}
	}
	for peer, hashes := range txset {
		directPeers++
		directCount += len(hashes)
		peer.AsyncSendTransactions(hashes)
	}
	for peer, hashes := range annos {
		annoPeers++
		annoCount += len(hashes)
		if peer.Version() >= eth.ETH65 {
			peer.AsyncSendPooledTransactionHashes(hashes)
		} else {
			peer.AsyncSendTransactions(hashes)
		}
	}
	log.Debug("Transaction broadcast", "txs", len(txs),
		"announce packs", annoPeers, "announced hashes", annoCount,
		"tx packs", directPeers, "broadcast txs", directCount)
}

// minedBroadcastLoop sends mined blocks to connected peers.
func (h *handler) minedBroadcastLoop() {
	defer h.wg.Done()

	for obj := range h.minedBlockSub.Chan() {
		if ev, ok := obj.Data.(core.NewMinedBlockEvent); ok {
			h.BroadcastBlock(ev.Block, true)  // First propagate block to peers
			h.BroadcastBlock(ev.Block, false) // Only then announce to the rest
		}
	}
}

// txBroadcastLoop announces new transactions to connected peers.
func (h *handler) txBroadcastLoop() {
	defer h.wg.Done()
	for {
		select {
		case event := <-h.txsCh:
			h.BroadcastTransactions(event.Txs)
		case <-h.txsSub.Err():
			return
		}
	}
<<<<<<< HEAD
}

// NodeInfo represents a short summary of the Ethereum sub-protocol metadata
// known about the host peer.
type NodeInfo struct {
	Network    uint64                   `json:"network"`    // Ethereum network ID (1=Frontier, 2=Morden, Ropsten=3, Rinkeby=4, Kotti=6)
	Difficulty *big.Int                 `json:"difficulty"` // Total difficulty of the host's blockchain
	Genesis    common.Hash              `json:"genesis"`    // SHA3 hash of the host's genesis block
	Config     ctypes.ChainConfigurator `json:"config"`     // Chain configuration for the fork rules
	Head       common.Hash              `json:"head"`       // SHA3 hash of the host's best owned block
}

// NodeInfo retrieves some protocol metadata about the running host node.
func (pm *ProtocolManager) NodeInfo() *NodeInfo {
	currentBlock := pm.blockchain.CurrentBlock()
	return &NodeInfo{
		Network:    pm.networkID,
		Difficulty: pm.blockchain.GetTd(currentBlock.Hash(), currentBlock.NumberU64()),
		Genesis:    pm.blockchain.Genesis().Hash(),
		Config:     pm.blockchain.Config(),
		Head:       currentBlock.Hash(),
	}
=======
>>>>>>> c2d2f4ed
}<|MERGE_RESOLUTION|>--- conflicted
+++ resolved
@@ -36,14 +36,8 @@
 	"github.com/ethereum/go-ethereum/event"
 	"github.com/ethereum/go-ethereum/log"
 	"github.com/ethereum/go-ethereum/p2p"
-<<<<<<< HEAD
-	"github.com/ethereum/go-ethereum/p2p/enode"
 	"github.com/ethereum/go-ethereum/params/types/ctypes"
 	"github.com/ethereum/go-ethereum/params/vars"
-	"github.com/ethereum/go-ethereum/rlp"
-=======
-	"github.com/ethereum/go-ethereum/params"
->>>>>>> c2d2f4ed
 	"github.com/ethereum/go-ethereum/trie"
 )
 
@@ -90,7 +84,7 @@
 	Sync       downloader.SyncMode       // Whether to fast or full sync
 	BloomCache uint64                    // Megabytes to alloc for fast sync bloom
 	EventMux   *event.TypeMux            // Legacy event mux, deprecate for `feed`
-	Checkpoint *params.TrustedCheckpoint // Hard coded checkpoint for sync challenges
+	Checkpoint *ctypes.TrustedCheckpoint // Hard coded checkpoint for sync challenges
 	Whitelist  map[uint64]common.Hash    // Hard coded whitelist for sync challenged
 }
 
@@ -132,14 +126,8 @@
 	peerWG    sync.WaitGroup
 }
 
-<<<<<<< HEAD
-// NewProtocolManager returns a new Ethereum sub protocol manager. The Ethereum sub protocol manages peers capable
-// with the Ethereum network.
-func NewProtocolManager(config ctypes.ChainConfigurator, checkpoint *ctypes.TrustedCheckpoint, mode downloader.SyncMode, networkID uint64, mux *event.TypeMux, txpool txPool, engine consensus.Engine, blockchain *core.BlockChain, chaindb ethdb.Database, cacheLimit int, whitelist map[uint64]common.Hash) (*ProtocolManager, error) {
-=======
 // newHandler returns a handler for all Ethereum chain management protocol.
 func newHandler(config *handlerConfig) (*handler, error) {
->>>>>>> c2d2f4ed
 	// Create the protocol manager with the base fields
 	if config.EventMux == nil {
 		config.EventMux = new(event.TypeMux) // Nicety initialization for tests
@@ -183,15 +171,9 @@
 		}
 	}
 	// If we have trusted checkpoints, enforce them on the chain
-<<<<<<< HEAD
-	if checkpoint != nil {
-		manager.checkpointNumber = (checkpoint.SectionIndex+1)*vars.CHTFrequency - 1
-		manager.checkpointHash = checkpoint.SectionHead
-=======
 	if config.Checkpoint != nil {
-		h.checkpointNumber = (config.Checkpoint.SectionIndex+1)*params.CHTFrequency - 1
+		h.checkpointNumber = (config.Checkpoint.SectionIndex+1)*vars.CHTFrequency - 1
 		h.checkpointHash = config.Checkpoint.SectionHead
->>>>>>> c2d2f4ed
 	}
 	// Construct the downloader (long sync) and its backing state bloom if fast
 	// sync is requested. The downloader is responsible for deallocating the state
@@ -248,76 +230,6 @@
 	return h, nil
 }
 
-<<<<<<< HEAD
-func (pm *ProtocolManager) removePeer(id string) {
-	// Short circuit if the peer was already removed
-	peer := pm.peers.Peer(id)
-	if peer == nil {
-		return
-	}
-	log.Debug("Removing Ethereum peer", "peer", id)
-
-	// Unregister the peer from the downloader and Ethereum peer set
-	pm.downloader.UnregisterPeer(id)
-	pm.txFetcher.Drop(id)
-
-	if err := pm.peers.Unregister(id); err != nil {
-		log.Error("Peer removal failed", "peer", id, "err", err)
-	}
-	// Hard disconnect at the networking layer
-	peer.Peer.Disconnect(p2p.DiscUselessPeer)
-}
-
-func (pm *ProtocolManager) Start(maxPeers int) {
-	pm.maxPeers = maxPeers
-
-	// broadcast transactions
-	pm.wg.Add(1)
-	pm.txsCh = make(chan core.NewTxsEvent, txChanSize)
-	pm.txsSub = pm.txpool.SubscribeNewTxsEvent(pm.txsCh)
-	go pm.txBroadcastLoop()
-
-	// broadcast mined blocks
-	pm.wg.Add(1)
-	pm.minedBlockSub = pm.eventMux.Subscribe(core.NewMinedBlockEvent{})
-	go pm.minedBroadcastLoop()
-
-	// start sync handlers
-	pm.wg.Add(2)
-	go pm.chainSync.loop()
-	go pm.txsyncLoop64() // TODO(karalabe): Legacy initial tx echange, drop with eth/64.
-
-	// start artificial finality safety loop
-	pm.wg.Add(1)
-	go pm.artificialFinalitySafetyLoop()
-}
-
-func (pm *ProtocolManager) Stop() {
-	pm.txsSub.Unsubscribe()        // quits txBroadcastLoop
-	pm.minedBlockSub.Unsubscribe() // quits blockBroadcastLoop
-
-	// Quit chainSync and txsync64.
-	// After this is done, no new peers will be accepted.
-	close(pm.quitSync)
-	pm.wg.Wait()
-
-	// Disconnect existing sessions.
-	// This also closes the gate for any new registrations on the peer set.
-	// sessions which are already established but not added to pm.peers yet
-	// will exit when they try to register.
-	pm.peers.Close()
-	pm.peerWG.Wait()
-
-	log.Info("Ethereum protocol stopped")
-}
-
-func (pm *ProtocolManager) newPeer(pv int, p *p2p.Peer, rw p2p.MsgReadWriter, getPooledTx func(hash common.Hash) *types.Transaction) *peer {
-	return newPeer(pv, p, rw, getPooledTx)
-}
-
-func (pm *ProtocolManager) runPeer(p *peer) error {
-	if !pm.chainSync.handlePeerEvent(p) {
-=======
 // runEthPeer registers an eth peer into the joint eth/snap peerset, adds it to
 // various subsistems and starts handling messages.
 func (h *handler) runEthPeer(peer *eth.Peer, handler eth.Handler) error {
@@ -330,7 +242,6 @@
 	}
 	// TODO(karalabe): Not sure why this is needed
 	if !h.chainSync.handlePeerEvent(peer) {
->>>>>>> c2d2f4ed
 		return p2p.DiscQuitting
 	}
 	h.peerWG.Add(1)
@@ -616,29 +527,4 @@
 			return
 		}
 	}
-<<<<<<< HEAD
-}
-
-// NodeInfo represents a short summary of the Ethereum sub-protocol metadata
-// known about the host peer.
-type NodeInfo struct {
-	Network    uint64                   `json:"network"`    // Ethereum network ID (1=Frontier, 2=Morden, Ropsten=3, Rinkeby=4, Kotti=6)
-	Difficulty *big.Int                 `json:"difficulty"` // Total difficulty of the host's blockchain
-	Genesis    common.Hash              `json:"genesis"`    // SHA3 hash of the host's genesis block
-	Config     ctypes.ChainConfigurator `json:"config"`     // Chain configuration for the fork rules
-	Head       common.Hash              `json:"head"`       // SHA3 hash of the host's best owned block
-}
-
-// NodeInfo retrieves some protocol metadata about the running host node.
-func (pm *ProtocolManager) NodeInfo() *NodeInfo {
-	currentBlock := pm.blockchain.CurrentBlock()
-	return &NodeInfo{
-		Network:    pm.networkID,
-		Difficulty: pm.blockchain.GetTd(currentBlock.Hash(), currentBlock.NumberU64()),
-		Genesis:    pm.blockchain.Genesis().Hash(),
-		Config:     pm.blockchain.Config(),
-		Head:       currentBlock.Hash(),
-	}
-=======
->>>>>>> c2d2f4ed
 }