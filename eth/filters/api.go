// Copyright 2015 The go-ethereum Authors
// This file is part of the go-ethereum library.
//
// The go-ethereum library is free software: you can redistribute it and/or modify
// it under the terms of the GNU Lesser General Public License as published by
// the Free Software Foundation, either version 3 of the License, or
// (at your option) any later version.
//
// The go-ethereum library is distributed in the hope that it will be useful,
// but WITHOUT ANY WARRANTY; without even the implied warranty of
// MERCHANTABILITY or FITNESS FOR A PARTICULAR PURPOSE. See the
// GNU Lesser General Public License for more details.
//
// You should have received a copy of the GNU Lesser General Public License
// along with the go-ethereum library. If not, see <http://www.gnu.org/licenses/>.

package filters

import (
	"context"
	"encoding/json"
	"errors"
	"fmt"
	"math/big"
	"sync"
	"time"

	"github.com/ethereum/go-ethereum"
	"github.com/ethereum/go-ethereum/common"
	"github.com/ethereum/go-ethereum/common/hexutil"
	"github.com/ethereum/go-ethereum/core/types"
	"github.com/ethereum/go-ethereum/internal/ethapi"
	"github.com/ethereum/go-ethereum/rpc"
)

// filter is a helper struct that holds meta information over the filter type
// and associated subscription in the event system.
type filter struct {
	typ      Type
	deadline *time.Timer // filter is inactive when deadline triggers
	hashes   []common.Hash
	txs      []*types.Transaction
	crit     FilterCriteria
	logs     []*types.Log
	s        *Subscription // associated subscription in event system
}

// FilterAPI offers support to create and manage filters. This will allow external clients to retrieve various
// information related to the Ethereum protocol such as blocks, transactions and logs.
type FilterAPI struct {
	sys       *FilterSystem
	events    *EventSystem
	filtersMu sync.Mutex
	filters   map[rpc.ID]*filter
	timeout   time.Duration
}

// NewFilterAPI returns a new FilterAPI instance.
func NewFilterAPI(system *FilterSystem, lightMode bool) *FilterAPI {
	api := &FilterAPI{
		sys:     system,
		events:  NewEventSystem(system, lightMode),
		filters: make(map[rpc.ID]*filter),
		timeout: system.cfg.Timeout,
	}
	go api.timeoutLoop(system.cfg.Timeout)

	return api
}

// timeoutLoop runs at the interval set by 'timeout' and deletes filters
// that have not been recently used. It is started when the API is created.
func (api *FilterAPI) timeoutLoop(timeout time.Duration) {
	var toUninstall []*Subscription
	ticker := time.NewTicker(timeout)
	defer ticker.Stop()
	for {
		<-ticker.C
		api.filtersMu.Lock()
		for id, f := range api.filters {
			select {
			case <-f.deadline.C:
				toUninstall = append(toUninstall, f.s)
				delete(api.filters, id)
			default:
				continue
			}
		}
		api.filtersMu.Unlock()

		// Unsubscribes are processed outside the lock to avoid the following scenario:
		// event loop attempts broadcasting events to still active filters while
		// Unsubscribe is waiting for it to process the uninstall request.
		for _, s := range toUninstall {
			s.Unsubscribe()
		}
		toUninstall = nil
	}
}

// NewPendingTransactionFilter creates a filter that fetches pending transactions
// as transactions enter the pending state.
//
// It is part of the filter package because this filter can be used through the
// `eth_getFilterChanges` polling method that is also used for log filters.
func (api *FilterAPI) NewPendingTransactionFilter() rpc.ID {
	var (
		pendingTxs   = make(chan []*types.Transaction)
		pendingTxSub = api.events.SubscribePendingTxs(pendingTxs)
	)

	api.filtersMu.Lock()
	api.filters[pendingTxSub.ID] = &filter{typ: PendingTransactionsSubscription, deadline: time.NewTimer(api.timeout), txs: make([]*types.Transaction, 0), s: pendingTxSub}
	api.filtersMu.Unlock()

	go func() {
		for {
			select {
			case pTx := <-pendingTxs:
				api.filtersMu.Lock()
				if f, found := api.filters[pendingTxSub.ID]; found {
					f.txs = append(f.txs, pTx...)
				}
				api.filtersMu.Unlock()
			case <-pendingTxSub.Err():
				api.filtersMu.Lock()
				delete(api.filters, pendingTxSub.ID)
				api.filtersMu.Unlock()
				return
			}
		}
	}()

	return pendingTxSub.ID
}

// NewPendingTransactions creates a subscription that is triggered each time a
// transaction enters the transaction pool. If fullTx is true the full tx is
// sent to the client, otherwise the hash is sent.
func (api *FilterAPI) NewPendingTransactions(ctx context.Context, fullTx *bool) (*rpc.Subscription, error) {
	notifier, supported := rpc.NotifierFromContext(ctx)
	if !supported {
		return &rpc.Subscription{}, rpc.ErrNotificationsUnsupported
	}

	rpcSub := notifier.CreateSubscription()

	go func() {
		txs := make(chan []*types.Transaction, 128)
		pendingTxSub := api.events.SubscribePendingTxs(txs)
		chainConfig := api.sys.backend.ChainConfig()

		for {
			select {
			case txs := <-txs:
				// To keep the original behaviour, send a single tx hash in one notification.
				// TODO(rjl493456442) Send a batch of tx hashes in one notification
				latest := api.sys.backend.CurrentHeader()
				for _, tx := range txs {
					if fullTx != nil && *fullTx {
						rpcTx := ethapi.NewRPCPendingTransaction(tx, latest, chainConfig)
						notifier.Notify(rpcSub.ID, rpcTx)
					} else {
						notifier.Notify(rpcSub.ID, tx.Hash())
					}
				}
			case <-rpcSub.Err():
				pendingTxSub.Unsubscribe()
				return
			case <-notifier.Closed():
				pendingTxSub.Unsubscribe()
				return
			}
		}
	}()

	return rpcSub, nil
}

// NewBlockFilter creates a filter that fetches blocks that are imported into the chain.
// It is part of the filter package since polling goes with eth_getFilterChanges.
func (api *FilterAPI) NewBlockFilter() rpc.ID {
	var (
		headers   = make(chan *types.Header)
		headerSub = api.events.SubscribeNewHeads(headers)
	)

	api.filtersMu.Lock()
	api.filters[headerSub.ID] = &filter{typ: BlocksSubscription, deadline: time.NewTimer(api.timeout), hashes: make([]common.Hash, 0), s: headerSub}
	api.filtersMu.Unlock()

	go func() {
		for {
			select {
			case h := <-headers:
				api.filtersMu.Lock()
				if f, found := api.filters[headerSub.ID]; found {
					f.hashes = append(f.hashes, h.Hash())
				}
				api.filtersMu.Unlock()
			case <-headerSub.Err():
				api.filtersMu.Lock()
				delete(api.filters, headerSub.ID)
				api.filtersMu.Unlock()
				return
			}
		}
	}()

	return headerSub.ID
}

// NewSideBlockFilter creates a filter that fetches blocks that are imported into the chain with a non-canonical status.
// It is part of the filter package since polling goes with eth_getFilterChanges.
func (api *FilterAPI) NewSideBlockFilter() rpc.ID {
	var (
		headers   = make(chan *types.Header)
		headerSub = api.events.SubscribeNewSideHeads(headers)
	)

	api.filtersMu.Lock()
	api.filters[headerSub.ID] = &filter{typ: SideBlocksSubscription, deadline: time.NewTimer(api.timeout), hashes: make([]common.Hash, 0), s: headerSub}
	api.filtersMu.Unlock()

	go func() {
		for {
			select {
			case h := <-headers:
				api.filtersMu.Lock()
				if f, found := api.filters[headerSub.ID]; found {
					f.hashes = append(f.hashes, h.Hash())
				}
				api.filtersMu.Unlock()
			case <-headerSub.Err():
				api.filtersMu.Lock()
				delete(api.filters, headerSub.ID)
				api.filtersMu.Unlock()
				return
			}
		}
	}()

	return headerSub.ID
}

// NewHeads send a notification each time a new (header) block is appended to the chain.
func (api *FilterAPI) NewHeads(ctx context.Context) (*rpc.Subscription, error) {
	notifier, supported := rpc.NotifierFromContext(ctx)
	if !supported {
		return &rpc.Subscription{}, rpc.ErrNotificationsUnsupported
	}

	rpcSub := notifier.CreateSubscription()

	go func() {
		headers := make(chan *types.Header)
		headersSub := api.events.SubscribeNewHeads(headers)

		for {
			select {
			case h := <-headers:
				notifier.Notify(rpcSub.ID, h)
			case <-rpcSub.Err():
				headersSub.Unsubscribe()
				return
			case <-notifier.Closed():
				headersSub.Unsubscribe()
				return
			}
		}
	}()

	return rpcSub, nil
}

// NewSideHeads send a notification each time a new non-canonical (header) block is written to the database.
func (api *FilterAPI) NewSideHeads(ctx context.Context) (*rpc.Subscription, error) {
	notifier, supported := rpc.NotifierFromContext(ctx)
	if !supported {
		return &rpc.Subscription{}, rpc.ErrNotificationsUnsupported
	}

	rpcSub := notifier.CreateSubscription()

	go func() {
		headers := make(chan *types.Header)
		headersSub := api.events.SubscribeNewSideHeads(headers)

		for {
			select {
			case h := <-headers:
				notifier.Notify(rpcSub.ID, h)
			case <-rpcSub.Err():
				headersSub.Unsubscribe()
				return
			case <-notifier.Closed():
				headersSub.Unsubscribe()
				return
			}
		}
	}()

	return rpcSub, nil
}

// Logs creates a subscription that fires for all new log that match the given filter criteria.
func (api *FilterAPI) Logs(ctx context.Context, crit FilterCriteria) (*rpc.Subscription, error) {
	notifier, supported := rpc.NotifierFromContext(ctx)
	if !supported {
		return &rpc.Subscription{}, rpc.ErrNotificationsUnsupported
	}

	var (
		rpcSub      = notifier.CreateSubscription()
		matchedLogs = make(chan []*types.Log)
	)

	logsSub, err := api.events.SubscribeLogs(ethereum.FilterQuery(crit), matchedLogs)
	if err != nil {
		return nil, err
	}

	go func() {
		for {
			select {
			case logs := <-matchedLogs:
				for _, log := range logs {
					log := log
					notifier.Notify(rpcSub.ID, &log)
				}
			case <-rpcSub.Err(): // client send an unsubscribe request
				logsSub.Unsubscribe()
				return
			case <-notifier.Closed(): // connection dropped
				logsSub.Unsubscribe()
				return
			}
		}
	}()

	return rpcSub, nil
}

// FilterCriteria represents a request to create a new filter.
// Same as ethereum.FilterQuery but with UnmarshalJSON() method.
type FilterCriteria ethereum.FilterQuery

// NewFilter creates a new filter and returns the filter id. It can be
// used to retrieve logs when the state changes. This method cannot be
// used to fetch logs that are already stored in the state.
//
// Default criteria for the from and to block are "latest".
// Using "latest" as block number will return logs for mined blocks.
// Using "pending" as block number returns logs for not yet mined (pending) blocks.
// In case logs are removed (chain reorg) previously returned logs are returned
// again but with the removed property set to true.
//
// In case "fromBlock" > "toBlock" an error is returned.
func (api *FilterAPI) NewFilter(crit FilterCriteria) (rpc.ID, error) {
	logs := make(chan []*types.Log)
	logsSub, err := api.events.SubscribeLogs(ethereum.FilterQuery(crit), logs)
	if err != nil {
		return "", err
	}

	api.filtersMu.Lock()
	api.filters[logsSub.ID] = &filter{typ: LogsSubscription, crit: crit, deadline: time.NewTimer(api.timeout), logs: make([]*types.Log, 0), s: logsSub}
	api.filtersMu.Unlock()

	go func() {
		for {
			select {
			case l := <-logs:
				api.filtersMu.Lock()
				if f, found := api.filters[logsSub.ID]; found {
					f.logs = append(f.logs, l...)
				}
				api.filtersMu.Unlock()
			case <-logsSub.Err():
				api.filtersMu.Lock()
				delete(api.filters, logsSub.ID)
				api.filtersMu.Unlock()
				return
			}
		}
	}()

	return logsSub.ID, nil
}

// GetLogs returns logs matching the given argument that are stored within the state.
func (api *FilterAPI) GetLogs(ctx context.Context, crit FilterCriteria) ([]*types.Log, error) {
	var filter *Filter
	if crit.BlockHash != nil {
		// Block filter requested, construct a single-shot filter
		filter = api.sys.NewBlockFilter(*crit.BlockHash, crit.Addresses, crit.Topics)
	} else {
		// Convert the RPC block numbers into internal representations
		begin := rpc.LatestBlockNumber.Int64()
		if crit.FromBlock != nil {
			begin = crit.FromBlock.Int64()
		}
		end := rpc.LatestBlockNumber.Int64()
		if crit.ToBlock != nil {
			end = crit.ToBlock.Int64()
		}
		// Construct the range filter
		filter = api.sys.NewRangeFilter(begin, end, crit.Addresses, crit.Topics)
	}
	// Run the filter and return all the logs
	logs, err := filter.Logs(ctx)
	if err != nil {
		return nil, err
	}
	return returnLogs(logs), err
}

// UninstallFilter removes the filter with the given filter id.
func (api *FilterAPI) UninstallFilter(id rpc.ID) bool {
	api.filtersMu.Lock()
	f, found := api.filters[id]
	if found {
		delete(api.filters, id)
	}
	api.filtersMu.Unlock()
	if found {
		f.s.Unsubscribe()
	}

	return found
}

// GetFilterLogs returns the logs for the filter with the given id.
// If the filter could not be found an empty array of logs is returned.
func (api *FilterAPI) GetFilterLogs(ctx context.Context, id rpc.ID) ([]*types.Log, error) {
	api.filtersMu.Lock()
	f, found := api.filters[id]
	api.filtersMu.Unlock()

	if !found || f.typ != LogsSubscription {
		return nil, fmt.Errorf("filter not found")
	}

	var filter *Filter
	if f.crit.BlockHash != nil {
		// Block filter requested, construct a single-shot filter
		filter = api.sys.NewBlockFilter(*f.crit.BlockHash, f.crit.Addresses, f.crit.Topics)
	} else {
		// Convert the RPC block numbers into internal representations
		begin := rpc.LatestBlockNumber.Int64()
		if f.crit.FromBlock != nil {
			begin = f.crit.FromBlock.Int64()
		}
		end := rpc.LatestBlockNumber.Int64()
		if f.crit.ToBlock != nil {
			end = f.crit.ToBlock.Int64()
		}
		// Construct the range filter
		filter = api.sys.NewRangeFilter(begin, end, f.crit.Addresses, f.crit.Topics)
	}
	// Run the filter and return all the logs
	logs, err := filter.Logs(ctx)
	if err != nil {
		return nil, err
	}
	return returnLogs(logs), nil
}

// GetFilterChanges returns the logs for the filter with the given id since
// last time it was called. This can be used for polling.
//
// For pending transaction and block filters the result is []common.Hash.
// (pending)Log filters return []Log.
func (api *FilterAPI) GetFilterChanges(id rpc.ID) (interface{}, error) {
	api.filtersMu.Lock()
	defer api.filtersMu.Unlock()

	if f, found := api.filters[id]; found {
		if !f.deadline.Stop() {
			// timer expired but filter is not yet removed in timeout loop
			// receive timer value and reset timer
			<-f.deadline.C
		}
		f.deadline.Reset(api.timeout)

		switch f.typ {
<<<<<<< HEAD
		case PendingTransactionsSubscription, BlocksSubscription, SideBlocksSubscription:
=======
		case BlocksSubscription:
>>>>>>> 18b641b0
			hashes := f.hashes
			f.hashes = nil
			return returnHashes(hashes), nil
		case PendingTransactionsSubscription:
			txs := f.txs
			f.txs = nil
			return txs, nil
		case LogsSubscription, MinedAndPendingLogsSubscription:
			logs := f.logs
			f.logs = nil
			return returnLogs(logs), nil
		}
	}

	return []interface{}{}, fmt.Errorf("filter not found")
}

// returnHashes is a helper that will return an empty hash array case the given hash array is nil,
// otherwise the given hashes array is returned.
func returnHashes(hashes []common.Hash) []common.Hash {
	if hashes == nil {
		return []common.Hash{}
	}
	return hashes
}

// returnLogs is a helper that will return an empty log array in case the given logs array is nil,
// otherwise the given logs array is returned.
func returnLogs(logs []*types.Log) []*types.Log {
	if logs == nil {
		return []*types.Log{}
	}
	return logs
}

// UnmarshalJSON sets *args fields with given data.
func (args *FilterCriteria) UnmarshalJSON(data []byte) error {
	type input struct {
		BlockHash *common.Hash     `json:"blockHash"`
		FromBlock *rpc.BlockNumber `json:"fromBlock"`
		ToBlock   *rpc.BlockNumber `json:"toBlock"`
		Addresses interface{}      `json:"address"`
		Topics    []interface{}    `json:"topics"`
	}

	var raw input
	if err := json.Unmarshal(data, &raw); err != nil {
		return err
	}

	if raw.BlockHash != nil {
		if raw.FromBlock != nil || raw.ToBlock != nil {
			// BlockHash is mutually exclusive with FromBlock/ToBlock criteria
			return fmt.Errorf("cannot specify both BlockHash and FromBlock/ToBlock, choose one or the other")
		}
		args.BlockHash = raw.BlockHash
	} else {
		if raw.FromBlock != nil {
			args.FromBlock = big.NewInt(raw.FromBlock.Int64())
		}

		if raw.ToBlock != nil {
			args.ToBlock = big.NewInt(raw.ToBlock.Int64())
		}
	}

	args.Addresses = []common.Address{}

	if raw.Addresses != nil {
		// raw.Address can contain a single address or an array of addresses
		switch rawAddr := raw.Addresses.(type) {
		case []interface{}:
			for i, addr := range rawAddr {
				if strAddr, ok := addr.(string); ok {
					addr, err := decodeAddress(strAddr)
					if err != nil {
						return fmt.Errorf("invalid address at index %d: %v", i, err)
					}
					args.Addresses = append(args.Addresses, addr)
				} else {
					return fmt.Errorf("non-string address at index %d", i)
				}
			}
		case string:
			addr, err := decodeAddress(rawAddr)
			if err != nil {
				return fmt.Errorf("invalid address: %v", err)
			}
			args.Addresses = []common.Address{addr}
		default:
			return errors.New("invalid addresses in query")
		}
	}

	// topics is an array consisting of strings and/or arrays of strings.
	// JSON null values are converted to common.Hash{} and ignored by the filter manager.
	if len(raw.Topics) > 0 {
		args.Topics = make([][]common.Hash, len(raw.Topics))
		for i, t := range raw.Topics {
			switch topic := t.(type) {
			case nil:
				// ignore topic when matching logs

			case string:
				// match specific topic
				top, err := decodeTopic(topic)
				if err != nil {
					return err
				}
				args.Topics[i] = []common.Hash{top}

			case []interface{}:
				// or case e.g. [null, "topic0", "topic1"]
				for _, rawTopic := range topic {
					if rawTopic == nil {
						// null component, match all
						args.Topics[i] = nil
						break
					}
					if topic, ok := rawTopic.(string); ok {
						parsed, err := decodeTopic(topic)
						if err != nil {
							return err
						}
						args.Topics[i] = append(args.Topics[i], parsed)
					} else {
						return fmt.Errorf("invalid topic(s)")
					}
				}
			default:
				return fmt.Errorf("invalid topic(s)")
			}
		}
	}

	return nil
}

func decodeAddress(s string) (common.Address, error) {
	b, err := hexutil.Decode(s)
	if err == nil && len(b) != common.AddressLength {
		err = fmt.Errorf("hex has invalid length %d after decoding; expected %d for address", len(b), common.AddressLength)
	}
	return common.BytesToAddress(b), err
}

func decodeTopic(s string) (common.Hash, error) {
	b, err := hexutil.Decode(s)
	if err == nil && len(b) != common.HashLength {
		err = fmt.Errorf("hex has invalid length %d after decoding; expected %d for topic", len(b), common.HashLength)
	}
	return common.BytesToHash(b), err
}<|MERGE_RESOLUTION|>--- conflicted
+++ resolved
@@ -484,11 +484,7 @@
 		f.deadline.Reset(api.timeout)
 
 		switch f.typ {
-<<<<<<< HEAD
-		case PendingTransactionsSubscription, BlocksSubscription, SideBlocksSubscription:
-=======
-		case BlocksSubscription:
->>>>>>> 18b641b0
+		case BlocksSubscription, SideBlocksSubscription:
 			hashes := f.hashes
 			f.hashes = nil
 			return returnHashes(hashes), nil
