// Copyright 2015 The go-ethereum Authors
// This file is part of the go-ethereum library.
//
// The go-ethereum library is free software: you can redistribute it and/or modify
// it under the terms of the GNU Lesser General Public License as published by
// the Free Software Foundation, either version 3 of the License, or
// (at your option) any later version.
//
// The go-ethereum library is distributed in the hope that it will be useful,
// but WITHOUT ANY WARRANTY; without even the implied warranty of
// MERCHANTABILITY or FITNESS FOR A PARTICULAR PURPOSE. See the
// GNU Lesser General Public License for more details.
//
// You should have received a copy of the GNU Lesser General Public License
// along with the go-ethereum library. If not, see <http://www.gnu.org/licenses/>.

package eth

import (
	"errors"
	"math/big"
	"time"

	"github.com/ethereum/go-ethereum/common"
	"github.com/ethereum/go-ethereum/core/rawdb"
	"github.com/ethereum/go-ethereum/eth/downloader"
	"github.com/ethereum/go-ethereum/eth/protocols/eth"
	"github.com/ethereum/go-ethereum/log"
	"github.com/ethereum/go-ethereum/params/vars"
)

const (
	forceSyncCycle      = 10 * time.Second // Time interval to force syncs, even if few peers are available
	defaultMinSyncPeers = 5                // Amount of peers desired to start syncing
)

var (
	// minArtificialFinalityPeers defines the minimum number of peers our node must be connected
	// to in order to enable artificial finality features.
	// A minimum number of peer connections mitigates the risk of lower-powered eclipse attacks.
	minArtificialFinalityPeers = defaultMinSyncPeers

	// artificialFinalitySafetyInterval defines the interval at which the local head is checked for staleness.
	// If the head is found to be stale across this interval, artificial finality features are disabled.
	// This prevents an abandoned victim of an eclipse attack from being forever destitute.
	artificialFinalitySafetyInterval = time.Second * time.Duration(30*vars.DurationLimit.Uint64())
)

// artificialFinalitySafetyLoop compares our local head across timer intervals.
// If it changes, assuming the interval is sufficiently long,
// it means we're syncing ok: there has been a steady flow of blocks.
// If it doesn't change, it means that we've stalled syncing for some reason,
// and should disable the permapoint feature in case that's keeping
// us on a dead chain.
func (h *handler) artificialFinalitySafetyLoop() {
	defer h.wg.Done()

	t := time.NewTicker(artificialFinalitySafetyInterval)
	defer t.Stop()

	for {
		select {
		case <-t.C:
			if h.chain.IsArtificialFinalityEnabled() {
				// Check if your chain has grown stale.
				// If it has, disable artificial finality, we could be on an attacker's
				// chain getting starved.
				if time.Since(time.Unix(int64(h.chain.CurrentHeader().Time), 0)) > artificialFinalitySafetyInterval {
					h.chain.EnableArtificialFinality(false, "reason", "stale safety interval", "interval", artificialFinalitySafetyInterval)
				}
			}
		case <-h.quitSync:
			return
		}
	}
}

// syncTransactions starts sending all currently pending transactions to the given peer.
func (h *handler) syncTransactions(p *eth.Peer) {
	var hashes []common.Hash
	for _, batch := range h.txpool.Pending(false) {
		for _, tx := range batch {
			hashes = append(hashes, tx.Hash)
		}
	}
	if len(hashes) == 0 {
		return
	}
	p.AsyncSendPooledTransactionHashes(hashes)
}

// chainSyncer coordinates blockchain sync components.
type chainSyncer struct {
	handler     *handler
	force       *time.Timer
	forced      bool // true when force timer fired
	warned      time.Time
	peerEventCh chan struct{}
	doneCh      chan error // non-nil when sync is running
}

// chainSyncOp is a scheduled sync operation.
type chainSyncOp struct {
	mode downloader.SyncMode
	peer *eth.Peer
	td   *big.Int
	head common.Hash
}

// newChainSyncer creates a chainSyncer.
func newChainSyncer(handler *handler) *chainSyncer {
	return &chainSyncer{
		handler:     handler,
		peerEventCh: make(chan struct{}),
	}
}

// handlePeerEvent notifies the syncer about a change in the peer set.
// This is called for new peers and every time a peer announces a new
// chain head.
func (cs *chainSyncer) handlePeerEvent() bool {
	select {
	case cs.peerEventCh <- struct{}{}:
		return true
	case <-cs.handler.quitSync:
		return false
	}
}

// loop runs in its own goroutine and launches the sync when necessary.
func (cs *chainSyncer) loop() {
	defer cs.handler.wg.Done()

	cs.handler.blockFetcher.Start()
	cs.handler.txFetcher.Start()
	defer cs.handler.blockFetcher.Stop()
	defer cs.handler.txFetcher.Stop()
	defer cs.handler.downloader.Terminate()

	// The force timer lowers the peer count threshold down to one when it fires.
	// This ensures we'll always start sync even if there aren't enough peers.
	cs.force = time.NewTimer(forceSyncCycle)
	defer cs.force.Stop()

	for {
		if op := cs.nextSyncOp(); op != nil {
			cs.startSync(op)
		}
		select {
		case <-cs.peerEventCh:
			// Peer information changed, recheck.
		case err := <-cs.doneCh:
			cs.doneCh = nil
			cs.force.Reset(forceSyncCycle)
			cs.forced = false

			// If we've reached the merge transition but no beacon client is available, or
			// it has not yet switched us over, keep warning the user that their infra is
			// potentially flaky.
			if errors.Is(err, downloader.ErrMergeTransition) && time.Since(cs.warned) > 10*time.Second {
				log.Warn("Local chain is post-merge, waiting for beacon client sync switch-over...")
				cs.warned = time.Now()
			}
		case <-cs.force.C:
			cs.forced = true

		case <-cs.handler.quitSync:
			// Disable all insertion on the blockchain. This needs to happen before
			// terminating the downloader because the downloader waits for blockchain
			// inserts, and these can take a long time to finish.
			cs.handler.chain.StopInsert()
			cs.handler.downloader.Terminate()
			if cs.doneCh != nil {
				<-cs.doneCh
			}
			return
		}
	}
}

// nextSyncOp determines whether sync is required at this time.
func (cs *chainSyncer) nextSyncOp() *chainSyncOp {
	if cs.doneCh != nil {
		return nil // Sync already running
	}
	// If a beacon client once took over control, disable the entire legacy sync
	// path from here on end. Note, there is a slight "race" between reaching TTD
	// and the beacon client taking over. The downloader will enforce that nothing
	// above the first TTD will be delivered to the chain for import.
	//
	// An alternative would be to check the local chain for exceeding the TTD and
	// avoid triggering a sync in that case, but that could also miss sibling or
	// other family TTD block being accepted.
	if cs.handler.chain.Config().GetEthashTerminalTotalDifficultyPassed() || cs.handler.merger.TDDReached() {
		return nil
	}
	// Ensure we're at minimum peer count.
	minPeers := defaultMinSyncPeers
	if cs.forced {
		minPeers = 1
	} else if minPeers > cs.handler.maxPeers {
		minPeers = cs.handler.maxPeers
	}
	if cs.handler.peers.len() < minArtificialFinalityPeers {
		if cs.handler.chain.IsArtificialFinalityEnabled() {
			// If artificial finality state is forcefully set (overridden) this will just be a noop.
			cs.handler.chain.EnableArtificialFinality(false, "reason", "low peers", "peers", cs.handler.peers.len())
		}
	}
	if cs.handler.peers.len() < minPeers {
		return nil
	}
	// We have enough peers, pick the one with the highest TD, but avoid going
	// over the terminal total difficulty. Above that we expect the consensus
	// clients to direct the chain head to sync to.
	peer := cs.handler.peers.peerWithHighestTD()
	if peer == nil {
		return nil
	}
	mode, ourTD := cs.modeAndLocalHead()
	op := peerToSyncOp(mode, peer)
	if op.td.Cmp(ourTD) <= 0 {
		// We seem to be in sync according to the legacy rules. In the merge
		// world, it can also mean we're stuck on the merge block, waiting for
		// a beacon client. In the latter case, notify the user.
		if ttd := cs.handler.chain.Config().GetEthashTerminalTotalDifficulty(); ttd != nil && ourTD.Cmp(ttd) >= 0 && time.Since(cs.warned) > 10*time.Second {
			log.Warn("Local chain is post-merge, waiting for beacon client sync switch-over...")
			cs.warned = time.Now()
		}
		// Enable artificial finality if parameters if should.
		// - In full sync mode.
		if op.mode == downloader.FullSync &&
			// - Have enough peers.
			cs.handler.peers.len() >= minArtificialFinalityPeers &&
			// - Head is not stale.
			!(time.Since(time.Unix(int64(cs.handler.chain.CurrentHeader().Time), 0)) > artificialFinalitySafetyInterval) &&
			// - AF is disabled (so we should reenable).
			!cs.handler.chain.IsArtificialFinalityEnabled() {
			cs.handler.chain.EnableArtificialFinality(true, "reason", "synced", "peers", cs.handler.peers.len())
		}
		return nil // We're in sync.
	}
	return op
}

func peerToSyncOp(mode downloader.SyncMode, p *eth.Peer) *chainSyncOp {
	peerHead, peerTD, _ := p.Head()
	return &chainSyncOp{mode: mode, peer: p, td: peerTD, head: peerHead}
}

func (cs *chainSyncer) modeAndLocalHead() (downloader.SyncMode, *big.Int) {
	// If we're in snap sync mode, return that directly
	if cs.handler.snapSync.Load() {
		block := cs.handler.chain.CurrentSnapBlock()
		td := cs.handler.chain.GetTd(block.Hash(), block.Number.Uint64())
		return downloader.SnapSync, td
	}
	// We are probably in full sync, but we might have rewound to before the
	// snap sync pivot, check if we should re-enable snap sync.
	head := cs.handler.chain.CurrentBlock()
	if pivot := rawdb.ReadLastPivotNumber(cs.handler.database); pivot != nil {
		if head.Number.Uint64() < *pivot {
			block := cs.handler.chain.CurrentSnapBlock()
			td := cs.handler.chain.GetTd(block.Hash(), block.Number.Uint64())
			return downloader.SnapSync, td
		}
	}
	// We are in a full sync, but the associated head state is missing. To complete
	// the head state, forcefully rerun the snap sync. Note it doesn't mean the
	// persistent state is corrupted, just mismatch with the head block.
	if !cs.handler.chain.HasState(head.Root) {
		block := cs.handler.chain.CurrentSnapBlock()
		td := cs.handler.chain.GetTd(block.Hash(), block.Number.Uint64())
		log.Info("Reenabled snap sync as chain is stateless")
		return downloader.SnapSync, td
	}
	// Nope, we're really full syncing
	td := cs.handler.chain.GetTd(head.Hash(), head.Number.Uint64())
	return downloader.FullSync, td
}

// startSync launches doSync in a new goroutine.
func (cs *chainSyncer) startSync(op *chainSyncOp) {
	cs.doneCh = make(chan error, 1)
	go func() { cs.doneCh <- cs.handler.doSync(op) }()
}

// doSync synchronizes the local blockchain with a remote peer.
func (h *handler) doSync(op *chainSyncOp) error {
	if op.mode == downloader.SnapSync {
		// Before launch the snap sync, we have to ensure user uses the same
		// txlookup limit.
		// The main concern here is: during the snap sync Geth won't index the
		// block(generate tx indices) before the HEAD-limit. But if user changes
		// the limit in the next snap sync(e.g. user kill Geth manually and
		// restart) then it will be hard for Geth to figure out the oldest block
		// has been indexed. So here for the user-experience wise, it's non-optimal
		// that user can't change limit during the snap sync. If changed, Geth
		// will just blindly use the original one.
		limit := h.chain.TxLookupLimit()
		if stored := rawdb.ReadFastTxLookupLimit(h.database); stored == nil {
			rawdb.WriteFastTxLookupLimit(h.database, limit)
		} else if *stored != limit {
			h.chain.SetTxLookupLimit(*stored)
			log.Warn("Update txLookup limit", "provided", limit, "updated", *stored)
		}
	}
	// Run the sync cycle, and disable snap sync if we're past the pivot block
	err := h.downloader.LegacySync(op.peer.ID(), op.head, op.td, h.chain.Config().GetEthashTerminalTotalDifficulty(), op.mode)
	if err != nil {
		return err
	}
<<<<<<< HEAD
	if h.snapSync.Load() {
		log.Info("Snap sync complete, auto disabling")
		h.snapSync.Store(false)
	}
	// If we've successfully finished a sync cycle, enable accepting transactions
	// from the network.
=======
	h.enableSyncedFeatures()

>>>>>>> 0d45d72d
	head := h.chain.CurrentBlock()
	if head.Number.Uint64() >= h.checkpointNumber {
		// Checkpoint passed, sanity check the timestamp to have a fallback mechanism
		// for non-checkpointed (number = 0) private networks.
		if head.Time >= uint64(time.Now().AddDate(0, -1, 0).Unix()) {
			h.acceptTxs.Store(true)
		}
	}
	if head.Number.Uint64() > 0 {
		// We've completed a sync cycle, notify all peers of new state. This path is
		// essential in star-topology networks where a gateway node needs to notify
		// all its out-of-date peers of the availability of a new block. This failure
		// scenario will most often crop up in private and hackathon networks with
		// degenerate connectivity, but it should be healthy for the mainnet too to
		// more reliably update peers or the local TD state.
		if block := h.chain.GetBlock(head.Hash(), head.Number.Uint64()); block != nil {
			h.BroadcastBlock(block, false)
		}
	}
	return nil
}<|MERGE_RESOLUTION|>--- conflicted
+++ resolved
@@ -310,17 +310,8 @@
 	if err != nil {
 		return err
 	}
-<<<<<<< HEAD
-	if h.snapSync.Load() {
-		log.Info("Snap sync complete, auto disabling")
-		h.snapSync.Store(false)
-	}
-	// If we've successfully finished a sync cycle, enable accepting transactions
-	// from the network.
-=======
 	h.enableSyncedFeatures()
 
->>>>>>> 0d45d72d
 	head := h.chain.CurrentBlock()
 	if head.Number.Uint64() >= h.checkpointNumber {
 		// Checkpoint passed, sanity check the timestamp to have a fallback mechanism
