--- conflicted
+++ resolved
@@ -249,13 +249,8 @@
 	t.ctx["value"] = valueBig
 	t.ctx["block"] = t.vm.ToValue(env.Context.BlockNumber.Uint64())
 	// Update list of precompiles based on current block
-<<<<<<< HEAD
 	t.activePrecompiles = env.ActivePrecompiles()
-	t.ctx["intrinsicGas"] = t.vm.ToValue(t.gasLimit - gas)
-=======
-	rules := env.ChainConfig().Rules(env.Context.BlockNumber, env.Context.Random != nil, env.Context.Time)
-	t.activePrecompiles = vm.ActivePrecompiles(rules)
->>>>>>> 18b641b0
+	t.ctx["intrinsicGas"] = t.vm.ToValue(t.gasLimit - gas) // PTAL-meowsbits Is this supposed to be here?
 }
 
 // CaptureState implements the Tracer interface to trace a single step of VM execution.
