// Copyright 2021 The go-ethereum Authors
// This file is part of the go-ethereum library.
//
// The go-ethereum library is free software: you can redistribute it and/or modify
// it under the terms of the GNU Lesser General Public License as published by
// the Free Software Foundation, either version 3 of the License, or
// (at your option) any later version.
//
// The go-ethereum library is distributed in the hope that it will be useful,
// but WITHOUT ANY WARRANTY; without even the implied warranty of
// MERCHANTABILITY or FITNESS FOR A PARTICULAR PURPOSE. See the
// GNU Lesser General Public License for more details.
//
// You should have received a copy of the GNU Lesser General Public License
// along with the go-ethereum library. If not, see <http://www.gnu.org/licenses/>.

package tracers

import (
	"bytes"
	"context"
	"crypto/ecdsa"
	"encoding/json"
	"errors"
	"fmt"
	"math/big"
	"reflect"
	"sort"
	"testing"
	"time"

	"github.com/ethereum/go-ethereum/common"
	"github.com/ethereum/go-ethereum/common/hexutil"
	"github.com/ethereum/go-ethereum/consensus"
	"github.com/ethereum/go-ethereum/consensus/ethash"
	"github.com/ethereum/go-ethereum/core"
	"github.com/ethereum/go-ethereum/core/rawdb"
	"github.com/ethereum/go-ethereum/core/state"
	"github.com/ethereum/go-ethereum/core/types"
	"github.com/ethereum/go-ethereum/core/vm"
	"github.com/ethereum/go-ethereum/crypto"
	"github.com/ethereum/go-ethereum/eth/tracers/logger"
	"github.com/ethereum/go-ethereum/ethdb"
	"github.com/ethereum/go-ethereum/internal/ethapi"
	"github.com/ethereum/go-ethereum/params"
	"github.com/ethereum/go-ethereum/params/types/ctypes"
	"github.com/ethereum/go-ethereum/params/types/genesisT"
	"github.com/ethereum/go-ethereum/params/vars"
	"github.com/ethereum/go-ethereum/rpc"
)

var (
	errStateNotFound       = errors.New("state not found")
	errBlockNotFound       = errors.New("block not found")
	errTransactionNotFound = errors.New("transaction not found")
)

type testBackend struct {
	chainConfig ctypes.ChainConfigurator
	engine      consensus.Engine
	chaindb     ethdb.Database
	chain       *core.BlockChain
}

func newTestBackend(t *testing.T, n int, gspec *genesisT.Genesis, generator func(i int, b *core.BlockGen)) *testBackend {
	backend := &testBackend{
		chainConfig: params.TestChainConfig,
		engine:      ethash.NewFaker(),
		chaindb:     rawdb.NewMemoryDatabase(),
	}
	// Generate blocks for testing
	gspec.Config = backend.chainConfig
	var (
		gendb   = rawdb.NewMemoryDatabase()
		genesis = core.MustCommitGenesis(gendb, gspec)
	)
	blocks, _ := core.GenerateChain(backend.chainConfig, genesis, backend.engine, gendb, n, generator)

	// Import the canonical chain
	core.MustCommitGenesis(backend.chaindb, gspec)
	cacheConfig := &core.CacheConfig{
		TrieCleanLimit:    256,
		TrieDirtyLimit:    256,
		TrieTimeLimit:     5 * time.Minute,
		SnapshotLimit:     0,
		TrieDirtyDisabled: true, // Archive mode
	}
	chain, err := core.NewBlockChain(backend.chaindb, cacheConfig, backend.chainConfig, backend.engine, vm.Config{}, nil, nil)
	if err != nil {
		t.Fatalf("failed to create tester chain: %v", err)
	}
	if n, err := chain.InsertChain(blocks); err != nil {
		t.Fatalf("block %d: failed to insert into chain: %v", n, err)
	}
	backend.chain = chain
	return backend
}

func (b *testBackend) HeaderByHash(ctx context.Context, hash common.Hash) (*types.Header, error) {
	return b.chain.GetHeaderByHash(hash), nil
}

func (b *testBackend) HeaderByNumber(ctx context.Context, number rpc.BlockNumber) (*types.Header, error) {
	if number == rpc.PendingBlockNumber || number == rpc.LatestBlockNumber {
		return b.chain.CurrentHeader(), nil
	}
	return b.chain.GetHeaderByNumber(uint64(number)), nil
}

func (b *testBackend) BlockByHash(ctx context.Context, hash common.Hash) (*types.Block, error) {
	return b.chain.GetBlockByHash(hash), nil
}

func (b *testBackend) BlockByNumber(ctx context.Context, number rpc.BlockNumber) (*types.Block, error) {
	if number == rpc.PendingBlockNumber || number == rpc.LatestBlockNumber {
		return b.chain.CurrentBlock(), nil
	}
	return b.chain.GetBlockByNumber(uint64(number)), nil
}

func (b *testBackend) GetTransaction(ctx context.Context, txHash common.Hash) (*types.Transaction, common.Hash, uint64, uint64, error) {
	tx, hash, blockNumber, index := rawdb.ReadTransaction(b.chaindb, txHash)
	if tx == nil {
		return nil, common.Hash{}, 0, 0, errTransactionNotFound
	}
	return tx, hash, blockNumber, index, nil
}

func (b *testBackend) RPCGasCap() uint64 {
	return 25000000
}

func (b *testBackend) ChainConfig() ctypes.ChainConfigurator {
	return b.chainConfig
}

func (b *testBackend) Engine() consensus.Engine {
	return b.engine
}

func (b *testBackend) ChainDb() ethdb.Database {
	return b.chaindb
}

func (b *testBackend) StateAtBlock(ctx context.Context, block *types.Block, reexec uint64, base *state.StateDB, checkLive bool, preferDisk bool) (*state.StateDB, error) {
	statedb, err := b.chain.StateAt(block.Root())
	if err != nil {
		return nil, errStateNotFound
	}
	return statedb, nil
}

func (b *testBackend) StateAtTransaction(ctx context.Context, block *types.Block, txIndex int, reexec uint64) (core.Message, vm.BlockContext, *state.StateDB, error) {
	parent := b.chain.GetBlock(block.ParentHash(), block.NumberU64()-1)
	if parent == nil {
		return nil, vm.BlockContext{}, nil, errBlockNotFound
	}
	statedb, err := b.chain.StateAt(parent.Root())
	if err != nil {
		return nil, vm.BlockContext{}, nil, errStateNotFound
	}
	if txIndex == 0 && len(block.Transactions()) == 0 {
		return nil, vm.BlockContext{}, statedb, nil
	}
	// Recompute transactions up to the target index.
	signer := types.MakeSigner(b.chainConfig, block.Number())
	for idx, tx := range block.Transactions() {
		msg, _ := tx.AsMessage(signer, block.BaseFee())
		txContext := core.NewEVMTxContext(msg)
		context := core.NewEVMBlockContext(block.Header(), b.chain, nil)
		if idx == txIndex {
			return msg, context, statedb, nil
		}
		vmenv := vm.NewEVM(context, txContext, statedb, b.chainConfig, vm.Config{})
		if _, err := core.ApplyMessage(vmenv, msg, new(core.GasPool).AddGas(tx.Gas())); err != nil {
			return nil, vm.BlockContext{}, nil, fmt.Errorf("transaction %#x failed: %v", tx.Hash(), err)
		}
		statedb.Finalise(vmenv.ChainConfig().IsEnabled(vmenv.ChainConfig().GetEIP161dTransition, block.Number()))
	}
	return nil, vm.BlockContext{}, nil, fmt.Errorf("transaction index %d out of range for block %#x", txIndex, block.Hash())
}

func TestTraceCall(t *testing.T) {
	t.Parallel()

	// Initialize test accounts
	accounts := newAccounts(3)
	genesis := &genesisT.Genesis{Alloc: genesisT.GenesisAlloc{
		accounts[0].addr: {Balance: big.NewInt(vars.Ether)},
		accounts[1].addr: {Balance: big.NewInt(vars.Ether)},
		accounts[2].addr: {Balance: big.NewInt(vars.Ether)},
	}}
	genBlocks := 10
	signer := types.HomesteadSigner{}
	api := NewAPI(newTestBackend(t, genBlocks, genesis, func(i int, b *core.BlockGen) {
		// Transfer from account[0] to account[1]
		//    value: 1000 wei
		//    fee:   0 wei
		tx, _ := types.SignTx(types.NewTransaction(uint64(i), accounts[1].addr, big.NewInt(1000), vars.TxGas, b.BaseFee(), nil), signer, accounts[0].key)
		b.AddTx(tx)
	}))

	var testSuite = []struct {
		blockNumber rpc.BlockNumber
		call        ethapi.TransactionArgs
		config      *TraceCallConfig
		expectErr   error
		expect      interface{}
	}{
		// Standard JSON trace upon the genesis, plain transfer.
		{
			blockNumber: rpc.BlockNumber(0),
			call: ethapi.TransactionArgs{
				From:  &accounts[0].addr,
				To:    &accounts[1].addr,
				Value: (*hexutil.Big)(big.NewInt(1000)),
			},
			config:    nil,
			expectErr: nil,
<<<<<<< HEAD
			expect: &ethapi.ExecutionResult{
				Gas:         vars.TxGas,
=======
			expect: &logger.ExecutionResult{
				Gas:         params.TxGas,
>>>>>>> de23cf91
				Failed:      false,
				ReturnValue: "",
				StructLogs:  []logger.StructLogRes{},
			},
		},
		// Standard JSON trace upon the head, plain transfer.
		{
			blockNumber: rpc.BlockNumber(genBlocks),
			call: ethapi.TransactionArgs{
				From:  &accounts[0].addr,
				To:    &accounts[1].addr,
				Value: (*hexutil.Big)(big.NewInt(1000)),
			},
			config:    nil,
			expectErr: nil,
<<<<<<< HEAD
			expect: &ethapi.ExecutionResult{
				Gas:         vars.TxGas,
=======
			expect: &logger.ExecutionResult{
				Gas:         params.TxGas,
>>>>>>> de23cf91
				Failed:      false,
				ReturnValue: "",
				StructLogs:  []logger.StructLogRes{},
			},
		},
		// Standard JSON trace upon the non-existent block, error expects
		{
			blockNumber: rpc.BlockNumber(genBlocks + 1),
			call: ethapi.TransactionArgs{
				From:  &accounts[0].addr,
				To:    &accounts[1].addr,
				Value: (*hexutil.Big)(big.NewInt(1000)),
			},
			config:    nil,
			expectErr: fmt.Errorf("block #%d not found", genBlocks+1),
			expect:    nil,
		},
		// Standard JSON trace upon the latest block
		{
			blockNumber: rpc.LatestBlockNumber,
			call: ethapi.TransactionArgs{
				From:  &accounts[0].addr,
				To:    &accounts[1].addr,
				Value: (*hexutil.Big)(big.NewInt(1000)),
			},
			config:    nil,
			expectErr: nil,
<<<<<<< HEAD
			expect: &ethapi.ExecutionResult{
				Gas:         vars.TxGas,
=======
			expect: &logger.ExecutionResult{
				Gas:         params.TxGas,
>>>>>>> de23cf91
				Failed:      false,
				ReturnValue: "",
				StructLogs:  []logger.StructLogRes{},
			},
		},
		// Standard JSON trace upon the pending block
		{
			blockNumber: rpc.PendingBlockNumber,
			call: ethapi.TransactionArgs{
				From:  &accounts[0].addr,
				To:    &accounts[1].addr,
				Value: (*hexutil.Big)(big.NewInt(1000)),
			},
			config:    nil,
			expectErr: nil,
<<<<<<< HEAD
			expect: &ethapi.ExecutionResult{
				Gas:         vars.TxGas,
=======
			expect: &logger.ExecutionResult{
				Gas:         params.TxGas,
>>>>>>> de23cf91
				Failed:      false,
				ReturnValue: "",
				StructLogs:  []logger.StructLogRes{},
			},
		},
	}
	for _, testspec := range testSuite {
		result, err := api.TraceCall(context.Background(), testspec.call, rpc.BlockNumberOrHash{BlockNumber: &testspec.blockNumber}, testspec.config)
		if testspec.expectErr != nil {
			if err == nil {
				t.Errorf("Expect error %v, get nothing", testspec.expectErr)
				continue
			}
			if !reflect.DeepEqual(err, testspec.expectErr) {
				t.Errorf("Error mismatch, want %v, get %v", testspec.expectErr, err)
			}
		} else {
			if err != nil {
				t.Errorf("Expect no error, get %v", err)
				continue
			}
			var have *logger.ExecutionResult
			if err := json.Unmarshal(result.(json.RawMessage), &have); err != nil {
				t.Errorf("failed to unmarshal result %v", err)
			}
			if !reflect.DeepEqual(have, testspec.expect) {
				t.Errorf("Result mismatch, want %v, get %v", testspec.expect, have)
			}
		}
	}
}

func TestTraceTransaction(t *testing.T) {
	t.Parallel()

	// Initialize test accounts
	accounts := newAccounts(2)
	genesis := &genesisT.Genesis{Alloc: genesisT.GenesisAlloc{
		accounts[0].addr: {Balance: big.NewInt(vars.Ether)},
		accounts[1].addr: {Balance: big.NewInt(vars.Ether)},
	}}
	target := common.Hash{}
	signer := types.HomesteadSigner{}
	api := NewAPI(newTestBackend(t, 1, genesis, func(i int, b *core.BlockGen) {
		// Transfer from account[0] to account[1]
		//    value: 1000 wei
		//    fee:   0 wei
		tx, _ := types.SignTx(types.NewTransaction(uint64(i), accounts[1].addr, big.NewInt(1000), vars.TxGas, b.BaseFee(), nil), signer, accounts[0].key)
		b.AddTx(tx)
		target = tx.Hash()
	}))
	result, err := api.TraceTransaction(context.Background(), target, nil)
	if err != nil {
		t.Errorf("Failed to trace transaction %v", err)
	}
<<<<<<< HEAD
	if !reflect.DeepEqual(result, &ethapi.ExecutionResult{
		Gas:         vars.TxGas,
=======
	var have *logger.ExecutionResult
	if err := json.Unmarshal(result.(json.RawMessage), &have); err != nil {
		t.Errorf("failed to unmarshal result %v", err)
	}
	if !reflect.DeepEqual(have, &logger.ExecutionResult{
		Gas:         params.TxGas,
>>>>>>> de23cf91
		Failed:      false,
		ReturnValue: "",
		StructLogs:  []logger.StructLogRes{},
	}) {
		t.Error("Transaction tracing result is different")
	}
}

func TestTraceBlock(t *testing.T) {
	t.Parallel()

	// Initialize test accounts
	accounts := newAccounts(3)
	genesis := &genesisT.Genesis{Alloc: genesisT.GenesisAlloc{
		accounts[0].addr: {Balance: big.NewInt(vars.Ether)},
		accounts[1].addr: {Balance: big.NewInt(vars.Ether)},
		accounts[2].addr: {Balance: big.NewInt(vars.Ether)},
	}}
	genBlocks := 10
	signer := types.HomesteadSigner{}
	api := NewAPI(newTestBackend(t, genBlocks, genesis, func(i int, b *core.BlockGen) {
		// Transfer from account[0] to account[1]
		//    value: 1000 wei
		//    fee:   0 wei
		tx, _ := types.SignTx(types.NewTransaction(uint64(i), accounts[1].addr, big.NewInt(1000), vars.TxGas, b.BaseFee(), nil), signer, accounts[0].key)
		b.AddTx(tx)
	}))

	var testSuite = []struct {
		blockNumber rpc.BlockNumber
		config      *TraceConfig
		want        string
		expectErr   error
	}{
		// Trace genesis block, expect error
		{
			blockNumber: rpc.BlockNumber(0),
			expectErr:   errors.New("genesis is not traceable"),
		},
		// Trace head block
		{
			blockNumber: rpc.BlockNumber(genBlocks),
			want:        `[{"result":{"gas":21000,"failed":false,"returnValue":"","structLogs":[]}}]`,
		},
		// Trace non-existent block
		{
			blockNumber: rpc.BlockNumber(genBlocks + 1),
			expectErr:   fmt.Errorf("block #%d not found", genBlocks+1),
		},
		// Trace latest block
		{
			blockNumber: rpc.LatestBlockNumber,
			want:        `[{"result":{"gas":21000,"failed":false,"returnValue":"","structLogs":[]}}]`,
		},
		// Trace pending block
		{
			blockNumber: rpc.PendingBlockNumber,
			want:        `[{"result":{"gas":21000,"failed":false,"returnValue":"","structLogs":[]}}]`,
		},
	}
	for i, tc := range testSuite {
		result, err := api.TraceBlockByNumber(context.Background(), tc.blockNumber, tc.config)
		if tc.expectErr != nil {
			if err == nil {
				t.Errorf("test %d, want error %v", i, tc.expectErr)
				continue
			}
			if !reflect.DeepEqual(err, tc.expectErr) {
				t.Errorf("test %d: error mismatch, want %v, get %v", i, tc.expectErr, err)
			}
			continue
		}
		if err != nil {
			t.Errorf("test %d, want no error, have %v", i, err)
			continue
		}
		have, _ := json.Marshal(result)
		want := tc.want
		if string(have) != want {
			t.Errorf("test %d, result mismatch, have\n%v\n, want\n%v\n", i, string(have), want)
		}
	}
}

func TestTracingWithOverrides(t *testing.T) {
	t.Parallel()
	// Initialize test accounts
	accounts := newAccounts(3)
	genesis := &genesisT.Genesis{Alloc: genesisT.GenesisAlloc{
		accounts[0].addr: {Balance: big.NewInt(vars.Ether)},
		accounts[1].addr: {Balance: big.NewInt(vars.Ether)},
		accounts[2].addr: {Balance: big.NewInt(vars.Ether)},
	}}
	genBlocks := 10
	signer := types.HomesteadSigner{}
	api := NewAPI(newTestBackend(t, genBlocks, genesis, func(i int, b *core.BlockGen) {
		// Transfer from account[0] to account[1]
		//    value: 1000 wei
		//    fee:   0 wei
		tx, _ := types.SignTx(types.NewTransaction(uint64(i), accounts[1].addr, big.NewInt(1000), vars.TxGas, b.BaseFee(), nil), signer, accounts[0].key)
		b.AddTx(tx)
	}))
	randomAccounts := newAccounts(3)
	type res struct {
		Gas         int
		Failed      bool
		returnValue string
	}
	var testSuite = []struct {
		blockNumber rpc.BlockNumber
		call        ethapi.TransactionArgs
		config      *TraceCallConfig
		expectErr   error
		want        string
	}{
		// Call which can only succeed if state is state overridden
		{
			blockNumber: rpc.PendingBlockNumber,
			call: ethapi.TransactionArgs{
				From:  &randomAccounts[0].addr,
				To:    &randomAccounts[1].addr,
				Value: (*hexutil.Big)(big.NewInt(1000)),
			},
			config: &TraceCallConfig{
				StateOverrides: &ethapi.StateOverride{
					randomAccounts[0].addr: ethapi.OverrideAccount{Balance: newRPCBalance(new(big.Int).Mul(big.NewInt(1), big.NewInt(vars.Ether)))},
				},
			},
			want: `{"gas":21000,"failed":false,"returnValue":""}`,
		},
		// Invalid call without state overriding
		{
			blockNumber: rpc.PendingBlockNumber,
			call: ethapi.TransactionArgs{
				From:  &randomAccounts[0].addr,
				To:    &randomAccounts[1].addr,
				Value: (*hexutil.Big)(big.NewInt(1000)),
			},
			config:    &TraceCallConfig{},
			expectErr: core.ErrInsufficientFunds,
		},
		// Successful simple contract call
		//
		// // SPDX-License-Identifier: GPL-3.0
		//
		//  pragma solidity >=0.7.0 <0.8.0;
		//
		//  /**
		//   * @title Storage
		//   * @dev Store & retrieve value in a variable
		//   */
		//  contract Storage {
		//      uint256 public number;
		//      constructor() {
		//          number = block.number;
		//      }
		//  }
		{
			blockNumber: rpc.PendingBlockNumber,
			call: ethapi.TransactionArgs{
				From: &randomAccounts[0].addr,
				To:   &randomAccounts[2].addr,
				Data: newRPCBytes(common.Hex2Bytes("8381f58a")), // call number()
			},
			config: &TraceCallConfig{
				// Tracer: &tracer,
				StateOverrides: &ethapi.StateOverride{
					randomAccounts[2].addr: ethapi.OverrideAccount{
						Code:      newRPCBytes(common.Hex2Bytes("6080604052348015600f57600080fd5b506004361060285760003560e01c80638381f58a14602d575b600080fd5b60336049565b6040518082815260200191505060405180910390f35b6000548156fea2646970667358221220eab35ffa6ab2adfe380772a48b8ba78e82a1b820a18fcb6f59aa4efb20a5f60064736f6c63430007040033")),
						StateDiff: newStates([]common.Hash{{}}, []common.Hash{common.BigToHash(big.NewInt(123))}),
					},
				},
			},
			want: `{"gas":23347,"failed":false,"returnValue":"000000000000000000000000000000000000000000000000000000000000007b"}`,
		},
	}
	for i, tc := range testSuite {
		result, err := api.TraceCall(context.Background(), tc.call, rpc.BlockNumberOrHash{BlockNumber: &tc.blockNumber}, tc.config)
		if tc.expectErr != nil {
			if err == nil {
				t.Errorf("test %d: want error %v, have nothing", i, tc.expectErr)
				continue
			}
			if !errors.Is(err, tc.expectErr) {
				t.Errorf("test %d: error mismatch, want %v, have %v", i, tc.expectErr, err)
			}
			continue
		}
		if err != nil {
			t.Errorf("test %d: want no error, have %v", i, err)
			continue
		}
		// Turn result into res-struct
		var (
			have res
			want res
		)
		resBytes, _ := json.Marshal(result)
		json.Unmarshal(resBytes, &have)
		json.Unmarshal([]byte(tc.want), &want)
		if !reflect.DeepEqual(have, want) {
			t.Errorf("test %d, result mismatch, have\n%v\n, want\n%v\n", i, string(resBytes), want)
		}
	}
}

type Account struct {
	key  *ecdsa.PrivateKey
	addr common.Address
}

type Accounts []Account

func (a Accounts) Len() int           { return len(a) }
func (a Accounts) Swap(i, j int)      { a[i], a[j] = a[j], a[i] }
func (a Accounts) Less(i, j int) bool { return bytes.Compare(a[i].addr.Bytes(), a[j].addr.Bytes()) < 0 }

func newAccounts(n int) (accounts Accounts) {
	for i := 0; i < n; i++ {
		key, _ := crypto.GenerateKey()
		addr := crypto.PubkeyToAddress(key.PublicKey)
		accounts = append(accounts, Account{key: key, addr: addr})
	}
	sort.Sort(accounts)
	return accounts
}

func newRPCBalance(balance *big.Int) **hexutil.Big {
	rpcBalance := (*hexutil.Big)(balance)
	return &rpcBalance
}

func newRPCBytes(bytes []byte) *hexutil.Bytes {
	rpcBytes := hexutil.Bytes(bytes)
	return &rpcBytes
}

func newStates(keys []common.Hash, vals []common.Hash) *map[common.Hash]common.Hash {
	if len(keys) != len(vals) {
		panic("invalid input")
	}
	m := make(map[common.Hash]common.Hash)
	for i := 0; i < len(keys); i++ {
		m[keys[i]] = vals[i]
	}
	return &m
}<|MERGE_RESOLUTION|>--- conflicted
+++ resolved
@@ -217,13 +217,8 @@
 			},
 			config:    nil,
 			expectErr: nil,
-<<<<<<< HEAD
-			expect: &ethapi.ExecutionResult{
+			expect: &logger.ExecutionResult{
 				Gas:         vars.TxGas,
-=======
-			expect: &logger.ExecutionResult{
-				Gas:         params.TxGas,
->>>>>>> de23cf91
 				Failed:      false,
 				ReturnValue: "",
 				StructLogs:  []logger.StructLogRes{},
@@ -239,13 +234,8 @@
 			},
 			config:    nil,
 			expectErr: nil,
-<<<<<<< HEAD
-			expect: &ethapi.ExecutionResult{
+			expect: &logger.ExecutionResult{
 				Gas:         vars.TxGas,
-=======
-			expect: &logger.ExecutionResult{
-				Gas:         params.TxGas,
->>>>>>> de23cf91
 				Failed:      false,
 				ReturnValue: "",
 				StructLogs:  []logger.StructLogRes{},
@@ -273,13 +263,8 @@
 			},
 			config:    nil,
 			expectErr: nil,
-<<<<<<< HEAD
-			expect: &ethapi.ExecutionResult{
+			expect: &logger.ExecutionResult{
 				Gas:         vars.TxGas,
-=======
-			expect: &logger.ExecutionResult{
-				Gas:         params.TxGas,
->>>>>>> de23cf91
 				Failed:      false,
 				ReturnValue: "",
 				StructLogs:  []logger.StructLogRes{},
@@ -295,13 +280,8 @@
 			},
 			config:    nil,
 			expectErr: nil,
-<<<<<<< HEAD
-			expect: &ethapi.ExecutionResult{
+			expect: &logger.ExecutionResult{
 				Gas:         vars.TxGas,
-=======
-			expect: &logger.ExecutionResult{
-				Gas:         params.TxGas,
->>>>>>> de23cf91
 				Failed:      false,
 				ReturnValue: "",
 				StructLogs:  []logger.StructLogRes{},
@@ -357,17 +337,12 @@
 	if err != nil {
 		t.Errorf("Failed to trace transaction %v", err)
 	}
-<<<<<<< HEAD
-	if !reflect.DeepEqual(result, &ethapi.ExecutionResult{
-		Gas:         vars.TxGas,
-=======
 	var have *logger.ExecutionResult
 	if err := json.Unmarshal(result.(json.RawMessage), &have); err != nil {
 		t.Errorf("failed to unmarshal result %v", err)
 	}
 	if !reflect.DeepEqual(have, &logger.ExecutionResult{
-		Gas:         params.TxGas,
->>>>>>> de23cf91
+		Gas:         vars.TxGas,
 		Failed:      false,
 		ReturnValue: "",
 		StructLogs:  []logger.StructLogRes{},
