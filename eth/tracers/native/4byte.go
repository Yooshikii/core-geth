--- conflicted
+++ resolved
@@ -81,12 +81,7 @@
 // CaptureStart implements the EVMLogger interface to initialize the tracing operation.
 func (t *fourByteTracer) CaptureStart(env *vm.EVM, from common.Address, to common.Address, create bool, input []byte, gas uint64, value *big.Int) {
 	// Update list of precompiles based on current block
-<<<<<<< HEAD
 	t.activePrecompiles = env.ActivePrecompiles()
-=======
-	rules := env.ChainConfig().Rules(env.Context.BlockNumber, env.Context.Random != nil, env.Context.Time)
-	t.activePrecompiles = vm.ActivePrecompiles(rules)
->>>>>>> 18b641b0
 
 	// Save the outer calldata also
 	if len(input) >= 4 {
