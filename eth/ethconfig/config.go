// Copyright 2021 The go-ethereum Authors
// This file is part of the go-ethereum library.
//
// The go-ethereum library is free software: you can redistribute it and/or modify
// it under the terms of the GNU Lesser General Public License as published by
// the Free Software Foundation, either version 3 of the License, or
// (at your option) any later version.
//
// The go-ethereum library is distributed in the hope that it will be useful,
// but WITHOUT ANY WARRANTY; without even the implied warranty of
// MERCHANTABILITY or FITNESS FOR A PARTICULAR PURPOSE. See the
// GNU Lesser General Public License for more details.
//
// You should have received a copy of the GNU Lesser General Public License
// along with the go-ethereum library. If not, see <http://www.gnu.org/licenses/>.

// Package ethconfig contains the configuration of the ETH and LES protocols.
package ethconfig

import (
<<<<<<< HEAD
	"math/big"
	"os"
	"os/user"
	"path/filepath"
	"runtime"
=======
	"errors"
>>>>>>> e501b3b0
	"time"

	"github.com/ethereum/go-ethereum/common"
	"github.com/ethereum/go-ethereum/consensus"
	"github.com/ethereum/go-ethereum/consensus/beacon"
	"github.com/ethereum/go-ethereum/consensus/clique"
	"github.com/ethereum/go-ethereum/consensus/ethash"
	"github.com/ethereum/go-ethereum/consensus/lyra2"
	"github.com/ethereum/go-ethereum/core/txpool"
	"github.com/ethereum/go-ethereum/eth/downloader"
	"github.com/ethereum/go-ethereum/eth/gasprice"
	"github.com/ethereum/go-ethereum/ethdb"
	"github.com/ethereum/go-ethereum/miner"
<<<<<<< HEAD
	"github.com/ethereum/go-ethereum/node"
	"github.com/ethereum/go-ethereum/params/types/ctypes"
	"github.com/ethereum/go-ethereum/params/types/genesisT"
	"github.com/ethereum/go-ethereum/params/vars"
=======
	"github.com/ethereum/go-ethereum/params"
>>>>>>> e501b3b0
)

// FullNodeGPO contains default gasprice oracle settings for full node.
var FullNodeGPO = gasprice.Config{
	Blocks:           20,
	Percentile:       60,
	MaxHeaderHistory: 1024,
	MaxBlockHistory:  1024,
	MaxPrice:         gasprice.DefaultMaxPrice,
	IgnorePrice:      gasprice.DefaultIgnorePrice,
}

// LightClientGPO contains default gasprice oracle settings for light client.
var LightClientGPO = gasprice.Config{
	Blocks:           2,
	Percentile:       60,
	MaxHeaderHistory: 300,
	MaxBlockHistory:  5,
	MaxPrice:         gasprice.DefaultMaxPrice,
	IgnorePrice:      gasprice.DefaultIgnorePrice,
}

// Defaults contains default settings for use on the Ethereum main net.
var Defaults = Config{
<<<<<<< HEAD
	SyncMode: downloader.SnapSync,
	Ethash: ethash.Config{
		CacheDir:         "ethash",
		CachesInMem:      2,
		CachesOnDisk:     3,
		CachesLockMmap:   false,
		DatasetsInMem:    1,
		DatasetsOnDisk:   2,
		DatasetsLockMmap: false,
	},
	NetworkId:               vars.DefaultNetworkID,
	ProtocolVersions:        vars.DefaultProtocolVersions,
=======
	SyncMode:                downloader.SnapSync,
	NetworkId:               1,
>>>>>>> e501b3b0
	TxLookupLimit:           2350000,
	LightPeers:              100,
	UltraLightFraction:      75,
	DatabaseCache:           512,
	TrieCleanCache:          154,
	TrieCleanCacheJournal:   "triecache",
	TrieCleanCacheRejournal: 60 * time.Minute,
	TrieDirtyCache:          256,
	TrieTimeout:             60 * time.Minute,
	SnapshotCache:           102,
	FilterLogCacheSize:      32,
	Miner:                   miner.DefaultConfig,
	TxPool:                  txpool.DefaultConfig,
	RPCGasCap:               50000000,
	RPCEVMTimeout:           5 * time.Second,
	GPO:                     FullNodeGPO,
	RPCTxFeeCap:             1, // 1 ether
}

//go:generate go run github.com/fjl/gencodec -type Config -formats toml -out gen_config.go

// Config contains configuration options for of the ETH and LES protocols.
type Config struct {
	// The genesis block, which is inserted if the database is empty.
	// If nil, the Ethereum main net block is used.
	Genesis *genesisT.Genesis `toml:",omitempty"`

	// Protocol options
	NetworkId        uint64 // Network ID to use for selecting peers to connect to
	ProtocolVersions []uint // Protocol versions are the supported versions of the eth protocol (first is primary).
	SyncMode         downloader.SyncMode

	// This can be set to list of enrtree:// URLs which will be queried for
	// for nodes to connect to.
	EthDiscoveryURLs  []string
	SnapDiscoveryURLs []string

	NoPruning  bool // Whether to disable pruning and flush everything to disk
	NoPrefetch bool // Whether to disable prefetching and only load state on demand

	TxLookupLimit uint64 `toml:",omitempty"` // The maximum number of blocks from head whose tx indices are reserved.

	// RequiredBlocks is a set of block number -> hash mappings which must be in the
	// canonical chain of all remote peers. Setting the option makes geth verify the
	// presence of these blocks for every new peer connection.
	RequiredBlocks map[uint64]common.Hash `toml:"-"`

	// Light client options
	LightServ        int  `toml:",omitempty"` // Maximum percentage of time allowed for serving LES requests
	LightIngress     int  `toml:",omitempty"` // Incoming bandwidth limit for light servers
	LightEgress      int  `toml:",omitempty"` // Outgoing bandwidth limit for light servers
	LightPeers       int  `toml:",omitempty"` // Maximum number of LES client peers
	LightNoPrune     bool `toml:",omitempty"` // Whether to disable light chain pruning
	LightNoSyncServe bool `toml:",omitempty"` // Whether to serve light clients before syncing

	// Ultra Light client options
	UltraLightServers      []string `toml:",omitempty"` // List of trusted ultra light servers
	UltraLightFraction     int      `toml:",omitempty"` // Percentage of trusted servers to accept an announcement
	UltraLightOnlyAnnounce bool     `toml:",omitempty"` // Whether to only announce headers, or also serve them

	// Database options
	SkipBcVersionCheck    bool `toml:"-"`
	DatabaseHandles       int  `toml:"-"`
	DatabaseCache         int
	DatabaseFreezer       string
	DatabaseFreezerRemote string

	TrieCleanCache          int
	TrieCleanCacheJournal   string        `toml:",omitempty"` // Disk journal directory for trie cache to survive node restarts
	TrieCleanCacheRejournal time.Duration `toml:",omitempty"` // Time interval to regenerate the journal for clean cache
	TrieDirtyCache          int
	TrieTimeout             time.Duration
	SnapshotCache           int
	Preimages               bool

	// This is the number of blocks for which logs will be cached in the filter system.
	FilterLogCacheSize int

	// Mining options
	Miner miner.Config

	// Transaction pool options
	TxPool txpool.Config

	// Gas Price Oracle options
	GPO gasprice.Config

	// Enables tracking of SHA3 preimages in the VM
	EnablePreimageRecording bool

	// Miscellaneous options
	DocRoot string `toml:"-"`

	// Type of the EWASM interpreter ("" for default)
	EWASMInterpreter string

	// Type of the EVM interpreter ("" for default)
	EVMInterpreter string

	// RPCGasCap is the global gas cap for eth-call variants.
	RPCGasCap uint64

	// RPCEVMTimeout is the global timeout for eth-call.
	RPCEVMTimeout time.Duration

	// RPCTxFeeCap is the global transaction fee(price * gaslimit) cap for
	// send-transaction variants. The unit is ether.
	RPCTxFeeCap float64

<<<<<<< HEAD
	// Checkpoint is a hardcoded checkpoint which can be nil.
	Checkpoint *ctypes.TrustedCheckpoint `toml:",omitempty"`

	// CheckpointOracle is the configuration for checkpoint oracle.
	CheckpointOracle *ctypes.CheckpointOracleConfig `toml:",omitempty"`

	// Manual configuration field for ECBP1100 activation number. Used for modifying genesis config via CLI flag.
	ECBP1100 *big.Int

	// ECBP1100NoDisable overrides
	// When this value is *true, ECBP100 will not (ever) be disabled; when *false, it will never be enabled.
	ECBP1100NoDisable *bool `toml:",omitempty"`

	// OverrideShanghai (TODO: remove after the fork)
	OverrideShanghai *uint64 `toml:",omitempty"`
}

// CreateConsensusEngine creates a consensus engine for the given chain configuration.
func CreateConsensusEngine(stack *node.Node, ethashConfig *ethash.Config, cliqueConfig *ctypes.CliqueConfig, lyra2Config *lyra2.Config, notify []string, noverify bool, db ethdb.Database) consensus.Engine {
	// If proof-of-authority is requested, set it up
	var engine consensus.Engine
	if cliqueConfig != nil {
		engine = clique.New(cliqueConfig, db)
	} else if lyra2Config != nil {
		engine = lyra2.New(lyra2Config, notify, noverify)
	} else {
		switch ethashConfig.PowMode {
		case ethash.ModeFake:
			log.Warn("Ethash used in fake mode")
			engine = ethash.NewFaker()
		case ethash.ModeTest:
			log.Warn("Ethash used in test mode")
			engine = ethash.NewTester(nil, noverify)
		case ethash.ModeShared:
			log.Warn("Ethash used in shared mode")
			engine = ethash.NewShared()
		case ethash.ModePoissonFake:
			log.Warn("Ethash used in fake Poisson mode")
			engine = ethash.NewPoissonFaker()
		default:
			engine = ethash.New(ethash.Config{
				PowMode:          ethashConfig.PowMode,
				CacheDir:         stack.ResolvePath(ethashConfig.CacheDir),
				CachesInMem:      ethashConfig.CachesInMem,
				CachesOnDisk:     ethashConfig.CachesOnDisk,
				CachesLockMmap:   ethashConfig.CachesLockMmap,
				DatasetDir:       ethashConfig.DatasetDir,
				DatasetsInMem:    ethashConfig.DatasetsInMem,
				DatasetsOnDisk:   ethashConfig.DatasetsOnDisk,
				DatasetsLockMmap: ethashConfig.DatasetsLockMmap,
				NotifyFull:       ethashConfig.NotifyFull,
				ECIP1099Block:    ethashConfig.ECIP1099Block,
			}, notify, noverify)
			engine.(*ethash.Ethash).SetThreads(-1) // Disable CPU mining
		}
	}

	return beacon.New(engine)
=======
	// OverrideCancun (TODO: remove after the fork)
	OverrideCancun *uint64 `toml:",omitempty"`
}

// CreateConsensusEngine creates a consensus engine for the given chain config.
// Clique is allowed for now to live standalone, but ethash is forbidden and can
// only exist on already merged networks.
func CreateConsensusEngine(config *params.ChainConfig, db ethdb.Database) (consensus.Engine, error) {
	// If proof-of-authority is requested, set it up
	if config.Clique != nil {
		return beacon.New(clique.New(config.Clique, db)), nil
	}
	// If defaulting to proof-of-work, enforce an already merged network since
	// we cannot run PoW algorithms and more, so we cannot even follow a chain
	// not coordinated by a beacon node.
	if !config.TerminalTotalDifficultyPassed {
		return nil, errors.New("ethash is only supported as a historical component of already merged networks")
	}
	return beacon.New(ethash.NewFaker()), nil
>>>>>>> e501b3b0
}<|MERGE_RESOLUTION|>--- conflicted
+++ resolved
@@ -18,15 +18,7 @@
 package ethconfig
 
 import (
-<<<<<<< HEAD
 	"math/big"
-	"os"
-	"os/user"
-	"path/filepath"
-	"runtime"
-=======
-	"errors"
->>>>>>> e501b3b0
 	"time"
 
 	"github.com/ethereum/go-ethereum/common"
@@ -39,15 +31,12 @@
 	"github.com/ethereum/go-ethereum/eth/downloader"
 	"github.com/ethereum/go-ethereum/eth/gasprice"
 	"github.com/ethereum/go-ethereum/ethdb"
+	"github.com/ethereum/go-ethereum/log"
 	"github.com/ethereum/go-ethereum/miner"
-<<<<<<< HEAD
 	"github.com/ethereum/go-ethereum/node"
 	"github.com/ethereum/go-ethereum/params/types/ctypes"
 	"github.com/ethereum/go-ethereum/params/types/genesisT"
 	"github.com/ethereum/go-ethereum/params/vars"
-=======
-	"github.com/ethereum/go-ethereum/params"
->>>>>>> e501b3b0
 )
 
 // FullNodeGPO contains default gasprice oracle settings for full node.
@@ -72,7 +61,6 @@
 
 // Defaults contains default settings for use on the Ethereum main net.
 var Defaults = Config{
-<<<<<<< HEAD
 	SyncMode: downloader.SnapSync,
 	Ethash: ethash.Config{
 		CacheDir:         "ethash",
@@ -85,10 +73,6 @@
 	},
 	NetworkId:               vars.DefaultNetworkID,
 	ProtocolVersions:        vars.DefaultProtocolVersions,
-=======
-	SyncMode:                downloader.SnapSync,
-	NetworkId:               1,
->>>>>>> e501b3b0
 	TxLookupLimit:           2350000,
 	LightPeers:              100,
 	UltraLightFraction:      75,
@@ -198,7 +182,6 @@
 	// send-transaction variants. The unit is ether.
 	RPCTxFeeCap float64
 
-<<<<<<< HEAD
 	// Checkpoint is a hardcoded checkpoint which can be nil.
 	Checkpoint *ctypes.TrustedCheckpoint `toml:",omitempty"`
 
@@ -257,25 +240,4 @@
 	}
 
 	return beacon.New(engine)
-=======
-	// OverrideCancun (TODO: remove after the fork)
-	OverrideCancun *uint64 `toml:",omitempty"`
-}
-
-// CreateConsensusEngine creates a consensus engine for the given chain config.
-// Clique is allowed for now to live standalone, but ethash is forbidden and can
-// only exist on already merged networks.
-func CreateConsensusEngine(config *params.ChainConfig, db ethdb.Database) (consensus.Engine, error) {
-	// If proof-of-authority is requested, set it up
-	if config.Clique != nil {
-		return beacon.New(clique.New(config.Clique, db)), nil
-	}
-	// If defaulting to proof-of-work, enforce an already merged network since
-	// we cannot run PoW algorithms and more, so we cannot even follow a chain
-	// not coordinated by a beacon node.
-	if !config.TerminalTotalDifficultyPassed {
-		return nil, errors.New("ethash is only supported as a historical component of already merged networks")
-	}
-	return beacon.New(ethash.NewFaker()), nil
->>>>>>> e501b3b0
 }