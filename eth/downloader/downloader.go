// Copyright 2015 The go-ethereum Authors
// This file is part of the go-ethereum library.
//
// The go-ethereum library is free software: you can redistribute it and/or modify
// it under the terms of the GNU Lesser General Public License as published by
// the Free Software Foundation, either version 3 of the License, or
// (at your option) any later version.
//
// The go-ethereum library is distributed in the hope that it will be useful,
// but WITHOUT ANY WARRANTY; without even the implied warranty of
// MERCHANTABILITY or FITNESS FOR A PARTICULAR PURPOSE. See the
// GNU Lesser General Public License for more details.
//
// You should have received a copy of the GNU Lesser General Public License
// along with the go-ethereum library. If not, see <http://www.gnu.org/licenses/>.

// Package downloader contains the manual full chain synchronisation.
package downloader

import (
	"errors"
	"fmt"
	"math/big"
	"sync"
	"sync/atomic"
	"time"

	"github.com/ethereum/go-ethereum"
	"github.com/ethereum/go-ethereum/common"
	"github.com/ethereum/go-ethereum/core/rawdb"
	"github.com/ethereum/go-ethereum/core/state/snapshot"
	"github.com/ethereum/go-ethereum/core/types"
	"github.com/ethereum/go-ethereum/eth/protocols/snap"
	"github.com/ethereum/go-ethereum/ethdb"
	"github.com/ethereum/go-ethereum/event"
	"github.com/ethereum/go-ethereum/log"
	"github.com/ethereum/go-ethereum/params/vars"
	"github.com/ethereum/go-ethereum/trie"
)

var (
	MaxBlockFetch   = 128 // Amount of blocks to be fetched per retrieval request
	MaxHeaderFetch  = 192 // Amount of block headers to be fetched per retrieval request
	MaxSkeletonSize = 128 // Number of header fetches to need for a skeleton assembly
	MaxReceiptFetch = 256 // Amount of transaction receipts to allow fetching per request

	maxQueuedHeaders            = 32 * 1024                       // [eth/62] Maximum number of headers to queue for import (DOS protection)
	maxHeadersProcess           = 2048                            // Number of header download results to import at once into the chain
	maxResultsProcess           = 2048                            // Number of content download results to import at once into the chain
	fullMaxForkAncestry  uint64 = vars.FullImmutabilityThreshold  // Maximum chain reorganisation (locally redeclared so tests can reduce it)
	lightMaxForkAncestry uint64 = vars.LightImmutabilityThreshold // Maximum chain reorganisation (locally redeclared so tests can reduce it)

	reorgProtThreshold   = 48 // Threshold number of recent blocks to disable mini reorg protection
	reorgProtHeaderDelay = 2  // Number of headers to delay delivering to cover mini reorgs

<<<<<<< HEAD
	fsHeaderCheckFrequency = 100             // Verification frequency of the downloaded headers during snap sync
	fsHeaderSafetyNet      = 2048            // Number of headers to discard in case a chain violation is detected
	fsHeaderForceVerify    = 24              // Number of headers to verify before and after the pivot to accept it
	fsHeaderContCheck      = 3 * time.Second // Time interval to check for header continuations during state download
	fsMinFullBlocks        = 64              // Number of blocks to retrieve fully even in snap sync

	maxTotalDifficultyDistance = 10               // Maximum amount of block difficulty units the master peer can lag behind w.r.t. other peers
	totalDifficultyContCheck   = 13 * time.Second // Time interval to wait between total difficulty checks
=======
	fsHeaderSafetyNet = 2048            // Number of headers to discard in case a chain violation is detected
	fsHeaderContCheck = 3 * time.Second // Time interval to check for header continuations during state download
	fsMinFullBlocks   = 64              // Number of blocks to retrieve fully even in snap sync
>>>>>>> e501b3b0
)

var (
	errBusy                    = errors.New("busy")
	errUnknownPeer             = errors.New("peer is unknown or unhealthy")
	errBadPeer                 = errors.New("action from bad peer ignored")
	errStallingPeer            = errors.New("peer is stalling")
	errUnsyncedPeer            = errors.New("unsynced peer")
	errNoPeers                 = errors.New("no peers to keep download active")
	errTimeout                 = errors.New("timeout")
	errEmptyHeaderSet          = errors.New("empty header set by peer")
	errPeersUnavailable        = errors.New("no peers available or all tried for download")
	errInvalidAncestor         = errors.New("retrieved ancestor is invalid")
	errInvalidChain            = errors.New("retrieved hash chain is invalid")
	errInvalidBody             = errors.New("retrieved block body is invalid")
	errInvalidReceipt          = errors.New("retrieved receipt is invalid")
	errCancelStateFetch        = errors.New("state data download canceled (requested)")
	errCancelContentProcessing = errors.New("content processing canceled (requested)")
	errCanceled                = errors.New("syncing canceled (requested)")
	errTooOld                  = errors.New("peer's protocol version too old")
	errNoAncestorFound         = errors.New("no common ancestor found")
	errNoPivotHeader           = errors.New("pivot header is not found")
	ErrMergeTransition         = errors.New("legacy sync reached the merge")
)

// peerDropFn is a callback type for dropping a peer detected as malicious.
type peerDropFn func(id string)

// badBlockFn is a callback for the async beacon sync to notify the caller that
// the origin header requested to sync to, produced a chain with a bad block.
type badBlockFn func(invalid *types.Header, origin *types.Header)

// headerTask is a set of downloaded headers to queue along with their precomputed
// hashes to avoid constant rehashing.
type headerTask struct {
	headers []*types.Header
	hashes  []common.Hash
}

type Downloader struct {
	mode atomic.Uint32  // Synchronisation mode defining the strategy used (per sync cycle), use d.getMode() to get the SyncMode
	mux  *event.TypeMux // Event multiplexer to announce sync operation events

	genesis uint64   // Genesis block number to limit sync to (e.g. light client CHT)
	queue   *queue   // Scheduler for selecting the hashes to download
	peers   *peerSet // Set of active peers from which download can proceed

	stateDB ethdb.Database // Database to state sync into (and deduplicate via)

	// Statistics
	syncStatsChainOrigin uint64       // Origin block number where syncing started at
	syncStatsChainHeight uint64       // Highest block number known when syncing started
	syncStatsLock        sync.RWMutex // Lock protecting the sync stats fields

	lightchain LightChain
	blockchain BlockChain

	// Callbacks
	dropPeer peerDropFn // Drops a peer for misbehaving
	badBlock badBlockFn // Reports a block as rejected by the chain

	// Status
	synchroniseMock func(id string, hash common.Hash) error // Replacement for synchronise during testing
	synchronising   atomic.Bool
	notified        atomic.Bool
	committed       atomic.Bool
	ancientLimit    uint64 // The maximum block number which can be regarded as ancient data.

	// Channels
	headerProcCh chan *headerTask // Channel to feed the header processor new tasks
	totalDiffCh  chan struct{}    // Channel to notify the total difficulty checker about end of header processing

	// Skeleton sync
	skeleton *skeleton // Header skeleton to backfill the chain with (eth2 mode)

	// State sync
	pivotHeader *types.Header // Pivot block header to dynamically push the syncing state root
	pivotLock   sync.RWMutex  // Lock protecting pivot header reads from updates

	SnapSyncer     *snap.Syncer // TODO(karalabe): make private! hack for now
	stateSyncStart chan *stateSync

	// Sync target total difficulty
	td *big.Int

	// Cancellation and termination
	cancelPeer string         // Identifier of the peer currently being used as the master (cancel on drop)
	cancelCh   chan struct{}  // Channel to cancel mid-flight syncs
	cancelLock sync.RWMutex   // Lock to protect the cancel channel and peer in delivers
	cancelWg   sync.WaitGroup // Make sure all fetcher goroutines have exited.

	quitCh   chan struct{} // Quit channel to signal termination
	quitLock sync.Mutex    // Lock to prevent double closes

	// Testing hooks
	syncInitHook     func(uint64, uint64)  // Method to call upon initiating a new sync run
	bodyFetchHook    func([]*types.Header) // Method to call upon starting a block body fetch
	receiptFetchHook func([]*types.Header) // Method to call upon starting a receipt fetch
	chainInsertHook  func([]*fetchResult)  // Method to call upon inserting a chain of blocks (possibly in multiple invocations)

	// Progress reporting metrics
	syncStartBlock uint64    // Head snap block when Geth was started
	syncStartTime  time.Time // Time instance when chain sync started
	syncLogTime    time.Time // Time instance when status was last reported
}

// LightChain encapsulates functions required to synchronise a light chain.
type LightChain interface {
	// HasHeader verifies a header's presence in the local chain.
	HasHeader(common.Hash, uint64) bool

	// GetHeaderByHash retrieves a header from the local chain.
	GetHeaderByHash(common.Hash) *types.Header

	// CurrentHeader retrieves the head header from the local chain.
	CurrentHeader() *types.Header

	// GetTd returns the total difficulty of a local block.
	GetTd(common.Hash, uint64) *big.Int

	// InsertHeaderChain inserts a batch of headers into the local chain.
	InsertHeaderChain([]*types.Header) (int, error)

	// SetHead rewinds the local chain to a new head.
	SetHead(uint64) error
}

// BlockChain encapsulates functions required to sync a (full or snap) blockchain.
type BlockChain interface {
	LightChain

	// HasBlock verifies a block's presence in the local chain.
	HasBlock(common.Hash, uint64) bool

	// HasFastBlock verifies a snap block's presence in the local chain.
	HasFastBlock(common.Hash, uint64) bool

	// GetBlockByHash retrieves a block from the local chain.
	GetBlockByHash(common.Hash) *types.Block

	// CurrentBlock retrieves the head block from the local chain.
	CurrentBlock() *types.Header

	// CurrentSnapBlock retrieves the head snap block from the local chain.
	CurrentSnapBlock() *types.Header

	// SnapSyncCommitHead directly commits the head block to a certain entity.
	SnapSyncCommitHead(common.Hash) error

	// InsertChain inserts a batch of blocks into the local chain.
	InsertChain(types.Blocks) (int, error)

	// InsertReceiptChain inserts a batch of receipts into the local chain.
	InsertReceiptChain(types.Blocks, []types.Receipts, uint64) (int, error)

	// Snapshots returns the blockchain snapshot tree to paused it during sync.
	Snapshots() *snapshot.Tree

	// TrieDB retrieves the low level trie database used for interacting
	// with trie nodes.
	TrieDB() *trie.Database
}

// New creates a new downloader to fetch hashes and blocks from remote peers.
func New(stateDb ethdb.Database, mux *event.TypeMux, chain BlockChain, lightchain LightChain, dropPeer peerDropFn, success func()) *Downloader {
	if lightchain == nil {
		lightchain = chain
	}
	dl := &Downloader{
		stateDB:        stateDb,
		mux:            mux,
		queue:          newQueue(blockCacheMaxItems, blockCacheInitialItems),
		peers:          newPeerSet(),
		blockchain:     chain,
		lightchain:     lightchain,
		dropPeer:       dropPeer,
		headerProcCh:   make(chan *headerTask, 1),
		totalDiffCh:    make(chan struct{}),
		quitCh:         make(chan struct{}),
		SnapSyncer:     snap.NewSyncer(stateDb, chain.TrieDB().Scheme()),
		stateSyncStart: make(chan *stateSync),
		syncStartBlock: chain.CurrentSnapBlock().Number.Uint64(),
	}
	// Create the post-merge skeleton syncer and start the process
	dl.skeleton = newSkeleton(stateDb, dl.peers, dropPeer, newBeaconBackfiller(dl, success))

	go dl.stateFetcher()
	return dl
}

// Progress retrieves the synchronisation boundaries, specifically the origin
// block where synchronisation started at (may have failed/suspended); the block
// or header sync is currently at; and the latest known block which the sync targets.
//
// In addition, during the state download phase of snap synchronisation the number
// of processed and the total number of known states are also returned. Otherwise
// these are zero.
func (d *Downloader) Progress() ethereum.SyncProgress {
	// Lock the current stats and return the progress
	d.syncStatsLock.RLock()
	defer d.syncStatsLock.RUnlock()

	current := uint64(0)
	mode := d.getMode()
	switch {
	case d.blockchain != nil && mode == FullSync:
		current = d.blockchain.CurrentBlock().Number.Uint64()
	case d.blockchain != nil && mode == SnapSync:
		current = d.blockchain.CurrentSnapBlock().Number.Uint64()
	case d.lightchain != nil:
		current = d.lightchain.CurrentHeader().Number.Uint64()
	default:
		log.Error("Unknown downloader chain/mode combo", "light", d.lightchain != nil, "full", d.blockchain != nil, "mode", mode)
	}
	progress, pending := d.SnapSyncer.Progress()

	return ethereum.SyncProgress{
		StartingBlock:       d.syncStatsChainOrigin,
		CurrentBlock:        current,
		HighestBlock:        d.syncStatsChainHeight,
		SyncedAccounts:      progress.AccountSynced,
		SyncedAccountBytes:  uint64(progress.AccountBytes),
		SyncedBytecodes:     progress.BytecodeSynced,
		SyncedBytecodeBytes: uint64(progress.BytecodeBytes),
		SyncedStorage:       progress.StorageSynced,
		SyncedStorageBytes:  uint64(progress.StorageBytes),
		HealedTrienodes:     progress.TrienodeHealSynced,
		HealedTrienodeBytes: uint64(progress.TrienodeHealBytes),
		HealedBytecodes:     progress.BytecodeHealSynced,
		HealedBytecodeBytes: uint64(progress.BytecodeHealBytes),
		HealingTrienodes:    pending.TrienodeHeal,
		HealingBytecode:     pending.BytecodeHeal,
	}
}

// Synchronising returns whether the downloader is currently retrieving blocks.
func (d *Downloader) Synchronising() bool {
	return d.synchronising.Load()
}

// RegisterPeer injects a new download peer into the set of block source to be
// used for fetching hashes and blocks from.
func (d *Downloader) RegisterPeer(id string, version uint, peer Peer) error {
	var logger log.Logger
	if len(id) < 16 {
		// Tests use short IDs, don't choke on them
		logger = log.New("peer", id)
	} else {
		logger = log.New("peer", id[:8])
	}
	logger.Trace("Registering sync peer")
	if err := d.peers.Register(newPeerConnection(id, version, peer, logger)); err != nil {
		logger.Error("Failed to register sync peer", "err", err)
		return err
	}
	return nil
}

// RegisterLightPeer injects a light client peer, wrapping it so it appears as a regular peer.
func (d *Downloader) RegisterLightPeer(id string, version uint, peer LightPeer) error {
	return d.RegisterPeer(id, version, &lightPeerWrapper{peer})
}

// UnregisterPeer remove a peer from the known list, preventing any action from
// the specified peer. An effort is also made to return any pending fetches into
// the queue.
func (d *Downloader) UnregisterPeer(id string) error {
	// Unregister the peer from the active peer set and revoke any fetch tasks
	var logger log.Logger
	if len(id) < 16 {
		// Tests use short IDs, don't choke on them
		logger = log.New("peer", id)
	} else {
		logger = log.New("peer", id[:8])
	}
	logger.Trace("Unregistering sync peer")
	if err := d.peers.Unregister(id); err != nil {
		logger.Error("Failed to unregister sync peer", "err", err)
		return err
	}
	d.queue.Revoke(id)

	return nil
}

// LegacySync tries to sync up our local block chain with a remote peer, both
// adding various sanity checks as well as wrapping it with various log entries.
func (d *Downloader) LegacySync(id string, head common.Hash, td, ttd *big.Int, mode SyncMode) error {
	err := d.synchronise(id, head, td, ttd, mode, false, nil)

	switch err {
	case nil, errBusy, errCanceled:
		return err
	}
	if errors.Is(err, errInvalidChain) || errors.Is(err, errBadPeer) || errors.Is(err, errTimeout) ||
		errors.Is(err, errStallingPeer) || errors.Is(err, errUnsyncedPeer) || errors.Is(err, errEmptyHeaderSet) ||
		errors.Is(err, errPeersUnavailable) || errors.Is(err, errTooOld) || errors.Is(err, errInvalidAncestor) {
		log.Warn("Synchronisation failed, dropping peer", "peer", id, "err", err)
		if d.dropPeer == nil {
			// The dropPeer method is nil when `--copydb` is used for a local copy.
			// Timeouts can occur if e.g. compaction hits at the wrong time, and can be ignored
			log.Warn("Downloader wants to drop peer, but peerdrop-function is not set", "peer", id)
		} else {
			d.dropPeer(id)
		}
		return err
	}
	if errors.Is(err, ErrMergeTransition) {
		return err // This is an expected fault, don't keep printing it in a spin-loop
	}
	log.Warn("Synchronisation failed, retrying", "err", err)
	return err
}

// synchronise will select the peer and use it for synchronising. If an empty string is given
// it will use the best peer possible and synchronize if its TD is higher than our own. If any of the
// checks fail an error will be returned. This method is synchronous
func (d *Downloader) synchronise(id string, hash common.Hash, td, ttd *big.Int, mode SyncMode, beaconMode bool, beaconPing chan struct{}) error {
	// The beacon header syncer is async. It will start this synchronization and
	// will continue doing other tasks. However, if synchronization needs to be
	// cancelled, the syncer needs to know if we reached the startup point (and
	// inited the cancel channel) or not yet. Make sure that we'll signal even in
	// case of a failure.
	if beaconPing != nil {
		defer func() {
			select {
			case <-beaconPing: // already notified
			default:
				close(beaconPing) // weird exit condition, notify that it's safe to cancel (the nothing)
			}
		}()
	}
	// Mock out the synchronisation if testing
	if d.synchroniseMock != nil {
		return d.synchroniseMock(id, hash)
	}
	// Make sure only one goroutine is ever allowed past this point at once
	if !d.synchronising.CompareAndSwap(false, true) {
		return errBusy
	}
	defer d.synchronising.Store(false)

	// Post a user notification of the sync (only once per session)
	if d.notified.CompareAndSwap(false, true) {
		log.Info("Block synchronisation started")
	}
	if mode == SnapSync {
		// Snap sync uses the snapshot namespace to store potentially flakey data until
		// sync completely heals and finishes. Pause snapshot maintenance in the mean-
		// time to prevent access.
		if snapshots := d.blockchain.Snapshots(); snapshots != nil { // Only nil in tests
			snapshots.Disable()
		}
	}
	// Reset the queue, peer set and wake channels to clean any internal leftover state
	d.queue.Reset(blockCacheMaxItems, blockCacheInitialItems)
	d.peers.Reset()

	for _, ch := range []chan bool{d.queue.blockWakeCh, d.queue.receiptWakeCh} {
		select {
		case <-ch:
		default:
		}
	}
	select {
	case <-d.totalDiffCh:
	default:
	}
	for empty := false; !empty; {
		select {
		case <-d.headerProcCh:
		default:
			empty = true
		}
	}
	// Create cancel channel for aborting mid-flight and mark the master peer
	d.cancelLock.Lock()
	d.cancelCh = make(chan struct{})
	d.cancelPeer = id
	d.td = td
	d.cancelLock.Unlock()

	defer d.Cancel() // No matter what, we can't leave the cancel channel open

	// Atomically set the requested sync mode
	d.mode.Store(uint32(mode))

	// Retrieve the origin peer and initiate the downloading process
	var p *peerConnection
	if !beaconMode { // Beacon mode doesn't need a peer to sync from
		p = d.peers.Peer(id)
		if p == nil {
			return errUnknownPeer
		}
	}
	if beaconPing != nil {
		close(beaconPing)
	}
	return d.syncWithPeer(p, hash, td, ttd, beaconMode)
}

func (d *Downloader) getMode() SyncMode {
	return SyncMode(d.mode.Load())
}

// syncWithPeer starts a block synchronization based on the hash chain from the
// specified peer and head hash.
func (d *Downloader) syncWithPeer(p *peerConnection, hash common.Hash, td, ttd *big.Int, beaconMode bool) (err error) {
	d.mux.Post(StartEvent{})
	defer func() {
		// reset on error
		if err != nil {
			d.mux.Post(FailedEvent{err})
		} else {
			latest := d.lightchain.CurrentHeader()
			d.mux.Post(DoneEvent{latest})
		}
	}()
	mode := d.getMode()

	if !beaconMode {
		log.Debug("Synchronising with the network", "peer", p.id, "eth", p.version, "head", hash, "td", td, "mode", mode)
	} else {
		log.Debug("Backfilling with the network", "mode", mode)
	}
	defer func(start time.Time) {
		log.Debug("Synchronisation terminated", "elapsed", common.PrettyDuration(time.Since(start)))
	}(time.Now())

	// Look up the sync boundaries: the common ancestor and the target block
	var latest, pivot, final *types.Header
	if !beaconMode {
		// In legacy mode, use the master peer to retrieve the headers from
		latest, pivot, err = d.fetchHead(p)
		if err != nil {
			return err
		}
	} else {
		// In beacon mode, use the skeleton chain to retrieve the headers from
		latest, _, final, err = d.skeleton.Bounds()
		if err != nil {
			return err
		}
		if latest.Number.Uint64() > uint64(fsMinFullBlocks) {
			number := latest.Number.Uint64() - uint64(fsMinFullBlocks)

			// Retrieve the pivot header from the skeleton chain segment but
			// fallback to local chain if it's not found in skeleton space.
			if pivot = d.skeleton.Header(number); pivot == nil {
				_, oldest, _, _ := d.skeleton.Bounds() // error is already checked
				if number < oldest.Number.Uint64() {
					count := int(oldest.Number.Uint64() - number) // it's capped by fsMinFullBlocks
					headers := d.readHeaderRange(oldest, count)
					if len(headers) == count {
						pivot = headers[len(headers)-1]
						log.Warn("Retrieved pivot header from local", "number", pivot.Number, "hash", pivot.Hash(), "latest", latest.Number, "oldest", oldest.Number)
					}
				}
			}
			// Print an error log and return directly in case the pivot header
			// is still not found. It means the skeleton chain is not linked
			// correctly with local chain.
			if pivot == nil {
				log.Error("Pivot header is not found", "number", number)
				return errNoPivotHeader
			}
		}
	}
	// If no pivot block was returned, the head is below the min full block
	// threshold (i.e. new chain). In that case we won't really snap sync
	// anyway, but still need a valid pivot block to avoid some code hitting
	// nil panics on access.
	if mode == SnapSync && pivot == nil {
		pivot = d.blockchain.CurrentBlock()
	}
	height := latest.Number.Uint64()

	var origin uint64
	if !beaconMode {
		// In legacy mode, reach out to the network and find the ancestor
		origin, err = d.findAncestor(p, latest)
		if err != nil {
			return err
		}
	} else {
		// In beacon mode, use the skeleton chain for the ancestor lookup
		origin, err = d.findBeaconAncestor()
		if err != nil {
			return err
		}
	}
	d.syncStatsLock.Lock()
	if d.syncStatsChainHeight <= origin || d.syncStatsChainOrigin > origin {
		d.syncStatsChainOrigin = origin
	}
	d.syncStatsChainHeight = height
	d.syncStatsLock.Unlock()

	// Ensure our origin point is below any snap sync pivot point
	if mode == SnapSync {
		if height <= uint64(fsMinFullBlocks) {
			origin = 0
		} else {
			pivotNumber := pivot.Number.Uint64()
			if pivotNumber <= origin {
				origin = pivotNumber - 1
			}
			// Write out the pivot into the database so a rollback beyond it will
			// reenable snap sync
			rawdb.WriteLastPivotNumber(d.stateDB, pivotNumber)
		}
	}
	d.committed.Store(true)
	if mode == SnapSync && pivot.Number.Uint64() != 0 {
		d.committed.Store(false)
	}
	if mode == SnapSync {
		// Set the ancient data limitation. If we are running snap sync, all block
		// data older than ancientLimit will be written to the ancient store. More
		// recent data will be written to the active database and will wait for the
		// freezer to migrate.
		//
		// If the network is post-merge, use either the last announced finalized
		// block as the ancient limit, or if we haven't yet received one, the head-
		// a max fork ancestry limit. One quirky case if we've already passed the
		// finalized block, in which case the skeleton.Bounds will return nil and
		// we'll revert to head - 90K. That's fine, we're finishing sync anyway.
		//
		// For non-merged networks, if there is a checkpoint available, then calculate
		// the ancientLimit through that. Otherwise calculate the ancient limit through
		// the advertised height of the remote peer. This most is mostly a fallback for
		// legacy networks, but should eventually be droppped. TODO(karalabe).
		if beaconMode {
			// Beacon sync, use the latest finalized block as the ancient limit
			// or a reasonable height if no finalized block is yet announced.
			if final != nil {
				d.ancientLimit = final.Number.Uint64()
			} else if height > fullMaxForkAncestry+1 {
				d.ancientLimit = height - fullMaxForkAncestry - 1
			} else {
				d.ancientLimit = 0
			}
		} else {
			// Legacy sync, use the best announcement we have from the remote peer.
			// TODO(karalabe): Drop this pathway.
			if height > fullMaxForkAncestry+1 {
				d.ancientLimit = height - fullMaxForkAncestry - 1
			} else {
				d.ancientLimit = 0
			}
		}
		frozen, _ := d.stateDB.Ancients() // Ignore the error here since light client can also hit here.

		// If a part of blockchain data has already been written into active store,
		// disable the ancient style insertion explicitly.
		if origin >= frozen && frozen != 0 {
			d.ancientLimit = 0
			log.Info("Disabling direct-ancient mode", "origin", origin, "ancient", frozen-1)
		} else if d.ancientLimit > 0 {
			log.Debug("Enabling direct-ancient mode", "ancient", d.ancientLimit)
		}
		// Rewind the ancient store and blockchain if reorg happens.
		if origin+1 < frozen {
			if err := d.lightchain.SetHead(origin); err != nil {
				return err
			}
		}
	}
	// Initiate the sync using a concurrent header and content retrieval algorithm
	d.queue.Prepare(origin+1, mode)
	if d.syncInitHook != nil {
		d.syncInitHook(origin, height)
	}
	var headerFetcher func() error
	if !beaconMode {
		// In legacy mode, headers are retrieved from the network
		headerFetcher = func() error { return d.fetchHeaders(p, origin+1, latest.Number.Uint64()) }
	} else {
		// In beacon mode, headers are served by the skeleton syncer
		headerFetcher = func() error { return d.fetchBeaconHeaders(origin + 1) }
	}
	fetchers := []func() error{
		headerFetcher, // Headers are always retrieved
		func() error { return d.fetchBodies(origin+1, beaconMode) },   // Bodies are retrieved during normal and snap sync
		func() error { return d.fetchReceipts(origin+1, beaconMode) }, // Receipts are retrieved during snap sync
		func() error { return d.processHeaders(origin+1, ttd, beaconMode) },
	}
	if mode == SnapSync {
		d.pivotLock.Lock()
		d.pivotHeader = pivot
		d.pivotLock.Unlock()

		fetchers = append(fetchers, func() error { return d.processSnapSyncContent() })
	} else if mode == FullSync {
		fetchers = append(fetchers, func() error { return d.processFullSyncContent(ttd, beaconMode) })
	}
	fetchers = append(fetchers, func() error { return d.fetchTotalDifficulty(p, latest) })

	return d.spawnSync(fetchers)
}

// spawnSync runs d.process and all given fetcher functions to completion in
// separate goroutines, returning the first error that appears.
func (d *Downloader) spawnSync(fetchers []func() error) error {
	errc := make(chan error, len(fetchers))
	d.cancelWg.Add(len(fetchers))
	for _, fn := range fetchers {
		fn := fn
		go func() { defer d.cancelWg.Done(); errc <- fn() }()
	}
	// Wait for the first error, then terminate the others.
	var err error
	for i := 0; i < len(fetchers); i++ {
		if i == len(fetchers)-1 {
			// Close the queue when all fetchers have exited.
			// This will cause the block processor to end when
			// it has processed the queue.
			d.queue.Close()
		}
		if got := <-errc; got != nil {
			err = got
			if got != errCanceled {
				break // receive a meaningful error, bubble it up
			}
		}
	}
	d.queue.Close()
	d.Cancel()
	return err
}

// cancel aborts all of the operations and resets the queue. However, cancel does
// not wait for the running download goroutines to finish. This method should be
// used when cancelling the downloads from inside the downloader.
func (d *Downloader) cancel() {
	// Close the current cancel channel
	d.cancelLock.Lock()
	defer d.cancelLock.Unlock()

	if d.cancelCh != nil {
		select {
		case <-d.cancelCh:
			// Channel was already closed
		default:
			close(d.cancelCh)
		}
	}
}

// Cancel aborts all of the operations and waits for all download goroutines to
// finish before returning.
func (d *Downloader) Cancel() {
	d.cancel()
	d.cancelWg.Wait()
}

// Terminate interrupts the downloader, canceling all pending operations.
// The downloader cannot be reused after calling Terminate.
func (d *Downloader) Terminate() {
	// Close the termination channel (make sure double close is allowed)
	d.quitLock.Lock()
	select {
	case <-d.quitCh:
	default:
		close(d.quitCh)

		// Terminate the internal beacon syncer
		d.skeleton.Terminate()
	}
	d.quitLock.Unlock()

	// Cancel any pending download requests
	d.Cancel()
}

// fetchHead retrieves the head header and prior pivot block (if available) from
// a remote peer.
func (d *Downloader) fetchHead(p *peerConnection) (head *types.Header, pivot *types.Header, err error) {
	p.log.Debug("Retrieving remote chain head")
	mode := d.getMode()

	// Request the advertised remote head block and wait for the response
	latest, peerTd, _ := p.peer.Head()
	d.td = peerTd
	fetch := 1
	if mode == SnapSync {
		fetch = 2 // head + pivot headers
	}
	headers, hashes, err := d.fetchHeadersByHash(p, latest, fetch, fsMinFullBlocks-1, true)
	if err != nil {
		return nil, nil, err
	}
	// Make sure the peer gave us at least one and at most the requested headers
	if len(headers) == 0 || len(headers) > fetch {
		return nil, nil, fmt.Errorf("%w: returned headers %d != requested %d", errBadPeer, len(headers), fetch)
	}
	// The first header needs to be the head, validate against the request. If
	// only 1 header was returned, make sure there's no pivot or there was not
	// one requested.
	head = headers[0]
	if len(headers) == 1 {
		if mode == SnapSync && head.Number.Uint64() > uint64(fsMinFullBlocks) {
			return nil, nil, fmt.Errorf("%w: no pivot included along head header", errBadPeer)
		}
		p.log.Debug("Remote head identified, no pivot", "number", head.Number, "hash", hashes[0])
		return head, nil, nil
	}
	// At this point we have 2 headers in total and the first is the
	// validated head of the chain. Check the pivot number and return,
	pivot = headers[1]
	if pivot.Number.Uint64() != head.Number.Uint64()-uint64(fsMinFullBlocks) {
		return nil, nil, fmt.Errorf("%w: remote pivot %d != requested %d", errInvalidChain, pivot.Number, head.Number.Uint64()-uint64(fsMinFullBlocks))
	}
	return head, pivot, nil
}

// calculateRequestSpan calculates what headers to request from a peer when trying to determine the
// common ancestor.
// It returns parameters to be used for peer.RequestHeadersByNumber:
//
//	from  - starting block number
//	count - number of headers to request
//	skip  - number of headers to skip
//
// and also returns 'max', the last block which is expected to be returned by the remote peers,
// given the (from,count,skip)
func calculateRequestSpan(remoteHeight, localHeight uint64) (int64, int, int, uint64) {
	var (
		from     int
		count    int
		MaxCount = MaxHeaderFetch / 16
	)
	// requestHead is the highest block that we will ask for. If requestHead is not offset,
	// the highest block that we will get is 16 blocks back from head, which means we
	// will fetch 14 or 15 blocks unnecessarily in the case the height difference
	// between us and the peer is 1-2 blocks, which is most common
	requestHead := int(remoteHeight) - 1
	if requestHead < 0 {
		requestHead = 0
	}
	// requestBottom is the lowest block we want included in the query
	// Ideally, we want to include the one just below our own head
	requestBottom := int(localHeight - 1)
	if requestBottom < 0 {
		requestBottom = 0
	}
	totalSpan := requestHead - requestBottom
	span := 1 + totalSpan/MaxCount
	if span < 2 {
		span = 2
	}
	if span > 16 {
		span = 16
	}

	count = 1 + totalSpan/span
	if count > MaxCount {
		count = MaxCount
	}
	if count < 2 {
		count = 2
	}
	from = requestHead - (count-1)*span
	if from < 0 {
		from = 0
	}
	max := from + (count-1)*span
	return int64(from), count, span - 1, uint64(max)
}

// findAncestor tries to locate the common ancestor link of the local chain and
// a remote peers blockchain. In the general case when our node was in sync and
// on the correct chain, checking the top N links should already get us a match.
// In the rare scenario when we ended up on a long reorganisation (i.e. none of
// the head links match), we do a binary search to find the common ancestor.
func (d *Downloader) findAncestor(p *peerConnection, remoteHeader *types.Header) (uint64, error) {
	// Figure out the valid ancestor range to prevent rewrite attacks
	var (
		floor        = int64(-1)
		localHeight  uint64
		remoteHeight = remoteHeader.Number.Uint64()
	)
	mode := d.getMode()
	switch mode {
	case FullSync:
		localHeight = d.blockchain.CurrentBlock().Number.Uint64()
	case SnapSync:
		localHeight = d.blockchain.CurrentSnapBlock().Number.Uint64()
	case LightSync:
		localHeight = d.lightchain.CurrentHeader().Number.Uint64()
	default:
		log.Crit("unknown sync mode", "mode", mode)
	}
	p.log.Debug("Looking for common ancestor", "local", localHeight, "remote", remoteHeight)

	// Recap floor value for binary search
	maxForkAncestry := fullMaxForkAncestry
	if d.getMode() == LightSync {
		maxForkAncestry = lightMaxForkAncestry
	}
	if localHeight >= maxForkAncestry {
		// We're above the max reorg threshold, find the earliest fork point
		floor = int64(localHeight - maxForkAncestry)
	}
	// If we're doing a light sync, ensure the floor doesn't go below the CHT, as
	// all headers before that point will be missing.
	if mode == LightSync {
		// If we don't know the current CHT position, find it
		if d.genesis == 0 {
			header := d.lightchain.CurrentHeader()
			for header != nil {
				d.genesis = header.Number.Uint64()
				if floor >= int64(d.genesis)-1 {
					break
				}
				header = d.lightchain.GetHeaderByHash(header.ParentHash)
			}
		}
		// We already know the "genesis" block number, cap floor to that
		if floor < int64(d.genesis)-1 {
			floor = int64(d.genesis) - 1
		}
	}

	ancestor, err := d.findAncestorSpanSearch(p, mode, remoteHeight, localHeight, floor)
	if err == nil {
		return ancestor, nil
	}
	// The returned error was not nil.
	// If the error returned does not reflect that a common ancestor was not found, return it.
	// If the error reflects that a common ancestor was not found, continue to binary search,
	// where the error value will be reassigned.
	if !errors.Is(err, errNoAncestorFound) {
		return 0, err
	}

	ancestor, err = d.findAncestorBinarySearch(p, mode, remoteHeight, floor)
	if err != nil {
		return 0, err
	}
	return ancestor, nil
}

func (d *Downloader) findAncestorSpanSearch(p *peerConnection, mode SyncMode, remoteHeight, localHeight uint64, floor int64) (uint64, error) {
	from, count, skip, max := calculateRequestSpan(remoteHeight, localHeight)

	p.log.Trace("Span searching for common ancestor", "count", count, "from", from, "skip", skip)
	headers, hashes, err := d.fetchHeadersByNumber(p, uint64(from), count, skip, false)
	if err != nil {
		return 0, err
	}
	// Wait for the remote response to the head fetch
	number, hash := uint64(0), common.Hash{}

	// Make sure the peer actually gave something valid
	if len(headers) == 0 {
		p.log.Warn("Empty head header set")
		return 0, errEmptyHeaderSet
	}
	// Make sure the peer's reply conforms to the request
	for i, header := range headers {
		expectNumber := from + int64(i)*int64(skip+1)
		if number := header.Number.Int64(); number != expectNumber {
			p.log.Warn("Head headers broke chain ordering", "index", i, "requested", expectNumber, "received", number)
			return 0, fmt.Errorf("%w: %v", errInvalidChain, errors.New("head headers broke chain ordering"))
		}
	}
	// Check if a common ancestor was found
	for i := len(headers) - 1; i >= 0; i-- {
		// Skip any headers that underflow/overflow our requested set
		if headers[i].Number.Int64() < from || headers[i].Number.Uint64() > max {
			continue
		}
		// Otherwise check if we already know the header or not
		h := hashes[i]
		n := headers[i].Number.Uint64()

		var known bool
		switch mode {
		case FullSync:
			known = d.blockchain.HasBlock(h, n)
		case SnapSync:
			known = d.blockchain.HasFastBlock(h, n)
		case LightSync:
			known = d.lightchain.HasHeader(h, n)
		default:
			log.Crit("unknown sync mode", "mode", mode)
		}
		if known {
			number, hash = n, h
			break
		}
	}
	// If the head fetch already found an ancestor, return
	if hash != (common.Hash{}) {
		if int64(number) <= floor {
			p.log.Warn("Ancestor below allowance", "number", number, "hash", hash, "allowance", floor)
			return 0, errInvalidAncestor
		}
		p.log.Debug("Found common ancestor", "number", number, "hash", hash)
		return number, nil
	}
	return 0, errNoAncestorFound
}

func (d *Downloader) findAncestorBinarySearch(p *peerConnection, mode SyncMode, remoteHeight uint64, floor int64) (uint64, error) {
	hash := common.Hash{}

	// Ancestor not found, we need to binary search over our chain
	start, end := uint64(0), remoteHeight
	if floor > 0 {
		start = uint64(floor)
	}
	p.log.Trace("Binary searching for common ancestor", "start", start, "end", end)

	for start+1 < end {
		// Split our chain interval in two, and request the hash to cross check
		check := (start + end) / 2

		headers, hashes, err := d.fetchHeadersByNumber(p, check, 1, 0, false)
		if err != nil {
			return 0, err
		}
		// Make sure the peer actually gave something valid
		if len(headers) != 1 {
			p.log.Warn("Multiple headers for single request", "headers", len(headers))
			return 0, fmt.Errorf("%w: multiple headers (%d) for single request", errBadPeer, len(headers))
		}
		// Modify the search interval based on the response
		h := hashes[0]
		n := headers[0].Number.Uint64()

		var known bool
		switch mode {
		case FullSync:
			known = d.blockchain.HasBlock(h, n)
		case SnapSync:
			known = d.blockchain.HasFastBlock(h, n)
		case LightSync:
			known = d.lightchain.HasHeader(h, n)
		default:
			log.Crit("unknown sync mode", "mode", mode)
		}
		if !known {
			end = check
			continue
		}
		header := d.lightchain.GetHeaderByHash(h) // Independent of sync mode, header surely exists
		if header.Number.Uint64() != check {
			p.log.Warn("Received non requested header", "number", header.Number, "hash", header.Hash(), "request", check)
			return 0, fmt.Errorf("%w: non-requested header (%d)", errBadPeer, header.Number)
		}
		start = check
		hash = h
	}
	// Ensure valid ancestry and return
	if int64(start) <= floor {
		p.log.Warn("Ancestor below allowance", "number", start, "hash", hash, "allowance", floor)
		return 0, errInvalidAncestor
	}
	p.log.Debug("Found common ancestor", "number", start, "hash", hash)
	return start, nil
}

func (d *Downloader) fetchTotalDifficulty(p *peerConnection, latest *types.Header) error {
	var head *types.Header
	head = latest

	for {
		select {
		case <-d.cancelCh:
			return errCanceled
		case <-d.totalDiffCh:
			return nil
		case <-time.After(totalDifficultyContCheck):

			// Check if the peer is lagging behind
			for _, peer := range d.peers.AllPeers() {
				_, peerTd, peerDifficulty := peer.peer.Head()
				distance := new(big.Int).Sub(peerTd, d.td)
				if distance.Sign() <= 0 || peerDifficulty.Sign() == 0 {
					continue
				}

				threshold := big.NewInt(int64(maxTotalDifficultyDistance))
				threshold.Mul(threshold, peerDifficulty)
				if distance.Cmp(threshold) > 0 {
					log.Warn("Found significantly higher total difficulty", "td", d.td, "better", peerTd)
					return fmt.Errorf("%w: other peers have significantly heavier chains", errUnsyncedPeer)
				}
			}

			// Check for chain progress on the peer's side
			headers, _, err := d.fetchHeadersByNumber(p, head.Number.Uint64()+1, 8, 0, false)
			if err != nil {
				return fmt.Errorf("%w: header request failed: %v", errBadPeer, err)
			}
			ignore := reorgProtHeaderDelay
			if ignore > len(headers) {
				ignore = len(headers)
			}
			headers = headers[:len(headers)-ignore]
			newTd := new(big.Int).Set(d.td)
			for _, header := range headers {
				newTd.Add(newTd, header.Difficulty)
			}

			if newTd.Cmp(d.td) > 0 {
				head = headers[len(headers)-1]
				p.peer.SetHead(head.Hash(), newTd, head.Difficulty)
				log.Debug("Updating sync target total difficulty", "old", d.td, "new", newTd)
				d.td = newTd
			}
		}
	}
}

// fetchHeaders keeps retrieving headers concurrently from the number
// requested, until no more are returned, potentially throttling on the way. To
// facilitate concurrency but still protect against malicious nodes sending bad
// headers, we construct a header chain skeleton using the "origin" peer we are
// syncing with, and fill in the missing headers using anyone else. Headers from
// other peers are only accepted if they map cleanly to the skeleton. If no one
// can fill in the skeleton - not even the origin peer - it's assumed invalid and
// the origin is dropped.
func (d *Downloader) fetchHeaders(p *peerConnection, from uint64, head uint64) error {
	p.log.Debug("Directing header downloads", "origin", from)
	defer p.log.Debug("Header download terminated")

	// Start pulling the header chain skeleton until all is done
	var (
		skeleton = true  // Skeleton assembly phase or finishing up
		pivoting = false // Whether the next request is pivot verification
		ancestor = from
		mode     = d.getMode()
	)
	for {
		// Pull the next batch of headers, it either:
		//   - Pivot check to see if the chain moved too far
		//   - Skeleton retrieval to permit concurrent header fetches
		//   - Full header retrieval if we're near the chain head
		var (
			headers []*types.Header
			hashes  []common.Hash
			err     error
		)
		switch {
		case pivoting:
			d.pivotLock.RLock()
			pivot := d.pivotHeader.Number.Uint64()
			d.pivotLock.RUnlock()

			p.log.Trace("Fetching next pivot header", "number", pivot+uint64(fsMinFullBlocks))
			headers, hashes, err = d.fetchHeadersByNumber(p, pivot+uint64(fsMinFullBlocks), 2, fsMinFullBlocks-9, false) // move +64 when it's 2x64-8 deep

		case skeleton:
			p.log.Trace("Fetching skeleton headers", "count", MaxHeaderFetch, "from", from)
			headers, hashes, err = d.fetchHeadersByNumber(p, from+uint64(MaxHeaderFetch)-1, MaxSkeletonSize, MaxHeaderFetch-1, false)

		default:
			p.log.Trace("Fetching full headers", "count", MaxHeaderFetch, "from", from)
			headers, hashes, err = d.fetchHeadersByNumber(p, from, MaxHeaderFetch, 0, false)
		}
		switch err {
		case nil:
			// Headers retrieved, continue with processing

		case errCanceled:
			// Sync cancelled, no issue, propagate up
			return err

		default:
			// Header retrieval either timed out, or the peer failed in some strange way
			// (e.g. disconnect). Consider the master peer bad and drop
			d.dropPeer(p.id)

			// Finish the sync gracefully instead of dumping the gathered data though
			for _, ch := range []chan bool{d.queue.blockWakeCh, d.queue.receiptWakeCh} {
				select {
				case ch <- false:
				case <-d.cancelCh:
				}
			}
			select {
			case d.headerProcCh <- nil:
			case <-d.cancelCh:
			}
			return fmt.Errorf("%w: header request failed: %v", errBadPeer, err)
		}
		// If the pivot is being checked, move if it became stale and run the real retrieval
		var pivot uint64

		d.pivotLock.RLock()
		if d.pivotHeader != nil {
			pivot = d.pivotHeader.Number.Uint64()
		}
		d.pivotLock.RUnlock()

		if pivoting {
			if len(headers) == 2 {
				if have, want := headers[0].Number.Uint64(), pivot+uint64(fsMinFullBlocks); have != want {
					log.Warn("Peer sent invalid next pivot", "have", have, "want", want)
					return fmt.Errorf("%w: next pivot number %d != requested %d", errInvalidChain, have, want)
				}
				if have, want := headers[1].Number.Uint64(), pivot+2*uint64(fsMinFullBlocks)-8; have != want {
					log.Warn("Peer sent invalid pivot confirmer", "have", have, "want", want)
					return fmt.Errorf("%w: next pivot confirmer number %d != requested %d", errInvalidChain, have, want)
				}
				log.Warn("Pivot seemingly stale, moving", "old", pivot, "new", headers[0].Number)
				pivot = headers[0].Number.Uint64()

				d.pivotLock.Lock()
				d.pivotHeader = headers[0]
				d.pivotLock.Unlock()

				// Write out the pivot into the database so a rollback beyond
				// it will reenable snap sync and update the state root that
				// the state syncer will be downloading.
				rawdb.WriteLastPivotNumber(d.stateDB, pivot)
			}
			// Disable the pivot check and fetch the next batch of headers
			pivoting = false
			continue
		}
		// If the skeleton's finished, pull any remaining head headers directly from the origin
		if skeleton && len(headers) == 0 {
			// A malicious node might withhold advertised headers indefinitely
			if from+uint64(MaxHeaderFetch)-1 <= head {
				p.log.Warn("Peer withheld skeleton headers", "advertised", head, "withheld", from+uint64(MaxHeaderFetch)-1)
				return fmt.Errorf("%w: withheld skeleton headers: advertised %d, withheld #%d", errStallingPeer, head, from+uint64(MaxHeaderFetch)-1)
			}
			p.log.Debug("No skeleton, fetching headers directly")
			skeleton = false
			continue
		}
		// If no more headers are inbound, notify the content fetchers and return
		if len(headers) == 0 {
			// Don't abort header fetches while the pivot is downloading
			if !d.committed.Load() && pivot <= from {
				p.log.Debug("No headers, waiting for pivot commit")
				select {
				case <-time.After(fsHeaderContCheck):
					continue
				case <-d.cancelCh:
					return errCanceled
				}
			}
			// Pivot done (or not in snap sync) and no more headers, terminate the process
			p.log.Debug("No more headers available")
			select {
			case d.headerProcCh <- nil:
				return nil
			case <-d.cancelCh:
				return errCanceled
			}
		}
		// If we received a skeleton batch, resolve internals concurrently
		var progressed bool
		if skeleton {
			filled, hashset, proced, err := d.fillHeaderSkeleton(from, headers)
			if err != nil {
				p.log.Debug("Skeleton chain invalid", "err", err)
				return fmt.Errorf("%w: %v", errInvalidChain, err)
			}
			headers = filled[proced:]
			hashes = hashset[proced:]

			progressed = proced > 0
			from += uint64(proced)
		} else {
			// A malicious node might withhold advertised headers indefinitely
			if n := len(headers); n < MaxHeaderFetch && headers[n-1].Number.Uint64() < head {
				p.log.Warn("Peer withheld headers", "advertised", head, "delivered", headers[n-1].Number.Uint64())
				return fmt.Errorf("%w: withheld headers: advertised %d, delivered %d", errStallingPeer, head, headers[n-1].Number.Uint64())
			}
			// If we're closing in on the chain head, but haven't yet reached it, delay
			// the last few headers so mini reorgs on the head don't cause invalid hash
			// chain errors.
			if n := len(headers); n > 0 {
				// Retrieve the current head we're at
				var head uint64
				if mode == LightSync {
					head = d.lightchain.CurrentHeader().Number.Uint64()
				} else {
					head = d.blockchain.CurrentSnapBlock().Number.Uint64()
					if full := d.blockchain.CurrentBlock().Number.Uint64(); head < full {
						head = full
					}
				}
				// If the head is below the common ancestor, we're actually deduplicating
				// already existing chain segments, so use the ancestor as the fake head.
				// Otherwise, we might end up delaying header deliveries pointlessly.
				if head < ancestor {
					head = ancestor
				}
				// If the head is way older than this batch, delay the last few headers
				if head+uint64(reorgProtThreshold) < headers[n-1].Number.Uint64() {
					delay := reorgProtHeaderDelay
					if delay > n {
						delay = n
					}
					headers = headers[:n-delay]
					hashes = hashes[:n-delay]
				}
			}
		}
		// If no headers have been delivered, or all of them have been delayed,
		// sleep a bit and retry. Take care with headers already consumed during
		// skeleton filling
		if len(headers) == 0 && !progressed {
			p.log.Trace("All headers delayed, waiting")
			select {
			case <-time.After(fsHeaderContCheck):
				continue
			case <-d.cancelCh:
				return errCanceled
			}
		}
		// Insert any remaining new headers and fetch the next batch
		if len(headers) > 0 {
			p.log.Trace("Scheduling new headers", "count", len(headers), "from", from)
			select {
			case d.headerProcCh <- &headerTask{
				headers: headers,
				hashes:  hashes,
			}:
			case <-d.cancelCh:
				return errCanceled
			}
			from += uint64(len(headers))
		}
		// If we're still skeleton filling snap sync, check pivot staleness
		// before continuing to the next skeleton filling
		if skeleton && pivot > 0 {
			pivoting = true
		}
	}
}

// fillHeaderSkeleton concurrently retrieves headers from all our available peers
// and maps them to the provided skeleton header chain.
//
// Any partial results from the beginning of the skeleton is (if possible) forwarded
// immediately to the header processor to keep the rest of the pipeline full even
// in the case of header stalls.
//
// The method returns the entire filled skeleton and also the number of headers
// already forwarded for processing.
func (d *Downloader) fillHeaderSkeleton(from uint64, skeleton []*types.Header) ([]*types.Header, []common.Hash, int, error) {
	log.Debug("Filling up skeleton", "from", from)
	d.queue.ScheduleSkeleton(from, skeleton)

	err := d.concurrentFetch((*headerQueue)(d), false)
	if err != nil {
		log.Debug("Skeleton fill failed", "err", err)
	}
	filled, hashes, proced := d.queue.RetrieveHeaders()
	if err == nil {
		log.Debug("Skeleton fill succeeded", "filled", len(filled), "processed", proced)
	}
	return filled, hashes, proced, err
}

// fetchBodies iteratively downloads the scheduled block bodies, taking any
// available peers, reserving a chunk of blocks for each, waiting for delivery
// and also periodically checking for timeouts.
func (d *Downloader) fetchBodies(from uint64, beaconMode bool) error {
	log.Debug("Downloading block bodies", "origin", from)
	err := d.concurrentFetch((*bodyQueue)(d), beaconMode)

	log.Debug("Block body download terminated", "err", err)
	return err
}

// fetchReceipts iteratively downloads the scheduled block receipts, taking any
// available peers, reserving a chunk of receipts for each, waiting for delivery
// and also periodically checking for timeouts.
func (d *Downloader) fetchReceipts(from uint64, beaconMode bool) error {
	log.Debug("Downloading receipts", "origin", from)
	err := d.concurrentFetch((*receiptQueue)(d), beaconMode)

	log.Debug("Receipt download terminated", "err", err)
	return err
}

// processHeaders takes batches of retrieved headers from an input channel and
// keeps processing and scheduling them into the header chain and downloader's
// queue until the stream ends or a failure occurs.
func (d *Downloader) processHeaders(origin uint64, ttd *big.Int, beaconMode bool) error {
	// Keep a count of uncertain headers to roll back
	var (
		rollback    uint64 // Zero means no rollback (fine as you can't unroll the genesis)
		rollbackErr error
		mode        = d.getMode()
	)
	defer func() {
		if rollback > 0 {
			lastHeader, lastFastBlock, lastBlock := d.lightchain.CurrentHeader().Number, common.Big0, common.Big0
			if mode != LightSync {
				lastFastBlock = d.blockchain.CurrentSnapBlock().Number
				lastBlock = d.blockchain.CurrentBlock().Number
			}
			if err := d.lightchain.SetHead(rollback - 1); err != nil { // -1 to target the parent of the first uncertain block
				// We're already unwinding the stack, only print the error to make it more visible
				log.Error("Failed to roll back chain segment", "head", rollback-1, "err", err)
			}
			curFastBlock, curBlock := common.Big0, common.Big0
			if mode != LightSync {
				curFastBlock = d.blockchain.CurrentSnapBlock().Number
				curBlock = d.blockchain.CurrentBlock().Number
			}
			log.Warn("Rolled back chain segment",
				"header", fmt.Sprintf("%d->%d", lastHeader, d.lightchain.CurrentHeader().Number),
				"snap", fmt.Sprintf("%d->%d", lastFastBlock, curFastBlock),
				"block", fmt.Sprintf("%d->%d", lastBlock, curBlock), "reason", rollbackErr)
		}
	}()
	// Wait for batches of headers to process
	gotHeaders := false

	for {
		select {
		case <-d.cancelCh:
			rollbackErr = errCanceled
			return errCanceled

		case task := <-d.headerProcCh:
			// Terminate header processing if we synced up
			if task == nil || len(task.headers) == 0 {
				// Notify everyone that headers are fully processed
				for _, ch := range []chan bool{d.queue.blockWakeCh, d.queue.receiptWakeCh} {
					select {
					case ch <- false:
					case <-d.cancelCh:
					}
				}
				select {
				case d.totalDiffCh <- struct{}{}:
				case <-d.cancelCh:
				}
				// If we're in legacy sync mode, we need to check total difficulty
				// violations from malicious peers. That is not needed in beacon
				// mode and we can skip to terminating sync.
				if !beaconMode {
					// If no headers were retrieved at all, the peer violated its TD promise that it had a
					// better chain compared to ours. The only exception is if its promised blocks were
					// already imported by other means (e.g. fetcher):
					//
					// R <remote peer>, L <local node>: Both at block 10
					// R: Mine block 11, and propagate it to L
					// L: Queue block 11 for import
					// L: Notice that R's head and TD increased compared to ours, start sync
					// L: Import of block 11 finishes
					// L: Sync begins, and finds common ancestor at 11
					// L: Request new headers up from 11 (R's TD was higher, it must have something)
					// R: Nothing to give
					if mode != LightSync {
						head := d.blockchain.CurrentBlock()
						if !gotHeaders && d.td.Cmp(d.blockchain.GetTd(head.Hash(), head.Number.Uint64())) > 0 {
							return errStallingPeer
						}
					}
					// If snap or light syncing, ensure promised headers are indeed delivered. This is
					// needed to detect scenarios where an attacker feeds a bad pivot and then bails out
					// of delivering the post-pivot blocks that would flag the invalid content.
					//
					// This check cannot be executed "as is" for full imports, since blocks may still be
					// queued for processing when the header download completes. However, as long as the
					// peer gave us something useful, we're already happy/progressed (above check).
					if mode == SnapSync || mode == LightSync {
						head := d.lightchain.CurrentHeader()
						if d.td.Cmp(d.lightchain.GetTd(head.Hash(), head.Number.Uint64())) > 0 {
							return errStallingPeer
						}
					}
				}
				// Disable any rollback and return
				rollback = 0
				return nil
			}
			// Otherwise split the chunk of headers into batches and process them
			headers, hashes := task.headers, task.hashes

			gotHeaders = true
			for len(headers) > 0 {
				// Terminate if something failed in between processing chunks
				select {
				case <-d.cancelCh:
					rollbackErr = errCanceled
					return errCanceled
				default:
				}
				// Select the next chunk of headers to import
				limit := maxHeadersProcess
				if limit > len(headers) {
					limit = len(headers)
				}
				chunkHeaders := headers[:limit]
				chunkHashes := hashes[:limit]

				// In case of header only syncing, validate the chunk immediately
				if mode == SnapSync || mode == LightSync {
					// Although the received headers might be all valid, a legacy
					// PoW/PoA sync must not accept post-merge headers. Make sure
					// that any transition is rejected at this point.
					var (
						rejected []*types.Header
						td       *big.Int
					)
					if !beaconMode && ttd != nil {
						td = d.blockchain.GetTd(chunkHeaders[0].ParentHash, chunkHeaders[0].Number.Uint64()-1)
						if td == nil {
							// This should never really happen, but handle gracefully for now
							log.Error("Failed to retrieve parent header TD", "number", chunkHeaders[0].Number.Uint64()-1, "hash", chunkHeaders[0].ParentHash)
							return fmt.Errorf("%w: parent TD missing", errInvalidChain)
						}
						for i, header := range chunkHeaders {
							td = new(big.Int).Add(td, header.Difficulty)
							if td.Cmp(ttd) >= 0 {
								// Terminal total difficulty reached, allow the last header in
								if new(big.Int).Sub(td, header.Difficulty).Cmp(ttd) < 0 {
									chunkHeaders, rejected = chunkHeaders[:i+1], chunkHeaders[i+1:]
									if len(rejected) > 0 {
										// Make a nicer user log as to the first TD truly rejected
										td = new(big.Int).Add(td, rejected[0].Difficulty)
									}
								} else {
									chunkHeaders, rejected = chunkHeaders[:i], chunkHeaders[i:]
								}
								break
							}
						}
					}
					if len(chunkHeaders) > 0 {
						if n, err := d.lightchain.InsertHeaderChain(chunkHeaders); err != nil {
							rollbackErr = err

							// If some headers were inserted, track them as uncertain
							if mode == SnapSync && n > 0 && rollback == 0 {
								rollback = chunkHeaders[0].Number.Uint64()
							}
							log.Warn("Invalid header encountered", "number", chunkHeaders[n].Number, "hash", chunkHashes[n], "parent", chunkHeaders[n].ParentHash, "err", err)
							return fmt.Errorf("%w: %v", errInvalidChain, err)
						}
						// All verifications passed, track all headers within the allowed limits
						if mode == SnapSync {
							head := chunkHeaders[len(chunkHeaders)-1].Number.Uint64()
							if head-rollback > uint64(fsHeaderSafetyNet) {
								rollback = head - uint64(fsHeaderSafetyNet)
							} else {
								rollback = 1
							}
						}
					}
					if len(rejected) != 0 {
						// Merge threshold reached, stop importing, but don't roll back
						rollback = 0

						log.Info("Legacy sync reached merge threshold", "number", rejected[0].Number, "hash", rejected[0].Hash(), "td", td, "ttd", ttd)
						return ErrMergeTransition
					}
				}
				// Unless we're doing light chains, schedule the headers for associated content retrieval
				if mode == FullSync || mode == SnapSync {
					// If we've reached the allowed number of pending headers, stall a bit
					for d.queue.PendingBodies() >= maxQueuedHeaders || d.queue.PendingReceipts() >= maxQueuedHeaders {
						select {
						case <-d.cancelCh:
							rollbackErr = errCanceled
							return errCanceled
						case <-time.After(time.Second):
						}
					}
					// Otherwise insert the headers for content retrieval
					inserts := d.queue.Schedule(chunkHeaders, chunkHashes, origin)
					if len(inserts) != len(chunkHeaders) {
						rollbackErr = fmt.Errorf("stale headers: len inserts %v len(chunk) %v", len(inserts), len(chunkHeaders))
						return fmt.Errorf("%w: stale headers", errBadPeer)
					}
				}
				headers = headers[limit:]
				hashes = hashes[limit:]
				origin += uint64(limit)
			}
			// Update the highest block number we know if a higher one is found.
			d.syncStatsLock.Lock()
			if d.syncStatsChainHeight < origin {
				d.syncStatsChainHeight = origin - 1
			}
			d.syncStatsLock.Unlock()

			// Signal the content downloaders of the availability of new tasks
			for _, ch := range []chan bool{d.queue.blockWakeCh, d.queue.receiptWakeCh} {
				select {
				case ch <- true:
				default:
				}
			}
		}
	}
}

// processFullSyncContent takes fetch results from the queue and imports them into the chain.
func (d *Downloader) processFullSyncContent(ttd *big.Int, beaconMode bool) error {
	for {
		results := d.queue.Results(true)
		if len(results) == 0 {
			return nil
		}
		if d.chainInsertHook != nil {
			d.chainInsertHook(results)
		}
		// Although the received blocks might be all valid, a legacy PoW/PoA sync
		// must not accept post-merge blocks. Make sure that pre-merge blocks are
		// imported, but post-merge ones are rejected.
		var (
			rejected []*fetchResult
			td       *big.Int
		)
		if !beaconMode && ttd != nil {
			td = d.blockchain.GetTd(results[0].Header.ParentHash, results[0].Header.Number.Uint64()-1)
			if td == nil {
				// This should never really happen, but handle gracefully for now
				log.Error("Failed to retrieve parent block TD", "number", results[0].Header.Number.Uint64()-1, "hash", results[0].Header.ParentHash)
				return fmt.Errorf("%w: parent TD missing", errInvalidChain)
			}
			for i, result := range results {
				td = new(big.Int).Add(td, result.Header.Difficulty)
				if td.Cmp(ttd) >= 0 {
					// Terminal total difficulty reached, allow the last block in
					if new(big.Int).Sub(td, result.Header.Difficulty).Cmp(ttd) < 0 {
						results, rejected = results[:i+1], results[i+1:]
						if len(rejected) > 0 {
							// Make a nicer user log as to the first TD truly rejected
							td = new(big.Int).Add(td, rejected[0].Header.Difficulty)
						}
					} else {
						results, rejected = results[:i], results[i:]
					}
					break
				}
			}
		}
		if err := d.importBlockResults(results); err != nil {
			return err
		}
		if len(rejected) != 0 {
			log.Info("Legacy sync reached merge threshold", "number", rejected[0].Header.Number, "hash", rejected[0].Header.Hash(), "td", td, "ttd", ttd)
			return ErrMergeTransition
		}
	}
}

func (d *Downloader) importBlockResults(results []*fetchResult) error {
	// Check for any early termination requests
	if len(results) == 0 {
		return nil
	}
	select {
	case <-d.quitCh:
		return errCancelContentProcessing
	default:
	}
	// Retrieve a batch of results to import
	first, last := results[0].Header, results[len(results)-1].Header
	log.Debug("Inserting downloaded chain", "items", len(results),
		"firstnum", first.Number, "firsthash", first.Hash(),
		"lastnum", last.Number, "lasthash", last.Hash(),
	)
	blocks := make([]*types.Block, len(results))
	for i, result := range results {
		blocks[i] = types.NewBlockWithHeader(result.Header).WithBody(result.Transactions, result.Uncles).WithWithdrawals(result.Withdrawals)
	}
	// Downloaded blocks are always regarded as trusted after the
	// transition. Because the downloaded chain is guided by the
	// consensus-layer.
	if index, err := d.blockchain.InsertChain(blocks); err != nil {
		if index < len(results) {
			log.Debug("Downloaded item processing failed", "number", results[index].Header.Number, "hash", results[index].Header.Hash(), "err", err)

			// In post-merge, notify the engine API of encountered bad chains
			if d.badBlock != nil {
				head, _, _, err := d.skeleton.Bounds()
				if err != nil {
					log.Error("Failed to retrieve beacon bounds for bad block reporting", "err", err)
				} else {
					d.badBlock(blocks[index].Header(), head)
				}
			}
		} else {
			// The InsertChain method in blockchain.go will sometimes return an out-of-bounds index,
			// when it needs to preprocess blocks to import a sidechain.
			// The importer will put together a new list of blocks to import, which is a superset
			// of the blocks delivered from the downloader, and the indexing will be off.
			log.Debug("Downloaded item processing failed on sidechain import", "index", index, "err", err)
		}
		return fmt.Errorf("%w: %v", errInvalidChain, err)
	}
	return nil
}

// processSnapSyncContent takes fetch results from the queue and writes them to the
// database. It also controls the synchronisation of state nodes of the pivot block.
func (d *Downloader) processSnapSyncContent() error {
	// Start syncing state of the reported head block. This should get us most of
	// the state of the pivot block.
	d.pivotLock.RLock()
	sync := d.syncState(d.pivotHeader.Root)
	d.pivotLock.RUnlock()

	defer func() {
		// The `sync` object is replaced every time the pivot moves. We need to
		// defer close the very last active one, hence the lazy evaluation vs.
		// calling defer sync.Cancel() !!!
		sync.Cancel()
	}()

	closeOnErr := func(s *stateSync) {
		if err := s.Wait(); err != nil && err != errCancelStateFetch && err != errCanceled && err != snap.ErrCancelled {
			d.queue.Close() // wake up Results
		}
	}
	go closeOnErr(sync)

	// To cater for moving pivot points, track the pivot block and subsequently
	// accumulated download results separately.
	var (
		oldPivot *fetchResult   // Locked in pivot block, might change eventually
		oldTail  []*fetchResult // Downloaded content after the pivot
	)
	for {
		// Wait for the next batch of downloaded data to be available, and if the pivot
		// block became stale, move the goalpost
		results := d.queue.Results(oldPivot == nil) // Block if we're not monitoring pivot staleness
		if len(results) == 0 {
			// If pivot sync is done, stop
			if oldPivot == nil {
				d.reportSnapSyncProgress(true)
				return sync.Cancel()
			}
			// If sync failed, stop
			select {
			case <-d.cancelCh:
				sync.Cancel()
				return errCanceled
			default:
			}
		}
		if d.chainInsertHook != nil {
			d.chainInsertHook(results)
		}
		d.reportSnapSyncProgress(false)

		// If we haven't downloaded the pivot block yet, check pivot staleness
		// notifications from the header downloader
		d.pivotLock.RLock()
		pivot := d.pivotHeader
		d.pivotLock.RUnlock()

		if oldPivot == nil {
			if pivot.Root != sync.root {
				sync.Cancel()
				sync = d.syncState(pivot.Root)

				go closeOnErr(sync)
			}
		} else {
			results = append(append([]*fetchResult{oldPivot}, oldTail...), results...)
		}
		// Split around the pivot block and process the two sides via snap/full sync
		if !d.committed.Load() {
			latest := results[len(results)-1].Header
			// If the height is above the pivot block by 2 sets, it means the pivot
			// become stale in the network and it was garbage collected, move to a
			// new pivot.
			//
			// Note, we have `reorgProtHeaderDelay` number of blocks withheld, Those
			// need to be taken into account, otherwise we're detecting the pivot move
			// late and will drop peers due to unavailable state!!!
			if height := latest.Number.Uint64(); height >= pivot.Number.Uint64()+2*uint64(fsMinFullBlocks)-uint64(reorgProtHeaderDelay) {
				log.Warn("Pivot became stale, moving", "old", pivot.Number.Uint64(), "new", height-uint64(fsMinFullBlocks)+uint64(reorgProtHeaderDelay))
				pivot = results[len(results)-1-fsMinFullBlocks+reorgProtHeaderDelay].Header // must exist as lower old pivot is uncommitted

				d.pivotLock.Lock()
				d.pivotHeader = pivot
				d.pivotLock.Unlock()

				// Write out the pivot into the database so a rollback beyond it will
				// reenable snap sync
				rawdb.WriteLastPivotNumber(d.stateDB, pivot.Number.Uint64())
			}
		}
		P, beforeP, afterP := splitAroundPivot(pivot.Number.Uint64(), results)
		if err := d.commitSnapSyncData(beforeP, sync); err != nil {
			return err
		}
		if P != nil {
			// If new pivot block found, cancel old state retrieval and restart
			if oldPivot != P {
				sync.Cancel()
				sync = d.syncState(P.Header.Root)

				go closeOnErr(sync)
				oldPivot = P
			}
			// Wait for completion, occasionally checking for pivot staleness
			select {
			case <-sync.done:
				if sync.err != nil {
					return sync.err
				}
				if err := d.commitPivotBlock(P); err != nil {
					return err
				}
				oldPivot = nil

			case <-time.After(time.Second):
				oldTail = afterP
				continue
			}
		}
		// Fast sync done, pivot commit done, full import
		if err := d.importBlockResults(afterP); err != nil {
			return err
		}
	}
}

func splitAroundPivot(pivot uint64, results []*fetchResult) (p *fetchResult, before, after []*fetchResult) {
	if len(results) == 0 {
		return nil, nil, nil
	}
	if lastNum := results[len(results)-1].Header.Number.Uint64(); lastNum < pivot {
		// the pivot is somewhere in the future
		return nil, results, nil
	}
	// This can also be optimized, but only happens very seldom
	for _, result := range results {
		num := result.Header.Number.Uint64()
		switch {
		case num < pivot:
			before = append(before, result)
		case num == pivot:
			p = result
		default:
			after = append(after, result)
		}
	}
	return p, before, after
}

func (d *Downloader) commitSnapSyncData(results []*fetchResult, stateSync *stateSync) error {
	// Check for any early termination requests
	if len(results) == 0 {
		return nil
	}
	select {
	case <-d.quitCh:
		return errCancelContentProcessing
	case <-stateSync.done:
		if err := stateSync.Wait(); err != nil {
			return err
		}
	default:
	}
	// Retrieve the batch of results to import
	first, last := results[0].Header, results[len(results)-1].Header
	log.Debug("Inserting snap-sync blocks", "items", len(results),
		"firstnum", first.Number, "firsthash", first.Hash(),
		"lastnumn", last.Number, "lasthash", last.Hash(),
	)
	blocks := make([]*types.Block, len(results))
	receipts := make([]types.Receipts, len(results))
	for i, result := range results {
		blocks[i] = types.NewBlockWithHeader(result.Header).WithBody(result.Transactions, result.Uncles).WithWithdrawals(result.Withdrawals)
		receipts[i] = result.Receipts
	}
	if index, err := d.blockchain.InsertReceiptChain(blocks, receipts, d.ancientLimit); err != nil {
		log.Debug("Downloaded item processing failed", "number", results[index].Header.Number, "hash", results[index].Header.Hash(), "err", err)
		return fmt.Errorf("%w: %v", errInvalidChain, err)
	}
	return nil
}

func (d *Downloader) commitPivotBlock(result *fetchResult) error {
	block := types.NewBlockWithHeader(result.Header).WithBody(result.Transactions, result.Uncles).WithWithdrawals(result.Withdrawals)
	log.Debug("Committing snap sync pivot as new head", "number", block.Number(), "hash", block.Hash())

	// Commit the pivot block as the new head, will require full sync from here on
	if _, err := d.blockchain.InsertReceiptChain([]*types.Block{block}, []types.Receipts{result.Receipts}, d.ancientLimit); err != nil {
		return err
	}
	if err := d.blockchain.SnapSyncCommitHead(block.Hash()); err != nil {
		return err
	}
	d.committed.Store(true)
	return nil
}

// DeliverSnapPacket is invoked from a peer's message handler when it transmits a
// data packet for the local node to consume.
func (d *Downloader) DeliverSnapPacket(peer *snap.Peer, packet snap.Packet) error {
	switch packet := packet.(type) {
	case *snap.AccountRangePacket:
		hashes, accounts, err := packet.Unpack()
		if err != nil {
			return err
		}
		return d.SnapSyncer.OnAccounts(peer, packet.ID, hashes, accounts, packet.Proof)

	case *snap.StorageRangesPacket:
		hashset, slotset := packet.Unpack()
		return d.SnapSyncer.OnStorage(peer, packet.ID, hashset, slotset, packet.Proof)

	case *snap.ByteCodesPacket:
		return d.SnapSyncer.OnByteCodes(peer, packet.ID, packet.Codes)

	case *snap.TrieNodesPacket:
		return d.SnapSyncer.OnTrieNodes(peer, packet.ID, packet.Nodes)

	default:
		return fmt.Errorf("unexpected snap packet type: %T", packet)
	}
}

// readHeaderRange returns a list of headers, using the given last header as the base,
// and going backwards towards genesis. This method assumes that the caller already has
// placed a reasonable cap on count.
func (d *Downloader) readHeaderRange(last *types.Header, count int) []*types.Header {
	var (
		current = last
		headers []*types.Header
	)
	for {
		parent := d.lightchain.GetHeaderByHash(current.ParentHash)
		if parent == nil {
			break // The chain is not continuous, or the chain is exhausted
		}
		headers = append(headers, parent)
		if len(headers) >= count {
			break
		}
		current = parent
	}
	return headers
}

// reportSnapSyncProgress calculates various status reports and provides it to the user.
func (d *Downloader) reportSnapSyncProgress(force bool) {
	// Initialize the sync start time if it's the first time we're reporting
	if d.syncStartTime.IsZero() {
		d.syncStartTime = time.Now().Add(-time.Millisecond) // -1ms offset to avoid division by zero
	}
	// Don't report all the events, just occasionally
	if !force && time.Since(d.syncLogTime) < 8*time.Second {
		return
	}
	// Don't report anything until we have a meaningful progress
	var (
		headerBytes, _  = d.stateDB.AncientSize(rawdb.ChainFreezerHeaderTable)
		bodyBytes, _    = d.stateDB.AncientSize(rawdb.ChainFreezerBodiesTable)
		receiptBytes, _ = d.stateDB.AncientSize(rawdb.ChainFreezerReceiptTable)
	)
	syncedBytes := common.StorageSize(headerBytes + bodyBytes + receiptBytes)
	if syncedBytes == 0 {
		return
	}
	var (
		header = d.blockchain.CurrentHeader()
		block  = d.blockchain.CurrentSnapBlock()
	)
	syncedBlocks := block.Number.Uint64() - d.syncStartBlock
	if syncedBlocks == 0 {
		return
	}
	// Retrieve the current chain head and calculate the ETA
	latest, _, _, err := d.skeleton.Bounds()
	if err != nil {
		// We're going to cheat for non-merged networks, but that's fine
		latest = d.pivotHeader
	}
	if latest == nil {
		// This should really never happen, but add some defensive code for now.
		// TODO(karalabe): Remove it eventually if we don't see it blow.
		log.Error("Nil latest block in sync progress report")
		return
	}
	var (
		left = latest.Number.Uint64() - block.Number.Uint64()
		eta  = time.Since(d.syncStartTime) / time.Duration(syncedBlocks) * time.Duration(left)

		progress = fmt.Sprintf("%.2f%%", float64(block.Number.Uint64())*100/float64(latest.Number.Uint64()))
		headers  = fmt.Sprintf("%v@%v", log.FormatLogfmtUint64(header.Number.Uint64()), common.StorageSize(headerBytes).TerminalString())
		bodies   = fmt.Sprintf("%v@%v", log.FormatLogfmtUint64(block.Number.Uint64()), common.StorageSize(bodyBytes).TerminalString())
		receipts = fmt.Sprintf("%v@%v", log.FormatLogfmtUint64(block.Number.Uint64()), common.StorageSize(receiptBytes).TerminalString())
	)
	log.Info("Syncing: chain download in progress", "synced", progress, "chain", syncedBytes, "headers", headers, "bodies", bodies, "receipts", receipts, "eta", common.PrettyDuration(eta))
	d.syncLogTime = time.Now()
}<|MERGE_RESOLUTION|>--- conflicted
+++ resolved
@@ -53,7 +53,6 @@
 	reorgProtThreshold   = 48 // Threshold number of recent blocks to disable mini reorg protection
 	reorgProtHeaderDelay = 2  // Number of headers to delay delivering to cover mini reorgs
 
-<<<<<<< HEAD
 	fsHeaderCheckFrequency = 100             // Verification frequency of the downloaded headers during snap sync
 	fsHeaderSafetyNet      = 2048            // Number of headers to discard in case a chain violation is detected
 	fsHeaderForceVerify    = 24              // Number of headers to verify before and after the pivot to accept it
@@ -62,11 +61,6 @@
 
 	maxTotalDifficultyDistance = 10               // Maximum amount of block difficulty units the master peer can lag behind w.r.t. other peers
 	totalDifficultyContCheck   = 13 * time.Second // Time interval to wait between total difficulty checks
-=======
-	fsHeaderSafetyNet = 2048            // Number of headers to discard in case a chain violation is detected
-	fsHeaderContCheck = 3 * time.Second // Time interval to check for header continuations during state download
-	fsMinFullBlocks   = 64              // Number of blocks to retrieve fully even in snap sync
->>>>>>> e501b3b0
 )
 
 var (
