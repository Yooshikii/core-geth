// Copyright 2015 The go-ethereum Authors
// This file is part of the go-ethereum library.
//
// The go-ethereum library is free software: you can redistribute it and/or modify
// it under the terms of the GNU Lesser General Public License as published by
// the Free Software Foundation, either version 3 of the License, or
// (at your option) any later version.
//
// The go-ethereum library is distributed in the hope that it will be useful,
// but WITHOUT ANY WARRANTY; without even the implied warranty of
// MERCHANTABILITY or FITNESS FOR A PARTICULAR PURPOSE. See the
// GNU Lesser General Public License for more details.
//
// You should have received a copy of the GNU Lesser General Public License
// along with the go-ethereum library. If not, see <http://www.gnu.org/licenses/>.

package eth

import (
	"compress/gzip"
	"context"
	"errors"
	"fmt"
	"io"
	"math/big"
	"os"
	"runtime"
	"strings"
	"time"

	"github.com/ethereum/go-ethereum/common"
	"github.com/ethereum/go-ethereum/common/hexutil"
	"github.com/ethereum/go-ethereum/core"
	"github.com/ethereum/go-ethereum/core/rawdb"
	"github.com/ethereum/go-ethereum/core/state"
	"github.com/ethereum/go-ethereum/core/types"
	"github.com/ethereum/go-ethereum/internal/ethapi"
	"github.com/ethereum/go-ethereum/log"
	"github.com/ethereum/go-ethereum/rlp"
	"github.com/ethereum/go-ethereum/rpc"
	"github.com/ethereum/go-ethereum/trie"
)

// EthereumAPI provides an API to access Ethereum full node-related information.
type EthereumAPI struct {
	e *Ethereum
}

// NewEthereumAPI creates a new Ethereum protocol API for full nodes.
func NewEthereumAPI(e *Ethereum) *EthereumAPI {
	return &EthereumAPI{e}
}

// Etherbase is the address that mining rewards will be send to.
func (api *EthereumAPI) Etherbase() (common.Address, error) {
	return api.e.Etherbase()
}

// Coinbase is the address that mining rewards will be send to (alias for Etherbase).
func (api *EthereumAPI) Coinbase() (common.Address, error) {
	return api.Etherbase()
}

// Hashrate returns the POW hashrate.
func (api *EthereumAPI) Hashrate() hexutil.Uint64 {
	return hexutil.Uint64(api.e.Miner().Hashrate())
}

// Mining returns an indication if this node is currently mining.
func (api *EthereumAPI) Mining() bool {
	return api.e.IsMining()
}

// MinerAPI provides an API to control the miner.
type MinerAPI struct {
	e *Ethereum
}

// NewMinerAPI create a new MinerAPI instance.
func NewMinerAPI(e *Ethereum) *MinerAPI {
	return &MinerAPI{e}
}

// Start starts the miner with the given number of threads. If threads is nil,
// the number of workers started is equal to the number of logical CPUs that are
// usable by this process. If mining is already running, this method adjust the
// number of threads allowed to use and updates the minimum price required by the
// transaction pool.
func (api *MinerAPI) Start(threads *int) error {
	if threads == nil {
		return api.e.StartMining(runtime.NumCPU())
	}
	return api.e.StartMining(*threads)
}

// Stop terminates the miner, both at the consensus engine level as well as at
// the block creation level.
func (api *MinerAPI) Stop() {
	api.e.StopMining()
}

// SetExtra sets the extra data string that is included when this miner mines a block.
func (api *MinerAPI) SetExtra(extra string) (bool, error) {
	if err := api.e.Miner().SetExtra([]byte(extra)); err != nil {
		return false, err
	}
	return true, nil
}

// SetGasPrice sets the minimum accepted gas price for the miner.
func (api *MinerAPI) SetGasPrice(gasPrice hexutil.Big) bool {
	api.e.lock.Lock()
	api.e.gasPrice = (*big.Int)(&gasPrice)
	api.e.lock.Unlock()

	api.e.txPool.SetGasPrice((*big.Int)(&gasPrice))
	return true
}

// SetGasLimit sets the gaslimit to target towards during mining.
func (api *MinerAPI) SetGasLimit(gasLimit hexutil.Uint64) bool {
	api.e.Miner().SetGasCeil(uint64(gasLimit))
	return true
}

// SetEtherbase sets the etherbase of the miner.
func (api *MinerAPI) SetEtherbase(etherbase common.Address) bool {
	api.e.SetEtherbase(etherbase)
	return true
}

// SetRecommitInterval updates the interval for miner sealing work recommitting.
func (api *MinerAPI) SetRecommitInterval(interval int) {
	api.e.Miner().SetRecommitInterval(time.Duration(interval) * time.Millisecond)
}

// AdminAPI is the collection of Ethereum full node related APIs for node
// administration.
type AdminAPI struct {
	eth *Ethereum
}

// NewAdminAPI creates a new instance of AdminAPI.
func NewAdminAPI(eth *Ethereum) *AdminAPI {
	return &AdminAPI{eth: eth}
}

// ExportChain exports the current blockchain into a local file,
// or a range of blocks if first and last are non-nil.
func (api *AdminAPI) ExportChain(file string, first *uint64, last *uint64) (bool, error) {
	if first == nil && last != nil {
		return false, errors.New("last cannot be specified without first")
	}
	if first != nil && last == nil {
		head := api.eth.BlockChain().CurrentHeader().Number.Uint64()
		last = &head
	}
	if _, err := os.Stat(file); err == nil {
		// File already exists. Allowing overwrite could be a DoS vector,
		// since the 'file' may point to arbitrary paths on the drive.
		return false, errors.New("location would overwrite an existing file")
	}
	// Make sure we can create the file to export into
	out, err := os.OpenFile(file, os.O_CREATE|os.O_WRONLY|os.O_TRUNC, os.ModePerm)
	if err != nil {
		return false, err
	}
	defer out.Close()

	var writer io.Writer = out
	if strings.HasSuffix(file, ".gz") {
		writer = gzip.NewWriter(writer)
		defer writer.(*gzip.Writer).Close()
	}

	// Export the blockchain
	if first != nil {
		if err := api.eth.BlockChain().ExportN(writer, *first, *last); err != nil {
			return false, err
		}
	} else if err := api.eth.BlockChain().Export(writer); err != nil {
		return false, err
	}
	return true, nil
}

func hasAllBlocks(chain *core.BlockChain, bs []*types.Block) bool {
	for _, b := range bs {
		if !chain.HasBlock(b.Hash(), b.NumberU64()) {
			return false
		}
	}

	return true
}

// ImportChain imports a blockchain from a local file.
func (api *AdminAPI) ImportChain(file string) (bool, error) {
	// Make sure the can access the file to import
	in, err := os.Open(file)
	if err != nil {
		return false, err
	}
	defer in.Close()

	var reader io.Reader = in
	if strings.HasSuffix(file, ".gz") {
		if reader, err = gzip.NewReader(reader); err != nil {
			return false, err
		}
	}

	// Run actual the import in pre-configured batches
	stream := rlp.NewStream(reader, 0)

	blocks, index := make([]*types.Block, 0, 2500), 0
	for batch := 0; ; batch++ {
		// Load a batch of blocks from the input file
		for len(blocks) < cap(blocks) {
			block := new(types.Block)
			if err := stream.Decode(block); err == io.EOF {
				break
			} else if err != nil {
				return false, fmt.Errorf("block %d: failed to parse: %v", index, err)
			}
			blocks = append(blocks, block)
			index++
		}
		if len(blocks) == 0 {
			break
		}

		if hasAllBlocks(api.eth.BlockChain(), blocks) {
			blocks = blocks[:0]
			continue
		}
		// Import the batch and reset the buffer
		if _, err := api.eth.BlockChain().InsertChain(blocks); err != nil {
			return false, fmt.Errorf("batch %d: failed to insert: %v", batch, err)
		}
		blocks = blocks[:0]
	}
	return true, nil
}

func (api *AdminAPI) Ecbp1100(blockNr rpc.BlockNumber) (bool, error) {
	i := uint64(blockNr.Int64())
	err := api.eth.blockchain.Config().SetECBP1100Transition(&i)
	return api.eth.blockchain.IsArtificialFinalityEnabled() &&
		api.eth.blockchain.Config().IsEnabled(
			api.eth.blockchain.Config().GetECBP1100Transition,
			api.eth.blockchain.CurrentBlock().Number()), err
}

// MaxPeers sets the maximum peer limit for the protocol manager and the p2p server.
func (api *AdminAPI) MaxPeers(n int) (bool, error) {
	api.eth.handler.maxPeers = n
	api.eth.p2pServer.MaxPeers = n

	for i := api.eth.handler.peers.len(); i > n; i = api.eth.handler.peers.len() {
		p := api.eth.handler.peers.WorstPeer()
		if p == nil {
			break
		}
		api.eth.handler.removePeer(p.ID())
	}
	return true, nil
}

// DebugAPI is the collection of Ethereum full node APIs for debugging the
// protocol.
type DebugAPI struct {
	eth *Ethereum
}

// NewDebugAPI creates a new DebugAPI instance.
func NewDebugAPI(eth *Ethereum) *DebugAPI {
	return &DebugAPI{eth: eth}
}

// DumpBlock retrieves the entire state of the database at a given block.
func (api *DebugAPI) DumpBlock(blockNr rpc.BlockNumber) (state.Dump, error) {
	opts := &state.DumpConfig{
		OnlyWithAddresses: true,
		Max:               AccountRangeMaxResults, // Sanity limit over RPC
	}
	if blockNr == rpc.PendingBlockNumber {
		// If we're dumping the pending state, we need to request
		// both the pending block as well as the pending state from
		// the miner and operate on those
		_, stateDb := api.eth.miner.Pending()
		return stateDb.RawDump(opts), nil
	}
	var block *types.Block
	if blockNr == rpc.LatestBlockNumber {
		block = api.eth.blockchain.CurrentBlock()
	} else if blockNr == rpc.FinalizedBlockNumber {
		block = api.eth.blockchain.CurrentFinalizedBlock()
	} else if blockNr == rpc.SafeBlockNumber {
		block = api.eth.blockchain.CurrentSafeBlock()
	} else {
		block = api.eth.blockchain.GetBlockByNumber(uint64(blockNr))
	}
	if block == nil {
		return state.Dump{}, fmt.Errorf("block #%d not found", blockNr)
	}
	stateDb, err := api.eth.BlockChain().StateAt(block.Root())
	if err != nil {
		return state.Dump{}, err
	}
	return stateDb.RawDump(opts), nil
}

// Preimage is a debug API function that returns the preimage for a sha3 hash, if known.
func (api *DebugAPI) Preimage(ctx context.Context, hash common.Hash) (hexutil.Bytes, error) {
	if preimage := rawdb.ReadPreimage(api.eth.ChainDb(), hash); preimage != nil {
		return preimage, nil
	}
	return nil, errors.New("unknown preimage")
}

// BadBlockArgs represents the entries in the list returned when bad blocks are queried.
type BadBlockArgs struct {
	Hash  common.Hash              `json:"hash"`
	Block *ethapi.RPCMarshalBlockT `json:"block"`
	RLP   string                   `json:"rlp"`
}

// GetBadBlocks returns a list of the last 'bad blocks' that the client has seen on the network
// and returns them as a JSON list of block hashes.
func (api *DebugAPI) GetBadBlocks(ctx context.Context) ([]*BadBlockArgs, error) {
	var (
		err     error
		blocks  = rawdb.ReadAllBadBlocks(api.eth.chainDb)
		results = make([]*BadBlockArgs, 0, len(blocks))
	)
	for _, block := range blocks {
		var (
			blockRlp  string
			blockJSON *ethapi.RPCMarshalBlockT
		)
		if rlpBytes, err := rlp.EncodeToBytes(block); err != nil {
			blockRlp = err.Error() // Hacky, but hey, it works
		} else {
			blockRlp = fmt.Sprintf("%#x", rlpBytes)
		}
		if blockJSON, err = ethapi.RPCMarshalBlock(block, true, true, api.eth.APIBackend.ChainConfig()); err != nil {
			blockJSON = &ethapi.RPCMarshalBlockT{Error: err.Error()}
		}
		results = append(results, &BadBlockArgs{
			Hash:  block.Hash(),
			RLP:   blockRlp,
			Block: blockJSON,
		})
	}
	return results, nil
}

// AccountRangeMaxResults is the maximum number of results to be returned per call
const AccountRangeMaxResults = 256

// AccountRange enumerates all accounts in the given block and start point in paging request
func (api *DebugAPI) AccountRange(blockNrOrHash rpc.BlockNumberOrHash, start hexutil.Bytes, maxResults int, nocode, nostorage, incompletes bool) (state.IteratorDump, error) {
	var stateDb *state.StateDB
	var err error

	if number, ok := blockNrOrHash.Number(); ok {
		if number == rpc.PendingBlockNumber {
			// If we're dumping the pending state, we need to request
			// both the pending block as well as the pending state from
			// the miner and operate on those
			_, stateDb = api.eth.miner.Pending()
		} else {
			var block *types.Block
			if number == rpc.LatestBlockNumber {
				block = api.eth.blockchain.CurrentBlock()
			} else if number == rpc.FinalizedBlockNumber {
				block = api.eth.blockchain.CurrentFinalizedBlock()
			} else if number == rpc.SafeBlockNumber {
				block = api.eth.blockchain.CurrentSafeBlock()
			} else {
				block = api.eth.blockchain.GetBlockByNumber(uint64(number))
			}
			if block == nil {
				return state.IteratorDump{}, fmt.Errorf("block #%d not found", number)
			}
			stateDb, err = api.eth.BlockChain().StateAt(block.Root())
			if err != nil {
				return state.IteratorDump{}, err
			}
		}
	} else if hash, ok := blockNrOrHash.Hash(); ok {
		block := api.eth.blockchain.GetBlockByHash(hash)
		if block == nil {
			return state.IteratorDump{}, fmt.Errorf("block %s not found", hash.Hex())
		}
		stateDb, err = api.eth.BlockChain().StateAt(block.Root())
		if err != nil {
			return state.IteratorDump{}, err
		}
	} else {
		return state.IteratorDump{}, errors.New("either block number or block hash must be specified")
	}

	opts := &state.DumpConfig{
		SkipCode:          nocode,
		SkipStorage:       nostorage,
		OnlyWithAddresses: !incompletes,
		Start:             start,
		Max:               uint64(maxResults),
	}
	if maxResults > AccountRangeMaxResults || maxResults <= 0 {
		opts.Max = AccountRangeMaxResults
	}
	return stateDb.IteratorDump(opts), nil
}

// StorageRangeResult is the result of a debug_storageRangeAt API call.
type StorageRangeResult struct {
	Storage storageMap   `json:"storage"`
	NextKey *common.Hash `json:"nextKey"` // nil if Storage includes the last key in the trie.
}

type storageMap map[common.Hash]storageEntry

type storageEntry struct {
	Key   *common.Hash `json:"key"`
	Value common.Hash  `json:"value"`
}

// StorageRangeAt returns the storage at the given block height and transaction index.
func (api *DebugAPI) StorageRangeAt(ctx context.Context, blockHash common.Hash, txIndex int, contractAddress common.Address, keyStart hexutil.Bytes, maxResult int) (StorageRangeResult, error) {
	// Retrieve the block
	block := api.eth.blockchain.GetBlockByHash(blockHash)
	if block == nil {
		return StorageRangeResult{}, fmt.Errorf("block %#x not found", blockHash)
	}
	_, _, statedb, release, err := api.eth.stateAtTransaction(ctx, block, txIndex, 0)
	if err != nil {
		return StorageRangeResult{}, err
	}
	defer release()

	st, err := statedb.StorageTrie(contractAddress)
	if err != nil {
		return StorageRangeResult{}, err
	}
	if st == nil {
		return StorageRangeResult{}, fmt.Errorf("account %x doesn't exist", contractAddress)
	}
	return storageRangeAt(st, keyStart, maxResult)
}

func storageRangeAt(st state.Trie, start []byte, maxResult int) (StorageRangeResult, error) {
	it := trie.NewIterator(st.NodeIterator(start))
	result := StorageRangeResult{Storage: storageMap{}}
	for i := 0; i < maxResult && it.Next(); i++ {
		_, content, _, err := rlp.Split(it.Value)
		if err != nil {
			return StorageRangeResult{}, err
		}
		e := storageEntry{Value: common.BytesToHash(content)}
		if preimage := st.GetKey(it.Key); preimage != nil {
			preimage := common.BytesToHash(preimage)
			e.Key = &preimage
		}
		result.Storage[common.BytesToHash(it.Key)] = e
	}
	// Add the 'next key' so clients can continue downloading.
	if it.Next() {
		next := common.BytesToHash(it.Key)
		result.NextKey = &next
	}
	return result, nil
}

// GetModifiedAccountsByNumber returns all accounts that have changed between the
// two blocks specified. A change is defined as a difference in nonce, balance,
// code hash, or storage hash.
//
// With one parameter, returns the list of accounts modified in the specified block.
func (api *DebugAPI) GetModifiedAccountsByNumber(startNum uint64, endNum *uint64) ([]common.Address, error) {
	var startBlock, endBlock *types.Block

	startBlock = api.eth.blockchain.GetBlockByNumber(startNum)
	if startBlock == nil {
		return nil, fmt.Errorf("start block %x not found", startNum)
	}

	if endNum == nil {
		endBlock = startBlock
		startBlock = api.eth.blockchain.GetBlockByHash(startBlock.ParentHash())
		if startBlock == nil {
			return nil, fmt.Errorf("block %x has no parent", endBlock.Number())
		}
	} else {
		endBlock = api.eth.blockchain.GetBlockByNumber(*endNum)
		if endBlock == nil {
			return nil, fmt.Errorf("end block %d not found", *endNum)
		}
	}
	return api.getModifiedAccounts(startBlock, endBlock)
}

// GetModifiedAccountsByHash returns all accounts that have changed between the
// two blocks specified. A change is defined as a difference in nonce, balance,
// code hash, or storage hash.
//
// With one parameter, returns the list of accounts modified in the specified block.
func (api *DebugAPI) GetModifiedAccountsByHash(startHash common.Hash, endHash *common.Hash) ([]common.Address, error) {
	var startBlock, endBlock *types.Block
	startBlock = api.eth.blockchain.GetBlockByHash(startHash)
	if startBlock == nil {
		return nil, fmt.Errorf("start block %x not found", startHash)
	}

	if endHash == nil {
		endBlock = startBlock
		startBlock = api.eth.blockchain.GetBlockByHash(startBlock.ParentHash())
		if startBlock == nil {
			return nil, fmt.Errorf("block %x has no parent", endBlock.Number())
		}
	} else {
		endBlock = api.eth.blockchain.GetBlockByHash(*endHash)
		if endBlock == nil {
			return nil, fmt.Errorf("end block %x not found", *endHash)
		}
	}
	return api.getModifiedAccounts(startBlock, endBlock)
}

func (api *DebugAPI) getModifiedAccounts(startBlock, endBlock *types.Block) ([]common.Address, error) {
	if startBlock.Number().Uint64() >= endBlock.Number().Uint64() {
		return nil, fmt.Errorf("start block height (%d) must be less than end block height (%d)", startBlock.Number().Uint64(), endBlock.Number().Uint64())
	}
	triedb := api.eth.BlockChain().StateCache().TrieDB()

	oldTrie, err := trie.NewStateTrie(trie.StateTrieID(startBlock.Root()), triedb)
	if err != nil {
		return nil, err
	}
	newTrie, err := trie.NewStateTrie(trie.StateTrieID(endBlock.Root()), triedb)
	if err != nil {
		return nil, err
	}
	diff, _ := trie.NewDifferenceIterator(oldTrie.NodeIterator([]byte{}), newTrie.NodeIterator([]byte{}))
	iter := trie.NewIterator(diff)

	var dirty []common.Address
	for iter.Next() {
		key := newTrie.GetKey(iter.Key)
		if key == nil {
			return nil, fmt.Errorf("no preimage found for hash %x", iter.Key)
		}
		dirty = append(dirty, common.BytesToAddress(key))
	}
	return dirty, nil
}

// GetAccessibleState returns the first number where the node has accessible
// state on disk. Note this being the post-state of that block and the pre-state
// of the next block.
// The (from, to) parameters are the sequence of blocks to search, which can go
// either forwards or backwards
func (api *DebugAPI) GetAccessibleState(from, to rpc.BlockNumber) (uint64, error) {
	db := api.eth.ChainDb()
	var pivot uint64
	if p := rawdb.ReadLastPivotNumber(db); p != nil {
		pivot = *p
		log.Info("Found fast-sync pivot marker", "number", pivot)
	}
	var resolveNum = func(num rpc.BlockNumber) (uint64, error) {
		// We don't have state for pending (-2), so treat it as latest
		if num.Int64() < 0 {
			block := api.eth.blockchain.CurrentBlock()
			if block == nil {
				return 0, fmt.Errorf("current block missing")
			}
			return block.NumberU64(), nil
		}
		return uint64(num.Int64()), nil
	}
	var (
		start   uint64
		end     uint64
		delta   = int64(1)
		lastLog time.Time
		err     error
	)
	if start, err = resolveNum(from); err != nil {
		return 0, err
	}
	if end, err = resolveNum(to); err != nil {
		return 0, err
	}
	if start == end {
		return 0, fmt.Errorf("from and to needs to be different")
	}
	if start > end {
		delta = -1
	}
	for i := int64(start); i != int64(end); i += delta {
		if time.Since(lastLog) > 8*time.Second {
			log.Info("Finding roots", "from", start, "to", end, "at", i)
			lastLog = time.Now()
		}
		if i < int64(pivot) {
			continue
		}
		h := api.eth.BlockChain().GetHeaderByNumber(uint64(i))
		if h == nil {
			return 0, fmt.Errorf("missing header %d", i)
		}
		if ok, _ := api.eth.ChainDb().Has(h.Root[:]); ok {
			return uint64(i), nil
		}
	}
	return 0, errors.New("no state found")
}

<<<<<<< HEAD
// RemovePendingTransaction removes a transaction from the txpool.
// It returns the transaction removed, if any.
func (api *DebugAPI) RemovePendingTransaction(hash common.Hash) (*types.Transaction, error) {
	return api.eth.txPool.RemoveTx(hash), nil
}

// PrivateTraceAPI is the collection of Ethereum full node APIs exposed over
// the private debugging endpoint.
type PrivateTraceAPI struct {
	eth *Ethereum
}

// NewPrivateTraceAPI creates a new API definition for the full node-related
// private debug methods of the Ethereum service.
func NewPrivateTraceAPI(eth *Ethereum) *PrivateTraceAPI {
	return &PrivateTraceAPI{eth: eth}
=======
// SetTrieFlushInterval configures how often in-memory tries are persisted
// to disk. The value is in terms of block processing time, not wall clock.
func (api *DebugAPI) SetTrieFlushInterval(interval string) error {
	t, err := time.ParseDuration(interval)
	if err != nil {
		return err
	}
	api.eth.blockchain.SetTrieFlushInterval(t)
	return nil
>>>>>>> 18b641b0
}<|MERGE_RESOLUTION|>--- conflicted
+++ resolved
@@ -618,7 +618,17 @@
 	return 0, errors.New("no state found")
 }
 
-<<<<<<< HEAD
+// SetTrieFlushInterval configures how often in-memory tries are persisted
+// to disk. The value is in terms of block processing time, not wall clock.
+func (api *DebugAPI) SetTrieFlushInterval(interval string) error {
+	t, err := time.ParseDuration(interval)
+	if err != nil {
+		return err
+	}
+	api.eth.blockchain.SetTrieFlushInterval(t)
+	return nil
+}
+
 // RemovePendingTransaction removes a transaction from the txpool.
 // It returns the transaction removed, if any.
 func (api *DebugAPI) RemovePendingTransaction(hash common.Hash) (*types.Transaction, error) {
@@ -635,15 +645,4 @@
 // private debug methods of the Ethereum service.
 func NewPrivateTraceAPI(eth *Ethereum) *PrivateTraceAPI {
 	return &PrivateTraceAPI{eth: eth}
-=======
-// SetTrieFlushInterval configures how often in-memory tries are persisted
-// to disk. The value is in terms of block processing time, not wall clock.
-func (api *DebugAPI) SetTrieFlushInterval(interval string) error {
-	t, err := time.ParseDuration(interval)
-	if err != nil {
-		return err
-	}
-	api.eth.blockchain.SetTrieFlushInterval(t)
-	return nil
->>>>>>> 18b641b0
 }