// Copyright 2015 The go-ethereum Authors
// This file is part of the go-ethereum library.
//
// The go-ethereum library is free software: you can redistribute it and/or modify
// it under the terms of the GNU Lesser General Public License as published by
// the Free Software Foundation, either version 3 of the License, or
// (at your option) any later version.
//
// The go-ethereum library is distributed in the hope that it will be useful,
// but WITHOUT ANY WARRANTY; without even the implied warranty of
// MERCHANTABILITY or FITNESS FOR A PARTICULAR PURPOSE. See the
// GNU Lesser General Public License for more details.
//
// You should have received a copy of the GNU Lesser General Public License
// along with the go-ethereum library. If not, see <http://www.gnu.org/licenses/>.

package eth

import (
	"compress/gzip"
	"context"
	"errors"
	"fmt"
	"io"
	"math/big"
	"os"
	"runtime"
	"strings"
	"time"

	"github.com/ethereum/go-ethereum/common"
	"github.com/ethereum/go-ethereum/common/hexutil"
	"github.com/ethereum/go-ethereum/core"
	"github.com/ethereum/go-ethereum/core/rawdb"
	"github.com/ethereum/go-ethereum/core/state"
	"github.com/ethereum/go-ethereum/core/types"
	"github.com/ethereum/go-ethereum/internal/ethapi"
	"github.com/ethereum/go-ethereum/rlp"
	"github.com/ethereum/go-ethereum/rpc"
	"github.com/ethereum/go-ethereum/trie"
)

// PublicEthereumAPI provides an API to access Ethereum full node-related
// information.
type PublicEthereumAPI struct {
	e *Ethereum
}

// NewPublicEthereumAPI creates a new Ethereum protocol API for full nodes.
func NewPublicEthereumAPI(e *Ethereum) *PublicEthereumAPI {
	return &PublicEthereumAPI{e}
}

// Etherbase is the address that mining rewards will be send to
func (api *PublicEthereumAPI) Etherbase() (common.Address, error) {
	return api.e.Etherbase()
}

// Coinbase is the address that mining rewards will be send to (alias for Etherbase)
func (api *PublicEthereumAPI) Coinbase() (common.Address, error) {
	return api.Etherbase()
}

// Hashrate returns the POW hashrate
func (api *PublicEthereumAPI) Hashrate() hexutil.Uint64 {
	return hexutil.Uint64(api.e.Miner().Hashrate())
}

// PublicMinerAPI provides an API to control the miner.
// It offers only methods that operate on data that pose no security risk when it is publicly accessible.
type PublicMinerAPI struct {
	e *Ethereum
}

// NewPublicMinerAPI create a new PublicMinerAPI instance.
func NewPublicMinerAPI(e *Ethereum) *PublicMinerAPI {
	return &PublicMinerAPI{e}
}

// Mining returns an indication if this node is currently mining.
func (api *PublicMinerAPI) Mining() bool {
	return api.e.IsMining()
}

// PrivateMinerAPI provides private RPC methods to control the miner.
// These methods can be abused by external users and must be considered insecure for use by untrusted users.
type PrivateMinerAPI struct {
	e *Ethereum
}

// NewPrivateMinerAPI create a new RPC service which controls the miner of this node.
func NewPrivateMinerAPI(e *Ethereum) *PrivateMinerAPI {
	return &PrivateMinerAPI{e: e}
}

// Start starts the miner with the given number of threads. If threads is nil,
// the number of workers started is equal to the number of logical CPUs that are
// usable by this process. If mining is already running, this method adjust the
// number of threads allowed to use and updates the minimum price required by the
// transaction pool.
func (api *PrivateMinerAPI) Start(threads *int) error {
	if threads == nil {
		return api.e.StartMining(runtime.NumCPU())
	}
	return api.e.StartMining(*threads)
}

// Stop terminates the miner, both at the consensus engine level as well as at
// the block creation level.
func (api *PrivateMinerAPI) Stop() {
	api.e.StopMining()
}

// SetExtra sets the extra data string that is included when this miner mines a block.
func (api *PrivateMinerAPI) SetExtra(extra string) (bool, error) {
	if err := api.e.Miner().SetExtra([]byte(extra)); err != nil {
		return false, err
	}
	return true, nil
}

// SetGasPrice sets the minimum accepted gas price for the miner.
func (api *PrivateMinerAPI) SetGasPrice(gasPrice hexutil.Big) bool {
	api.e.lock.Lock()
	api.e.gasPrice = (*big.Int)(&gasPrice)
	api.e.lock.Unlock()

	api.e.txPool.SetGasPrice((*big.Int)(&gasPrice))
	return true
}

// SetGasLimit sets the gaslimit to target towards during mining.
func (api *PrivateMinerAPI) SetGasLimit(gasLimit hexutil.Uint64) bool {
	api.e.Miner().SetGasCeil(uint64(gasLimit))
	return true
}

// SetEtherbase sets the etherbase of the miner
func (api *PrivateMinerAPI) SetEtherbase(etherbase common.Address) bool {
	api.e.SetEtherbase(etherbase)
	return true
}

// SetRecommitInterval updates the interval for miner sealing work recommitting.
func (api *PrivateMinerAPI) SetRecommitInterval(interval int) {
	api.e.Miner().SetRecommitInterval(time.Duration(interval) * time.Millisecond)
}

// PrivateAdminAPI is the collection of Ethereum full node-related APIs
// exposed over the private admin endpoint.
type PrivateAdminAPI struct {
	eth *Ethereum
}

// NewPrivateAdminAPI creates a new API definition for the full node private
// admin methods of the Ethereum service.
func NewPrivateAdminAPI(eth *Ethereum) *PrivateAdminAPI {
	return &PrivateAdminAPI{eth: eth}
}

// ExportChain exports the current blockchain into a local file,
// or a range of blocks if first and last are non-nil
func (api *PrivateAdminAPI) ExportChain(file string, first *uint64, last *uint64) (bool, error) {
	if first == nil && last != nil {
		return false, errors.New("last cannot be specified without first")
	}
	if first != nil && last == nil {
		head := api.eth.BlockChain().CurrentHeader().Number.Uint64()
		last = &head
	}
	if _, err := os.Stat(file); err == nil {
		// File already exists. Allowing overwrite could be a DoS vecotor,
		// since the 'file' may point to arbitrary paths on the drive
		return false, errors.New("location would overwrite an existing file")
	}
	// Make sure we can create the file to export into
	out, err := os.OpenFile(file, os.O_CREATE|os.O_WRONLY|os.O_TRUNC, os.ModePerm)
	if err != nil {
		return false, err
	}
	defer out.Close()

	var writer io.Writer = out
	if strings.HasSuffix(file, ".gz") {
		writer = gzip.NewWriter(writer)
		defer writer.(*gzip.Writer).Close()
	}

	// Export the blockchain
	if first != nil {
		if err := api.eth.BlockChain().ExportN(writer, *first, *last); err != nil {
			return false, err
		}
	} else if err := api.eth.BlockChain().Export(writer); err != nil {
		return false, err
	}
	return true, nil
}

func hasAllBlocks(chain *core.BlockChain, bs []*types.Block) bool {
	for _, b := range bs {
		if !chain.HasBlock(b.Hash(), b.NumberU64()) {
			return false
		}
	}

	return true
}

// ImportChain imports a blockchain from a local file.
func (api *PrivateAdminAPI) ImportChain(file string) (bool, error) {
	// Make sure the can access the file to import
	in, err := os.Open(file)
	if err != nil {
		return false, err
	}
	defer in.Close()

	var reader io.Reader = in
	if strings.HasSuffix(file, ".gz") {
		if reader, err = gzip.NewReader(reader); err != nil {
			return false, err
		}
	}

	// Run actual the import in pre-configured batches
	stream := rlp.NewStream(reader, 0)

	blocks, index := make([]*types.Block, 0, 2500), 0
	for batch := 0; ; batch++ {
		// Load a batch of blocks from the input file
		for len(blocks) < cap(blocks) {
			block := new(types.Block)
			if err := stream.Decode(block); err == io.EOF {
				break
			} else if err != nil {
				return false, fmt.Errorf("block %d: failed to parse: %v", index, err)
			}
			blocks = append(blocks, block)
			index++
		}
		if len(blocks) == 0 {
			break
		}

		if hasAllBlocks(api.eth.BlockChain(), blocks) {
			blocks = blocks[:0]
			continue
		}
		// Import the batch and reset the buffer
		if _, err := api.eth.BlockChain().InsertChain(blocks); err != nil {
			return false, fmt.Errorf("batch %d: failed to insert: %v", batch, err)
		}
		blocks = blocks[:0]
	}
	return true, nil
}

func (api *PrivateAdminAPI) Ecbp1100(blockNr rpc.BlockNumber) (bool, error) {
	i := uint64(blockNr.Int64())
	err := api.eth.blockchain.Config().SetECBP1100Transition(&i)
	return api.eth.blockchain.IsArtificialFinalityEnabled() &&
		api.eth.blockchain.Config().IsEnabled(
			api.eth.blockchain.Config().GetECBP1100Transition,
			api.eth.blockchain.CurrentBlock().Number()), err
}

// MaxPeers sets the maximum peer limit for the protocol manager and the p2p server.
func (api *PrivateAdminAPI) MaxPeers(n int) (bool, error) {
	api.eth.handler.maxPeers = n
	api.eth.p2pServer.MaxPeers = n

	for i := api.eth.handler.peers.len(); i > n; i = api.eth.handler.peers.len() {
		p := api.eth.handler.peers.WorstPeer()
		if p == nil {
			break
		}
		api.eth.handler.removePeer(p.ID())
	}
	return true, nil
}

// PublicDebugAPI is the collection of Ethereum full node APIs exposed
// over the public debugging endpoint.
type PublicDebugAPI struct {
	eth *Ethereum
}

// NewPublicDebugAPI creates a new API definition for the full node-
// related public debug methods of the Ethereum service.
func NewPublicDebugAPI(eth *Ethereum) *PublicDebugAPI {
	return &PublicDebugAPI{eth: eth}
}

// DumpBlock retrieves the entire state of the database at a given block.
func (api *PublicDebugAPI) DumpBlock(blockNr rpc.BlockNumber) (state.Dump, error) {
	opts := &state.DumpConfig{
		OnlyWithAddresses: true,
		Max:               AccountRangeMaxResults, // Sanity limit over RPC
	}
	if blockNr == rpc.PendingBlockNumber {
		// If we're dumping the pending state, we need to request
		// both the pending block as well as the pending state from
		// the miner and operate on those
		_, stateDb := api.eth.miner.Pending()
		return stateDb.RawDump(opts), nil
	}
	var block *types.Block
	if blockNr == rpc.LatestBlockNumber {
		block = api.eth.blockchain.CurrentBlock()
	} else {
		block = api.eth.blockchain.GetBlockByNumber(uint64(blockNr))
	}
	if block == nil {
		return state.Dump{}, fmt.Errorf("block #%d not found", blockNr)
	}
	stateDb, err := api.eth.BlockChain().StateAt(block.Root())
	if err != nil {
		return state.Dump{}, err
	}
	return stateDb.RawDump(opts), nil
}

// PrivateDebugAPI is the collection of Ethereum full node APIs exposed over
// the private debugging endpoint.
type PrivateDebugAPI struct {
	eth *Ethereum
}

// NewPrivateDebugAPI creates a new API definition for the full node-related
// private debug methods of the Ethereum service.
func NewPrivateDebugAPI(eth *Ethereum) *PrivateDebugAPI {
	return &PrivateDebugAPI{eth: eth}
}

// Preimage is a debug API function that returns the preimage for a sha3 hash, if known.
func (api *PrivateDebugAPI) Preimage(ctx context.Context, hash common.Hash) (hexutil.Bytes, error) {
	if preimage := rawdb.ReadPreimage(api.eth.ChainDb(), hash); preimage != nil {
		return preimage, nil
	}
	return nil, errors.New("unknown preimage")
}

// BadBlockArgs represents the entries in the list returned when bad blocks are queried.
type BadBlockArgs struct {
	Hash  common.Hash              `json:"hash"`
	Block *ethapi.RPCMarshalBlockT `json:"block"`
	RLP   string                   `json:"rlp"`
}

// GetBadBlocks returns a list of the last 'bad blocks' that the client has seen on the network
// and returns them as a JSON list of block-hashes
func (api *PrivateDebugAPI) GetBadBlocks(ctx context.Context) ([]*BadBlockArgs, error) {
	var (
		err     error
		blocks  = rawdb.ReadAllBadBlocks(api.eth.chainDb)
		results = make([]*BadBlockArgs, 0, len(blocks))
	)
	for _, block := range blocks {
		var (
			blockRlp  string
			blockJSON *ethapi.RPCMarshalBlockT
		)
		if rlpBytes, err := rlp.EncodeToBytes(block); err != nil {
			blockRlp = err.Error() // Hacky, but hey, it works
		} else {
			blockRlp = fmt.Sprintf("0x%x", rlpBytes)
		}
<<<<<<< HEAD
		if blockJSON, err = ethapi.RPCMarshalBlock(block, true, true, api.eth.engine); err != nil {
			blockJSON = &ethapi.RPCMarshalBlockT{Error: err.Error()}
=======
		if blockJSON, err = ethapi.RPCMarshalBlock(block, true, true); err != nil {
			blockJSON = map[string]interface{}{"error": err.Error()}
>>>>>>> eae3b194
		}
		results = append(results, &BadBlockArgs{
			Hash:  block.Hash(),
			RLP:   blockRlp,
			Block: blockJSON,
		})
	}
	return results, nil
}

// AccountRangeMaxResults is the maximum number of results to be returned per call
const AccountRangeMaxResults = 256

// AccountRange enumerates all accounts in the given block and start point in paging request
func (api *PublicDebugAPI) AccountRange(blockNrOrHash rpc.BlockNumberOrHash, start []byte, maxResults int, nocode, nostorage, incompletes bool) (state.IteratorDump, error) {
	var stateDb *state.StateDB
	var err error

	if number, ok := blockNrOrHash.Number(); ok {
		if number == rpc.PendingBlockNumber {
			// If we're dumping the pending state, we need to request
			// both the pending block as well as the pending state from
			// the miner and operate on those
			_, stateDb = api.eth.miner.Pending()
		} else {
			var block *types.Block
			if number == rpc.LatestBlockNumber {
				block = api.eth.blockchain.CurrentBlock()
			} else {
				block = api.eth.blockchain.GetBlockByNumber(uint64(number))
			}
			if block == nil {
				return state.IteratorDump{}, fmt.Errorf("block #%d not found", number)
			}
			stateDb, err = api.eth.BlockChain().StateAt(block.Root())
			if err != nil {
				return state.IteratorDump{}, err
			}
		}
	} else if hash, ok := blockNrOrHash.Hash(); ok {
		block := api.eth.blockchain.GetBlockByHash(hash)
		if block == nil {
			return state.IteratorDump{}, fmt.Errorf("block %s not found", hash.Hex())
		}
		stateDb, err = api.eth.BlockChain().StateAt(block.Root())
		if err != nil {
			return state.IteratorDump{}, err
		}
	} else {
		return state.IteratorDump{}, errors.New("either block number or block hash must be specified")
	}

	opts := &state.DumpConfig{
		SkipCode:          nocode,
		SkipStorage:       nostorage,
		OnlyWithAddresses: !incompletes,
		Start:             start,
		Max:               uint64(maxResults),
	}
	if maxResults > AccountRangeMaxResults || maxResults <= 0 {
		opts.Max = AccountRangeMaxResults
	}
	return stateDb.IteratorDump(opts), nil
}

// StorageRangeResult is the result of a debug_storageRangeAt API call.
type StorageRangeResult struct {
	Storage storageMap   `json:"storage"`
	NextKey *common.Hash `json:"nextKey"` // nil if Storage includes the last key in the trie.
}

type storageMap map[common.Hash]storageEntry

type storageEntry struct {
	Key   *common.Hash `json:"key"`
	Value common.Hash  `json:"value"`
}

// StorageRangeAt returns the storage at the given block height and transaction index.
func (api *PrivateDebugAPI) StorageRangeAt(blockHash common.Hash, txIndex int, contractAddress common.Address, keyStart hexutil.Bytes, maxResult int) (StorageRangeResult, error) {
	// Retrieve the block
	block := api.eth.blockchain.GetBlockByHash(blockHash)
	if block == nil {
		return StorageRangeResult{}, fmt.Errorf("block %#x not found", blockHash)
	}
	_, _, statedb, err := api.eth.stateAtTransaction(block, txIndex, 0)
	if err != nil {
		return StorageRangeResult{}, err
	}
	st := statedb.StorageTrie(contractAddress)
	if st == nil {
		return StorageRangeResult{}, fmt.Errorf("account %x doesn't exist", contractAddress)
	}
	return storageRangeAt(st, keyStart, maxResult)
}

func storageRangeAt(st state.Trie, start []byte, maxResult int) (StorageRangeResult, error) {
	it := trie.NewIterator(st.NodeIterator(start))
	result := StorageRangeResult{Storage: storageMap{}}
	for i := 0; i < maxResult && it.Next(); i++ {
		_, content, _, err := rlp.Split(it.Value)
		if err != nil {
			return StorageRangeResult{}, err
		}
		e := storageEntry{Value: common.BytesToHash(content)}
		if preimage := st.GetKey(it.Key); preimage != nil {
			preimage := common.BytesToHash(preimage)
			e.Key = &preimage
		}
		result.Storage[common.BytesToHash(it.Key)] = e
	}
	// Add the 'next key' so clients can continue downloading.
	if it.Next() {
		next := common.BytesToHash(it.Key)
		result.NextKey = &next
	}
	return result, nil
}

// GetModifiedAccountsByNumber returns all accounts that have changed between the
// two blocks specified. A change is defined as a difference in nonce, balance,
// code hash, or storage hash.
//
// With one parameter, returns the list of accounts modified in the specified block.
func (api *PrivateDebugAPI) GetModifiedAccountsByNumber(startNum uint64, endNum *uint64) ([]common.Address, error) {
	var startBlock, endBlock *types.Block

	startBlock = api.eth.blockchain.GetBlockByNumber(startNum)
	if startBlock == nil {
		return nil, fmt.Errorf("start block %x not found", startNum)
	}

	if endNum == nil {
		endBlock = startBlock
		startBlock = api.eth.blockchain.GetBlockByHash(startBlock.ParentHash())
		if startBlock == nil {
			return nil, fmt.Errorf("block %x has no parent", endBlock.Number())
		}
	} else {
		endBlock = api.eth.blockchain.GetBlockByNumber(*endNum)
		if endBlock == nil {
			return nil, fmt.Errorf("end block %d not found", *endNum)
		}
	}
	return api.getModifiedAccounts(startBlock, endBlock)
}

// GetModifiedAccountsByHash returns all accounts that have changed between the
// two blocks specified. A change is defined as a difference in nonce, balance,
// code hash, or storage hash.
//
// With one parameter, returns the list of accounts modified in the specified block.
func (api *PrivateDebugAPI) GetModifiedAccountsByHash(startHash common.Hash, endHash *common.Hash) ([]common.Address, error) {
	var startBlock, endBlock *types.Block
	startBlock = api.eth.blockchain.GetBlockByHash(startHash)
	if startBlock == nil {
		return nil, fmt.Errorf("start block %x not found", startHash)
	}

	if endHash == nil {
		endBlock = startBlock
		startBlock = api.eth.blockchain.GetBlockByHash(startBlock.ParentHash())
		if startBlock == nil {
			return nil, fmt.Errorf("block %x has no parent", endBlock.Number())
		}
	} else {
		endBlock = api.eth.blockchain.GetBlockByHash(*endHash)
		if endBlock == nil {
			return nil, fmt.Errorf("end block %x not found", *endHash)
		}
	}
	return api.getModifiedAccounts(startBlock, endBlock)
}

func (api *PrivateDebugAPI) getModifiedAccounts(startBlock, endBlock *types.Block) ([]common.Address, error) {
	if startBlock.Number().Uint64() >= endBlock.Number().Uint64() {
		return nil, fmt.Errorf("start block height (%d) must be less than end block height (%d)", startBlock.Number().Uint64(), endBlock.Number().Uint64())
	}
	triedb := api.eth.BlockChain().StateCache().TrieDB()

	oldTrie, err := trie.NewSecure(startBlock.Root(), triedb)
	if err != nil {
		return nil, err
	}
	newTrie, err := trie.NewSecure(endBlock.Root(), triedb)
	if err != nil {
		return nil, err
	}
	diff, _ := trie.NewDifferenceIterator(oldTrie.NodeIterator([]byte{}), newTrie.NodeIterator([]byte{}))
	iter := trie.NewIterator(diff)

	var dirty []common.Address
	for iter.Next() {
		key := newTrie.GetKey(iter.Key)
		if key == nil {
			return nil, fmt.Errorf("no preimage found for hash %x", iter.Key)
		}
		dirty = append(dirty, common.BytesToAddress(key))
	}
	return dirty, nil
}

// RemovePendingTransaction removes a transaction from the txpool.
// It returns the transaction removed, if any.
func (api *PrivateDebugAPI) RemovePendingTransaction(hash common.Hash) (*types.Transaction, error) {
	return api.eth.txPool.RemoveTx(hash), nil
}

// PrivateTraceAPI is the collection of Ethereum full node APIs exposed over
// the private debugging endpoint.
type PrivateTraceAPI struct {
	eth *Ethereum
}

// NewPrivateTraceAPI creates a new API definition for the full node-related
// private debug methods of the Ethereum service.
func NewPrivateTraceAPI(eth *Ethereum) *PrivateTraceAPI {
	return &PrivateTraceAPI{eth: eth}
}<|MERGE_RESOLUTION|>--- conflicted
+++ resolved
@@ -366,13 +366,8 @@
 		} else {
 			blockRlp = fmt.Sprintf("0x%x", rlpBytes)
 		}
-<<<<<<< HEAD
-		if blockJSON, err = ethapi.RPCMarshalBlock(block, true, true, api.eth.engine); err != nil {
+		if blockJSON, err = ethapi.RPCMarshalBlock(block, true, true); err != nil {
 			blockJSON = &ethapi.RPCMarshalBlockT{Error: err.Error()}
-=======
-		if blockJSON, err = ethapi.RPCMarshalBlock(block, true, true); err != nil {
-			blockJSON = map[string]interface{}{"error": err.Error()}
->>>>>>> eae3b194
 		}
 		results = append(results, &BadBlockArgs{
 			Hash:  block.Hash(),
