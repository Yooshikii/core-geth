--- conflicted
+++ resolved
@@ -48,33 +48,9 @@
 	MainnetTerminalTotalDifficulty, _ = new(big.Int).SetString("58_750_000_000_000_000_000_000", 0)
 
 	// MainnetChainConfig is the chain parameters to run a node on the main network.
-<<<<<<< HEAD
 	MainnetChainConfig = &goethereum.ChainConfig{
-		ChainID:                   big.NewInt(1),
-		SupportedProtocolVersions: vars.DefaultProtocolVersions,
-		HomesteadBlock:            big.NewInt(1_150_000),
-		DAOForkBlock:              big.NewInt(1_920_000),
-		DAOForkSupport:            true,
-		EIP150Block:               big.NewInt(2_463_000),
-		EIP150Hash:                common.HexToHash("0x2086799aeebeae135c246c65021c82b4e15a2c451340993aacfd2751886514f0"),
-		EIP155Block:               big.NewInt(2_675_000),
-		EIP158Block:               big.NewInt(2_675_000),
-		ByzantiumBlock:            big.NewInt(4_370_000),
-		ConstantinopleBlock:       big.NewInt(7_280_000),
-		PetersburgBlock:           big.NewInt(7_280_000),
-		IstanbulBlock:             big.NewInt(9_069_000),
-		MuirGlacierBlock:          big.NewInt(9_200_000),
-		BerlinBlock:               big.NewInt(12_244_000),
-		LondonBlock:               big.NewInt(12_965_000),
-		ArrowGlacierBlock:         big.NewInt(13_773_000),
-		GrayGlacierBlock:          big.NewInt(15_050_000),
-		TerminalTotalDifficulty:   MainnetTerminalTotalDifficulty, // 58_750_000_000_000_000_000_000
-		TrustedCheckpoint:         MainnetTrustedCheckpoint,
-		TrustedCheckpointOracle:   RopstenCheckpointOracle,
-		Ethash:                    new(ctypes.EthashConfig),
-=======
-	MainnetChainConfig = &ChainConfig{
 		ChainID:                       big.NewInt(1),
+		SupportedProtocolVersions:     vars.DefaultProtocolVersions,
 		HomesteadBlock:                big.NewInt(1_150_000),
 		DAOForkBlock:                  big.NewInt(1_920_000),
 		DAOForkSupport:                true,
@@ -92,9 +68,10 @@
 		ArrowGlacierBlock:             big.NewInt(13_773_000),
 		GrayGlacierBlock:              big.NewInt(15_050_000),
 		TerminalTotalDifficulty:       MainnetTerminalTotalDifficulty, // 58_750_000_000_000_000_000_000
+		TrustedCheckpoint:             MainnetTrustedCheckpoint,
+		TrustedCheckpointOracle:       RopstenCheckpointOracle,
 		TerminalTotalDifficultyPassed: true,
-		Ethash:                        new(EthashConfig),
->>>>>>> e5eb32ac
+		Ethash:                        new(ctypes.EthashConfig),
 	}
 
 	// MainnetTrustedCheckpoint contains the light client trusted checkpoint for the main network.
