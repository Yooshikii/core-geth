--- conflicted
+++ resolved
@@ -68,14 +68,10 @@
 		GrayGlacierBlock:              big.NewInt(15_050_000),
 		TerminalTotalDifficulty:       MainnetTerminalTotalDifficulty, // 58_750_000_000_000_000_000_000
 		TerminalTotalDifficultyPassed: true,
-<<<<<<< HEAD
+		ShanghaiTime:                  newUint64(1681338455),
 		Ethash:                        new(ctypes.EthashConfig),
 		TrustedCheckpoint:             MainnetTrustedCheckpoint,
 		TrustedCheckpointOracle:       MainnetCheckpointOracle,
-=======
-		ShanghaiTime:                  newUint64(1681338455),
-		Ethash:                        new(EthashConfig),
->>>>>>> a38f4108
 	}
 
 	// MainnetTrustedCheckpoint contains the light client trusted checkpoint for the main network.
