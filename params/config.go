// Copyright 2016 The go-ethereum Authors
// This file is part of the go-ethereum library.
//
// The go-ethereum library is free software: you can redistribute it and/or modify
// it under the terms of the GNU Lesser General Public License as published by
// the Free Software Foundation, either version 3 of the License, or
// (at your option) any later version.
//
// The go-ethereum library is distributed in the hope that it will be useful,
// but WITHOUT ANY WARRANTY; without even the implied warranty of
// MERCHANTABILITY or FITNESS FOR A PARTICULAR PURPOSE. See the
// GNU Lesser General Public License for more details.
//
// You should have received a copy of the GNU Lesser General Public License
// along with the go-ethereum library. If not, see <http://www.gnu.org/licenses/>.

package params

import (
	"math/big"

	"github.com/ethereum/go-ethereum/common"
	"github.com/ethereum/go-ethereum/params/types/ctypes"
	"github.com/ethereum/go-ethereum/params/types/goethereum"
	"github.com/ethereum/go-ethereum/params/vars"
)

// Genesis hashes to enforce below configs on.
var (
	MainnetGenesisHash = common.HexToHash("0xd4e56740f876aef8c010b86a40d5f56745a118d0906a34e69aec8c0db1cb8fa3")
	SepoliaGenesisHash = common.HexToHash("0x25a5cc106eea7138acab33231d7160d69cb777ee0c2c553fcddf5138993e6dd9")
	RinkebyGenesisHash = common.HexToHash("0x6341fd3daf94b748c72ced5a5b26028f2474f5f00d824504e4fa37a75767e177")
	GoerliGenesisHash  = common.HexToHash("0xbf7e331f7f7c1dd2e05159666b3bf8bc7a8a3a9eb1d518969eab529dd9b88c1a")
)

// CheckpointOracles associates each known checkpoint oracles with the genesis hash of
// the chain it belongs to.
var CheckpointOracles = map[common.Hash]*ctypes.CheckpointOracleConfig{
	MainnetGenesisHash: MainnetCheckpointOracle,
	RinkebyGenesisHash: RinkebyCheckpointOracle,
	GoerliGenesisHash:  GoerliCheckpointOracle,
}

func newUint64(val uint64) *uint64 { return &val }

var (
	MainnetTerminalTotalDifficulty, _ = new(big.Int).SetString("58_750_000_000_000_000_000_000", 0)

	// MainnetChainConfig is the chain parameters to run a node on the main network.
	MainnetChainConfig = &goethereum.ChainConfig{
		ChainID:                       big.NewInt(1),
		SupportedProtocolVersions:     vars.DefaultProtocolVersions,
		HomesteadBlock:                big.NewInt(1_150_000),
		DAOForkBlock:                  big.NewInt(1_920_000),
		DAOForkSupport:                true,
		EIP150Block:                   big.NewInt(2_463_000),
		EIP150Hash:                    common.HexToHash("0x2086799aeebeae135c246c65021c82b4e15a2c451340993aacfd2751886514f0"),
		EIP155Block:                   big.NewInt(2_675_000),
		EIP158Block:                   big.NewInt(2_675_000),
		ByzantiumBlock:                big.NewInt(4_370_000),
		ConstantinopleBlock:           big.NewInt(7_280_000),
		PetersburgBlock:               big.NewInt(7_280_000),
		IstanbulBlock:                 big.NewInt(9_069_000),
		MuirGlacierBlock:              big.NewInt(9_200_000),
		BerlinBlock:                   big.NewInt(12_244_000),
		LondonBlock:                   big.NewInt(12_965_000),
		ArrowGlacierBlock:             big.NewInt(13_773_000),
		GrayGlacierBlock:              big.NewInt(15_050_000),
		TerminalTotalDifficulty:       MainnetTerminalTotalDifficulty, // 58_750_000_000_000_000_000_000
		TerminalTotalDifficultyPassed: true,
		Ethash:                        new(ctypes.EthashConfig),
	}

	// MainnetTrustedCheckpoint contains the light client trusted checkpoint for the main network.
	MainnetTrustedCheckpoint = &ctypes.TrustedCheckpoint{
		SectionIndex: 506,
		SectionHead:  common.HexToHash("0x3d1a139a6fc7764211236ef7c64d9e8c1fe55b358d7414e25277bac1144486cd"),
		CHTRoot:      common.HexToHash("0xef7fc3321a239a54238593bdf68d82933d903cb533b0d03228a8d958cd35ea77"),
		BloomRoot:    common.HexToHash("0x51d7bfe7c6397b1caa8b1cb046de4aeaf7e7fbd3fb6c726b60bf750de78809e8"),
	}

	// MainnetCheckpointOracle contains a set of configs for the main network oracle.
	MainnetCheckpointOracle = &ctypes.CheckpointOracleConfig{
		Address: common.HexToAddress("0x9a9070028361F7AAbeB3f2F2Dc07F82C4a98A02a"),
		Signers: []common.Address{
			common.HexToAddress("0x1b2C260efc720BE89101890E4Db589b44E950527"), // Peter
			common.HexToAddress("0x78d1aD571A1A09D60D9BBf25894b44e4C8859595"), // Martin
			common.HexToAddress("0x286834935f4A8Cfb4FF4C77D5770C2775aE2b0E7"), // Zsolt
			common.HexToAddress("0xb86e2B0Ab5A4B1373e40c51A7C712c70Ba2f9f8E"), // Gary
			common.HexToAddress("0x0DF8fa387C602AE62559cC4aFa4972A7045d6707"), // Guillaume
		},
		Threshold: 2,
	}

	// SepoliaChainConfig contains the chain parameters to run a node on the Sepolia test network.
	SepoliaChainConfig = &goethereum.ChainConfig{
		ChainID:                       big.NewInt(11155111),
		HomesteadBlock:                big.NewInt(0),
		DAOForkBlock:                  nil,
		DAOForkSupport:                true,
		EIP150Block:                   big.NewInt(0),
		EIP155Block:                   big.NewInt(0),
		EIP158Block:                   big.NewInt(0),
		ByzantiumBlock:                big.NewInt(0),
		ConstantinopleBlock:           big.NewInt(0),
		PetersburgBlock:               big.NewInt(0),
		IstanbulBlock:                 big.NewInt(0),
		MuirGlacierBlock:              big.NewInt(0),
		BerlinBlock:                   big.NewInt(0),
		LondonBlock:                   big.NewInt(0),
		TerminalTotalDifficulty:       big.NewInt(17_000_000_000_000_000),
		TerminalTotalDifficultyPassed: true,
		MergeNetsplitBlock:            big.NewInt(1735371),
		ShanghaiTime:                  newUint64(1677557088),
		Ethash:                        new(ctypes.EthashConfig),
	}

	// SepoliaTrustedCheckpoint contains the light client trusted checkpoint for the Sepolia test network.
	SepoliaTrustedCheckpoint = &ctypes.TrustedCheckpoint{
		SectionIndex: 55,
		SectionHead:  common.HexToHash("0xb70ea113ab4db9d6e015c5b55d486713f60c40bda666121914a71ce3aec53a75"),
		CHTRoot:      common.HexToHash("0x206456d8847b66aaf427ed551f55e24cff90241bdb0a02583c761bf8164f78e4"),
		BloomRoot:    common.HexToHash("0x4369228d59a8fe285fee874c636531091e659b3b1294bb978eb159860a1cede2"),
	}

	// RinkebyChainConfig contains the chain parameters to run a node on the Rinkeby test network.
	RinkebyChainConfig = &goethereum.ChainConfig{
		ChainID:                   big.NewInt(4),
		SupportedProtocolVersions: vars.DefaultProtocolVersions,
		HomesteadBlock:            big.NewInt(1),
		DAOForkBlock:              nil,
		DAOForkSupport:            true,
		EIP150Block:               big.NewInt(2),
		EIP150Hash:                common.HexToHash("0x9b095b36c15eaf13044373aef8ee0bd3a382a5abb92e402afa44b8249c3a90e9"),
		EIP155Block:               big.NewInt(3),
		EIP158Block:               big.NewInt(3),
		ByzantiumBlock:            big.NewInt(1_035_301),
		ConstantinopleBlock:       big.NewInt(3_660_663),
		PetersburgBlock:           big.NewInt(4_321_234),
		IstanbulBlock:             big.NewInt(5_435_345),
		MuirGlacierBlock:          nil,
		BerlinBlock:               big.NewInt(8_290_928),
		LondonBlock:               big.NewInt(8_897_988),
		ArrowGlacierBlock:         nil,
		TrustedCheckpoint:         RinkebyTrustedCheckpoint,
		TrustedCheckpointOracle:   RinkebyCheckpointOracle,
		Clique: &ctypes.CliqueConfig{
			Period: 15,
			Epoch:  30000,
		},
	}

	// RinkebyTrustedCheckpoint contains the light client trusted checkpoint for the Rinkeby test network.
	RinkebyTrustedCheckpoint = &ctypes.TrustedCheckpoint{
		SectionIndex: 373,
		SectionHead:  common.HexToHash("0x09f6d8f0d08d61025ccf4578dc214220b78013841470d445ed86faab4a5a885a"),
		CHTRoot:      common.HexToHash("0xef72902b944a111e9fdfee5fb69a5e46f68bf11a1f0bd430321f92d6b66987df"),
		BloomRoot:    common.HexToHash("0xd0120268729c51dd6fa2714f7f88527adfecbdb08592c671233ad2e0ad7cd835"),
	}

	// RinkebyCheckpointOracle contains a set of configs for the Rinkeby test network oracle.
	RinkebyCheckpointOracle = &ctypes.CheckpointOracleConfig{
		Address: common.HexToAddress("0xebe8eFA441B9302A0d7eaECc277c09d20D684540"),
		Signers: []common.Address{
			common.HexToAddress("0xd9c9cd5f6779558b6e0ed4e6acf6b1947e7fa1f3"), // Peter
			common.HexToAddress("0x78d1aD571A1A09D60D9BBf25894b44e4C8859595"), // Martin
			common.HexToAddress("0x286834935f4A8Cfb4FF4C77D5770C2775aE2b0E7"), // Zsolt
			common.HexToAddress("0xb86e2B0Ab5A4B1373e40c51A7C712c70Ba2f9f8E"), // Gary
		},
		Threshold: 2,
	}

	// GoerliChainConfig contains the chain parameters to run a node on the Görli test network.
	GoerliChainConfig = &goethereum.ChainConfig{
		ChainID:                       big.NewInt(5),
		SupportedProtocolVersions:     vars.DefaultProtocolVersions,
		HomesteadBlock:                big.NewInt(0),
		DAOForkBlock:                  nil,
		DAOForkSupport:                true,
		EIP150Block:                   big.NewInt(0),
		EIP155Block:                   big.NewInt(0),
		EIP158Block:                   big.NewInt(0),
		ByzantiumBlock:                big.NewInt(0),
		ConstantinopleBlock:           big.NewInt(0),
		PetersburgBlock:               big.NewInt(0),
		IstanbulBlock:                 big.NewInt(1_561_651),
		MuirGlacierBlock:              nil,
		BerlinBlock:                   big.NewInt(4_460_644),
		LondonBlock:                   big.NewInt(5_062_605),
		ArrowGlacierBlock:             nil,
		TerminalTotalDifficulty:       big.NewInt(10_790_000),
		TerminalTotalDifficultyPassed: true,
<<<<<<< HEAD
		TrustedCheckpoint:             GoerliTrustedCheckpoint,
		TrustedCheckpointOracle:       GoerliCheckpointOracle,
		Clique: &ctypes.CliqueConfig{
=======
		ShanghaiTime:                  newUint64(1678832736),
		Clique: &CliqueConfig{
>>>>>>> 5ed08c47
			Period: 15,
			Epoch:  30000,
		},
	}

	// GoerliTrustedCheckpoint contains the light client trusted checkpoint for the Görli test network.
	GoerliTrustedCheckpoint = &ctypes.TrustedCheckpoint{
		SectionIndex: 229,
		SectionHead:  common.HexToHash("0xc5a7b57cb4af7b3d4cc251ac5f29acaac94e7464365358e7ad26129083b7729a"),
		CHTRoot:      common.HexToHash("0x54c0d5c756d9c48eda26ea13c2a49c2e31f1cb7dfb01514ddc49f3d24272c77e"),
		BloomRoot:    common.HexToHash("0xd681970a496f6187d089f8c8665a3587b5a78212d79b6ceef97c0dabd0188e56"),
	}

	// GoerliCheckpointOracle contains a set of configs for the Goerli test network oracle.
	GoerliCheckpointOracle = &ctypes.CheckpointOracleConfig{
		Address: common.HexToAddress("0x18CA0E045F0D772a851BC7e48357Bcaab0a0795D"),
		Signers: []common.Address{
			common.HexToAddress("0x4769bcaD07e3b938B7f43EB7D278Bc7Cb9efFb38"), // Peter
			common.HexToAddress("0x78d1aD571A1A09D60D9BBf25894b44e4C8859595"), // Martin
			common.HexToAddress("0x286834935f4A8Cfb4FF4C77D5770C2775aE2b0E7"), // Zsolt
			common.HexToAddress("0xb86e2B0Ab5A4B1373e40c51A7C712c70Ba2f9f8E"), // Gary
			common.HexToAddress("0x0DF8fa387C602AE62559cC4aFa4972A7045d6707"), // Guillaume
		},
		Threshold: 2,
	}

	// AllEthashProtocolChanges contains every protocol change (EIPs) introduced
	// and accepted by the Ethereum core developers into the Ethash consensus.
	AllEthashProtocolChanges = &goethereum.ChainConfig{
		ChainID:                       big.NewInt(1337),
		HomesteadBlock:                big.NewInt(0),
		DAOForkBlock:                  nil,
		DAOForkSupport:                false,
		EIP150Block:                   big.NewInt(0),
		EIP150Hash:                    common.Hash{},
		EIP155Block:                   big.NewInt(0),
		EIP158Block:                   big.NewInt(0),
		ByzantiumBlock:                big.NewInt(0),
		ConstantinopleBlock:           big.NewInt(0),
		PetersburgBlock:               big.NewInt(0),
		IstanbulBlock:                 big.NewInt(0),
		MuirGlacierBlock:              big.NewInt(0),
		BerlinBlock:                   big.NewInt(0),
		LondonBlock:                   big.NewInt(0),
		ArrowGlacierBlock:             big.NewInt(0),
		GrayGlacierBlock:              big.NewInt(0),
		MergeNetsplitBlock:            nil,
		ShanghaiTime:                  nil,
		CancunTime:                    nil,
		PragueTime:                    nil,
		TerminalTotalDifficulty:       nil,
		TerminalTotalDifficultyPassed: false,
		Ethash:                        new(ctypes.EthashConfig),
		Clique:                        nil,
	}

	// AllCliqueProtocolChanges contains every protocol change (EIPs) introduced
	// and accepted by the Ethereum core developers into the Clique consensus.
	AllCliqueProtocolChanges = &goethereum.ChainConfig{
		ChainID:                       big.NewInt(1337),
		HomesteadBlock:                big.NewInt(0),
		DAOForkBlock:                  nil,
		DAOForkSupport:                false,
		EIP150Block:                   big.NewInt(0),
		EIP150Hash:                    common.Hash{},
		EIP155Block:                   big.NewInt(0),
		EIP158Block:                   big.NewInt(0),
		ByzantiumBlock:                big.NewInt(0),
		ConstantinopleBlock:           big.NewInt(0),
		PetersburgBlock:               big.NewInt(0),
		IstanbulBlock:                 big.NewInt(0),
		MuirGlacierBlock:              big.NewInt(0),
		BerlinBlock:                   big.NewInt(0),
		LondonBlock:                   big.NewInt(0),
		ArrowGlacierBlock:             nil,
		GrayGlacierBlock:              nil,
		MergeNetsplitBlock:            nil,
		ShanghaiTime:                  nil,
		CancunTime:                    nil,
		PragueTime:                    nil,
		TerminalTotalDifficulty:       nil,
		TerminalTotalDifficultyPassed: false,
		Ethash:                        nil,
		Clique: &ctypes.CliqueConfig{
			Period: 0,
			Epoch:  30000,
		},
	}

	// TestChainConfig contains every protocol change (EIPs) introduced
	// and accepted by the Ethereum core developers for testing proposes.
	TestChainConfig = &goethereum.ChainConfig{
		ChainID:                       big.NewInt(1),
		HomesteadBlock:                big.NewInt(0),
		DAOForkBlock:                  nil,
		DAOForkSupport:                false,
		EIP150Block:                   big.NewInt(0),
		EIP150Hash:                    common.Hash{},
		EIP155Block:                   big.NewInt(0),
		EIP158Block:                   big.NewInt(0),
		ByzantiumBlock:                big.NewInt(0),
		ConstantinopleBlock:           big.NewInt(0),
		PetersburgBlock:               big.NewInt(0),
		IstanbulBlock:                 big.NewInt(0),
		MuirGlacierBlock:              big.NewInt(0),
		BerlinBlock:                   big.NewInt(0),
		LondonBlock:                   big.NewInt(0),
		ArrowGlacierBlock:             big.NewInt(0),
		GrayGlacierBlock:              big.NewInt(0),
		MergeNetsplitBlock:            nil,
		ShanghaiTime:                  nil,
		CancunTime:                    nil,
		PragueTime:                    nil,
		TerminalTotalDifficulty:       nil,
		TerminalTotalDifficultyPassed: false,
		Ethash:                        new(ctypes.EthashConfig),
		Clique:                        nil,
	}

	// NonActivatedConfig defines the chain configuration without activating
	// any protocol change (EIPs).
	NonActivatedConfig = &goethereum.ChainConfig{
		ChainID:                       big.NewInt(1),
		HomesteadBlock:                nil,
		DAOForkBlock:                  nil,
		DAOForkSupport:                false,
		EIP150Block:                   nil,
		EIP150Hash:                    common.Hash{},
		EIP155Block:                   nil,
		EIP158Block:                   nil,
		ByzantiumBlock:                nil,
		ConstantinopleBlock:           nil,
		PetersburgBlock:               nil,
		IstanbulBlock:                 nil,
		MuirGlacierBlock:              nil,
		BerlinBlock:                   nil,
		LondonBlock:                   nil,
		ArrowGlacierBlock:             nil,
		GrayGlacierBlock:              nil,
		MergeNetsplitBlock:            nil,
		ShanghaiTime:                  nil,
		CancunTime:                    nil,
		PragueTime:                    nil,
		TerminalTotalDifficulty:       nil,
		TerminalTotalDifficultyPassed: false,
		Ethash:                        new(ctypes.EthashConfig),
		Clique:                        nil,
	}
)

// NetworkNames are user friendly names to use in the chain spec banner.
var NetworkNames = map[string]string{
	MainnetChainConfig.ChainID.String(): "mainnet",
	RinkebyChainConfig.ChainID.String(): "rinkeby",
	GoerliChainConfig.ChainID.String():  "goerli",
	SepoliaChainConfig.ChainID.String(): "sepolia",
}

/*
							https://github.com/ethereum/go-ethereum/blob/master/params/config.go#L242

								AllEthashProtocolChanges = &ChainConfig{
								big.NewInt(1337),
								big.NewInt(0),
								nil,
								false,
								big.NewInt(0),
								common.Hash{},
								big.NewInt(0),
								big.NewInt(0),
								big.NewInt(0),
								big.NewInt(0),
								big.NewInt(0),
								big.NewInt(0),
								nil,
								nil,
								nil,
								new(EthashConfig),
								nil
								}


				// ChainConfig is the core config which determines the blockchain settings.
				//
				// ChainConfig is stored in the database on a per block basis. This means
				// that any network, identified by its genesis block, can have its own
				// set of configuration options.
				type ChainConfig struct {
					ChainID *big.Int `json:"chainId"` // chainId identifies the current chain and is used for replay protection

					HomesteadBlock *big.Int `json:"homesteadBlock,omitempty"` // Homestead switch block (nil = no fork, 0 = already homestead)

					DAOForkBlock   *big.Int `json:"daoForkBlock,omitempty"`   // TheDAO hard-fork switch block (nil = no fork)
					DAOForkSupport bool     `json:"daoForkSupport,omitempty"` // Whether the nodes supports or opposes the DAO hard-fork

					// EIP150 implements the Gas price changes (https://github.com/ethereum/EIPs/issues/150)
					EIP150Block *big.Int    `json:"eip150Block,omitempty"` // EIP150 HF block (nil = no fork)
					EIP150Hash  common.Hash `json:"eip150Hash,omitempty"`  // EIP150 HF hash (needed for header only clients as only gas pricing changed)

					EIP155Block *big.Int `json:"eip155Block,omitempty"` // EIP155 HF block
					EIP158Block *big.Int `json:"eip158Block,omitempty"` // EIP158 HF block

					ByzantiumBlock      *big.Int `json:"byzantiumBlock,omitempty"`      // Byzantium switch block (nil = no fork, 0 = already on byzantium)
					ConstantinopleBlock *big.Int `json:"constantinopleBlock,omitempty"` // Constantinople switch block (nil = no fork, 0 = already activated)
					PetersburgBlock     *big.Int `json:"petersburgBlock,omitempty"`     // Petersburg switch block (nil = same as Constantinople)
					IstanbulBlock       *big.Int `json:"istanbulBlock,omitempty"`       // Istanbul switch block (nil = no fork, 0 = already on istanbul)
					MuirGlacierBlock    *big.Int `json:"muirGlacierBlock,omitempty"`    // Eip-2384 (bomb delay) switch block (nil = no fork, 0 = already activated)
					BerlinBlock         *big.Int `json:"berlinBlock,omitempty"`         // Berlin switch block (nil = no fork, 0 = already on berlin)
					LondonBlock         *big.Int `json:"londonBlock,omitempty"`         // London switch block (nil = no fork, 0 = already on london)
					ArrowGlacierBlock   *big.Int `json:"arrowGlacierBlock,omitempty"`   // Eip-4345 (bomb delay) switch block (nil = no fork, 0 = already activated)
					GrayGlacierBlock    *big.Int `json:"grayGlacierBlock,omitempty"`    // Eip-5133 (bomb delay) switch block (nil = no fork, 0 = already activated)
					MergeNetsplitBlock  *big.Int `json:"mergeNetsplitBlock,omitempty"`  // Virtual fork after The Merge to use as a network splitter

	// Fork scheduling was switched from blocks to timestamps here

	ShanghaiTime *uint64 `json:"shanghaiTime,omitempty"` // Shanghai switch time (nil = no fork, 0 = already on shanghai)
	CancunTime   *uint64 `json:"cancunTime,omitempty"`   // Cancun switch time (nil = no fork, 0 = already on cancun)
	PragueTime   *uint64 `json:"pragueTime,omitempty"`   // Prague switch time (nil = no fork, 0 = already on prague)

					// TerminalTotalDifficulty is the amount of total difficulty reached by
					// the network that triggers the consensus upgrade.
					TerminalTotalDifficulty *big.Int `json:"terminalTotalDifficulty,omitempty"`

		// TerminalTotalDifficultyPassed is a flag specifying that the network already
		// passed the terminal total difficulty. Its purpose is to disable legacy sync
		// even without having seen the TTD locally (safer long term).
		TerminalTotalDifficultyPassed bool `json:"terminalTotalDifficultyPassed,omitempty"`

					// Various consensus engines
					Ethash *EthashConfig `json:"ethash,omitempty"`
					Clique *CliqueConfig `json:"clique,omitempty"`
				}

*/<|MERGE_RESOLUTION|>--- conflicted
+++ resolved
@@ -69,6 +69,8 @@
 		TerminalTotalDifficulty:       MainnetTerminalTotalDifficulty, // 58_750_000_000_000_000_000_000
 		TerminalTotalDifficultyPassed: true,
 		Ethash:                        new(ctypes.EthashConfig),
+		TrustedCheckpoint: MainnetTrustedCheckpoint,
+		TrustedCheckpointOracle: MainnetCheckpointOracle,
 	}
 
 	// MainnetTrustedCheckpoint contains the light client trusted checkpoint for the main network.
@@ -113,6 +115,7 @@
 		MergeNetsplitBlock:            big.NewInt(1735371),
 		ShanghaiTime:                  newUint64(1677557088),
 		Ethash:                        new(ctypes.EthashConfig),
+		TrustedCheckpoint: SepoliaTrustedCheckpoint,
 	}
 
 	// SepoliaTrustedCheckpoint contains the light client trusted checkpoint for the Sepolia test network.
@@ -190,14 +193,10 @@
 		ArrowGlacierBlock:             nil,
 		TerminalTotalDifficulty:       big.NewInt(10_790_000),
 		TerminalTotalDifficultyPassed: true,
-<<<<<<< HEAD
+		ShanghaiTime:                  newUint64(1678832736),
 		TrustedCheckpoint:             GoerliTrustedCheckpoint,
 		TrustedCheckpointOracle:       GoerliCheckpointOracle,
 		Clique: &ctypes.CliqueConfig{
-=======
-		ShanghaiTime:                  newUint64(1678832736),
-		Clique: &CliqueConfig{
->>>>>>> 5ed08c47
 			Period: 15,
 			Epoch:  30000,
 		},
