--- conflicted
+++ resolved
@@ -52,24 +52,6 @@
 		PetersburgBlock:     big.NewInt(7280000),
 		IstanbulBlock:       big.NewInt(9069000),
 		Ethash:              new(EthashConfig),
-<<<<<<< HEAD
-		TrustedCheckpoint: &TrustedCheckpoint{
-			SectionIndex: 253,
-			SectionHead:  common.HexToHash("0xf35fabd036e2030196183bb70ae194f6ce1ea7b58559e3825c168f1df9c0a258"),
-			CHTRoot:      common.HexToHash("0x8992849e2be3390696eaf66312626e484045501cd3ec207922c27a6a80a7bb07"),
-			BloomRoot:    common.HexToHash("0xcc510b51ca4d73fb3fdf43208d73286f8f23817cdc31b8ea9f4de8d645f07df4"),
-		},
-		TrustedCheckpointOracle: &CheckpointOracleConfig{
-			Address: common.HexToAddress("0x9a9070028361F7AAbeB3f2F2Dc07F82C4a98A02a"),
-			Signers: []common.Address{
-				common.HexToAddress("0x1b2C260efc720BE89101890E4Db589b44E950527"), // Peter
-				common.HexToAddress("0x78d1aD571A1A09D60D9BBf25894b44e4C8859595"), // Martin
-				common.HexToAddress("0x286834935f4A8Cfb4FF4C77D5770C2775aE2b0E7"), // Zsolt
-				common.HexToAddress("0xb86e2B0Ab5A4B1373e40c51A7C712c70Ba2f9f8E"), // Gary
-				common.HexToAddress("0x0DF8fa387C602AE62559cC4aFa4972A7045d6707"), // Guillaume
-			},
-			Threshold: 2,
-=======
 	}
 
 	// MainnetTrustedCheckpoint contains the light client trusted checkpoint for the main network.
@@ -89,7 +71,6 @@
 			common.HexToAddress("0x286834935f4A8Cfb4FF4C77D5770C2775aE2b0E7"), // Zsolt
 			common.HexToAddress("0xb86e2B0Ab5A4B1373e40c51A7C712c70Ba2f9f8E"), // Gary
 			common.HexToAddress("0x0DF8fa387C602AE62559cC4aFa4972A7045d6707"), // Guillaume
->>>>>>> a718daa6
 		},
 	}
 
@@ -111,24 +92,6 @@
 		PetersburgBlock:     big.NewInt(4939394),
 		IstanbulBlock:       big.NewInt(6485846),
 		Ethash:              new(EthashConfig),
-<<<<<<< HEAD
-		TrustedCheckpoint: &TrustedCheckpoint{
-			SectionIndex: 187,
-			SectionHead:  common.HexToHash("0x7d6db64d8ec43303e4392fb726d2346f7231b246decca3d8140dd7e2c0d0b07d"),
-			CHTRoot:      common.HexToHash("0xa5095e1a004a8642fb93ca682eb91e8f20ef5bce151e47404fbb68772d17705b"),
-			BloomRoot:    common.HexToHash("0x90b28050f948ec6fb35b23a91d9aed38ce0c92d3cdd6e1d383c1bddf8b4071cf"),
-		},
-		TrustedCheckpointOracle: &CheckpointOracleConfig{
-			Address: common.HexToAddress("0xEF79475013f154E6A65b54cB2742867791bf0B84"),
-			Signers: []common.Address{
-				common.HexToAddress("0x32162F3581E88a5f62e8A61892B42C46E2c18f7b"), // Peter
-				common.HexToAddress("0x78d1aD571A1A09D60D9BBf25894b44e4C8859595"), // Martin
-				common.HexToAddress("0x286834935f4A8Cfb4FF4C77D5770C2775aE2b0E7"), // Zsolt
-				common.HexToAddress("0xb86e2B0Ab5A4B1373e40c51A7C712c70Ba2f9f8E"), // Gary
-				common.HexToAddress("0x0DF8fa387C602AE62559cC4aFa4972A7045d6707"), // Guillaume
-			},
-			Threshold: 2,
-=======
 	}
 
 	// TestnetTrustedCheckpoint contains the light client trusted checkpoint for the Ropsten test network.
@@ -148,7 +111,6 @@
 			common.HexToAddress("0x286834935f4A8Cfb4FF4C77D5770C2775aE2b0E7"), // Zsolt
 			common.HexToAddress("0xb86e2B0Ab5A4B1373e40c51A7C712c70Ba2f9f8E"), // Gary
 			common.HexToAddress("0x0DF8fa387C602AE62559cC4aFa4972A7045d6707"), // Guillaume
->>>>>>> a718daa6
 		},
 	}
 
@@ -173,23 +135,6 @@
 			Period: 15,
 			Epoch:  30000,
 		},
-<<<<<<< HEAD
-		TrustedCheckpoint: &TrustedCheckpoint{
-			SectionIndex: 148,
-			SectionHead:  common.HexToHash("0x45918f4686732c2a3e80827e1bc39cdb6a27fa362ddfe1fdfb61c69a7f1df1a9"),
-			CHTRoot:      common.HexToHash("0x8ac7046391fec14834a2a0183513937c0b5f696666545991477d24b067008961"),
-			BloomRoot:    common.HexToHash("0xfe4b852517612d7da54bf7e9fc18861a83171a93c72583bb6a61893b74422168"),
-		},
-		TrustedCheckpointOracle: &CheckpointOracleConfig{
-			Address: common.HexToAddress("0xebe8eFA441B9302A0d7eaECc277c09d20D684540"),
-			Signers: []common.Address{
-				common.HexToAddress("0xd9c9cd5f6779558b6e0ed4e6acf6b1947e7fa1f3"), // Peter
-				common.HexToAddress("0x78d1aD571A1A09D60D9BBf25894b44e4C8859595"), // Martin
-				common.HexToAddress("0x286834935f4A8Cfb4FF4C77D5770C2775aE2b0E7"), // Zsolt
-				common.HexToAddress("0xb86e2B0Ab5A4B1373e40c51A7C712c70Ba2f9f8E"), // Gary
-			},
-			Threshold: 2,
-=======
 	}
 
 	// RinkebyTrustedCheckpoint contains the light client trusted checkpoint for the Rinkeby test network.
@@ -208,7 +153,6 @@
 			common.HexToAddress("0x78d1aD571A1A09D60D9BBf25894b44e4C8859595"), // Martin
 			common.HexToAddress("0x286834935f4A8Cfb4FF4C77D5770C2775aE2b0E7"), // Zsolt
 			common.HexToAddress("0xb86e2B0Ab5A4B1373e40c51A7C712c70Ba2f9f8E"), // Gary
->>>>>>> a718daa6
 		},
 	}
 
@@ -229,24 +173,6 @@
 			Period: 15,
 			Epoch:  30000,
 		},
-<<<<<<< HEAD
-		TrustedCheckpoint: &TrustedCheckpoint{
-			SectionIndex: 32,
-			SectionHead:  common.HexToHash("0x50eaedd8361fa9edd0ac2dec410310b9bdf67b963b60f3b1dce47f84b30670f9"),
-			CHTRoot:      common.HexToHash("0x6504db73139f75ffa9102ae980e41b361cf3d5b66cea06c79cde9f457368820c"),
-			BloomRoot:    common.HexToHash("0x7551ae027bb776252a20ded51ee2ff0cbfbd1d8d57261b9161cc1f2f80237001"),
-		},
-		TrustedCheckpointOracle: &CheckpointOracleConfig{
-			Address: common.HexToAddress("0x18CA0E045F0D772a851BC7e48357Bcaab0a0795D"),
-			Signers: []common.Address{
-				common.HexToAddress("0x4769bcaD07e3b938B7f43EB7D278Bc7Cb9efFb38"), // Peter
-				common.HexToAddress("0x78d1aD571A1A09D60D9BBf25894b44e4C8859595"), // Martin
-				common.HexToAddress("0x286834935f4A8Cfb4FF4C77D5770C2775aE2b0E7"), // Zsolt
-				common.HexToAddress("0xb86e2B0Ab5A4B1373e40c51A7C712c70Ba2f9f8E"), // Gary
-				common.HexToAddress("0x0DF8fa387C602AE62559cC4aFa4972A7045d6707"), // Guillaume
-			},
-			Threshold: 2,
-=======
 	}
 
 	// GoerliTrustedCheckpoint contains the light client trusted checkpoint for the Görli test network.
@@ -266,7 +192,6 @@
 			common.HexToAddress("0x286834935f4A8Cfb4FF4C77D5770C2775aE2b0E7"), // Zsolt
 			common.HexToAddress("0xb86e2B0Ab5A4B1373e40c51A7C712c70Ba2f9f8E"), // Gary
 			common.HexToAddress("0x0DF8fa387C602AE62559cC4aFa4972A7045d6707"), // Guillaume
->>>>>>> a718daa6
 		},
 	}
 
@@ -275,7 +200,6 @@
 	//
 	// This configuration is intentionally not using keyed fields to force anyone
 	// adding flags to the config to also have to set these fields.
-<<<<<<< HEAD
 	AllEthashProtocolChanges = &ChainConfig{
 		big.NewInt(1337), // ChainID
 
@@ -332,16 +256,12 @@
 		nil,
 		nil,
 	}
-=======
-	AllEthashProtocolChanges = &ChainConfig{big.NewInt(1337), big.NewInt(0), nil, false, big.NewInt(0), common.Hash{}, big.NewInt(0), big.NewInt(0), big.NewInt(0), big.NewInt(0), big.NewInt(0), big.NewInt(0), nil, new(EthashConfig), nil}
->>>>>>> a718daa6
 
 	// AllCliqueProtocolChanges contains every protocol change (EIPs) introduced
 	// and accepted by the Ethereum core developers into the Clique consensus.
 	//
 	// This configuration is intentionally not using keyed fields to force anyone
 	// adding flags to the config to also have to set these fields.
-<<<<<<< HEAD
 	AllCliqueProtocolChanges = &ChainConfig{
 		big.NewInt(1337), // ChainID
 
@@ -462,12 +382,6 @@
 
 	// TestRules are all rules from TestChainConfig initialized at 0.
 	TestRules = TestChainConfig.Rules(new(big.Int))
-=======
-	AllCliqueProtocolChanges = &ChainConfig{big.NewInt(1337), big.NewInt(0), nil, false, big.NewInt(0), common.Hash{}, big.NewInt(0), big.NewInt(0), big.NewInt(0), big.NewInt(0), big.NewInt(0), big.NewInt(0), nil, nil, &CliqueConfig{Period: 0, Epoch: 30000}}
-
-	TestChainConfig = &ChainConfig{big.NewInt(1), big.NewInt(0), nil, false, big.NewInt(0), common.Hash{}, big.NewInt(0), big.NewInt(0), big.NewInt(0), big.NewInt(0), big.NewInt(0), big.NewInt(0), nil, new(EthashConfig), nil}
-	TestRules       = TestChainConfig.Rules(new(big.Int))
->>>>>>> a718daa6
 )
 
 // TrustedCheckpoint represents a set of post-processed trie roots (CHT and
@@ -806,6 +720,36 @@
 // IsEIP1283F returns whether num is equal to or greater than the Constantinople or EIP1283 block.
 func (c *ChainConfig) IsEIP1283F(num *big.Int) bool {
 	return !c.IsPetersburg(num) && (isForked(c.ConstantinopleBlock, num) || isForked(c.EIP1283FBlock, num))
+}
+
+// IsEIP152F returns whether num is equal to or greater than the Istanbul block.
+func (c *ChainConfig) IsEIP152F(num *big.Int) bool {
+	return isForked(c.IstanbulBlokc, num)
+}
+
+// IsEIP1108F returns whether num is equal to or greater than the Istanbul block.
+func (c *ChainConfig) IsEIP1108F(num *big.Int) bool {
+	return isForked(c.IstanbulBlokc, num)
+}
+
+// IsEIP1344F returns whether num is equal to or greater than the Istanbul block.
+func (c *ChainConfig) IsEIP1344F(num *big.Int) bool {
+	return isForked(c.IstanbulBlokc, num)
+}
+
+// IsEIP1884F returns whether num is equal to or greater than the Istanbul block.
+func (c *ChainConfig) IsEIP1884F(num *big.Int) bool {
+	return isForked(c.IstanbulBlokc, num)
+}
+
+// IsEIP2028F returns whether num is equal to or greater than the Istanbul block.
+func (c *ChainConfig) IsEIP2028F(num *big.Int) bool {
+	return isForked(c.IstanbulBlokc, num)
+}
+
+// IsEIP2200F returns whether num is equal to or greater than the Istanbul block.
+func (c *ChainConfig) IsEIP2200F(num *big.Int) bool {
+	return isForked(c.IstanbulBlokc, num)
 }
 
 func (c *ChainConfig) IsBombDisposal(num *big.Int) bool {
@@ -1073,6 +1017,13 @@
 		IsEIP1234F: c.IsEIP1234F(num),
 		IsEIP1283F: c.IsEIP1283F(num),
 
+		IsEIP152F: c.IsEIP152F(num),
+		IsEIP1108F: c.IsEIP1108F(num),
+		IsEIP1344F: c.IsEIP1344F(num),
+		IsEIP1884F: c.IsEIP1884F(num),
+		IsEIP2028F: c.IsEIP2028F(num),
+		IsEIP2200F: c.IsEIP2200F(num),
+
 		IsPetersburg: c.IsPetersburg(num),
 		IsIstanbul:   c.IsIstanbul(num),
 
