// Copyright 2019 The multi-geth Authors
// This file is part of the multi-geth library.
//
// The multi-geth library is free software: you can redistribute it and/or modify
// it under the terms of the GNU Lesser General Public License as published by
// the Free Software Foundation, either version 3 of the License, or
// (at your option) any later version.
//
// The multi-geth library is distributed in the hope that it will be useful,
// but WITHOUT ANY WARRANTY; without even the implied warranty of
// MERCHANTABILITY or FITNESS FOR A PARTICULAR PURPOSE. See the
// GNU Lesser General Public License for more details.
//
// You should have received a copy of the GNU Lesser General Public License
// along with the multi-geth library. If not, see <http://www.gnu.org/licenses/>.

package genesisT

import (
	"bytes"
	"encoding/hex"
	"encoding/json"
	"errors"
	"fmt"
	"math/big"
	"strings"

	"github.com/ethereum/go-ethereum/common"
	"github.com/ethereum/go-ethereum/common/hexutil"
	"github.com/ethereum/go-ethereum/common/math"
	"github.com/ethereum/go-ethereum/params/types/ctypes"
	"github.com/ethereum/go-ethereum/rlp"
)

//go:generate go run github.com/fjl/gencodec -type Genesis -field-override genesisSpecMarshaling -out gen_genesis.go
//go:generate go run github.com/fjl/gencodec -type GenesisAccount -field-override genesisAccountMarshaling -out gen_genesis_account.go

var ErrGenesisNoConfig = errors.New("genesis has no chain configuration")

// Genesis specifies the header fields, state of a genesis block. It also defines hard
// fork switch-over blocks through the chain configuration.
type Genesis struct {
	Config     ctypes.ChainConfigurator `json:"config"`
	Nonce      uint64                   `json:"nonce"`
	Timestamp  uint64                   `json:"timestamp"`
	ExtraData  []byte                   `json:"extraData"`
	GasLimit   uint64                   `json:"gasLimit"   gencodec:"required"`
	Difficulty *big.Int                 `json:"difficulty" gencodec:"required"`
	Mixhash    common.Hash              `json:"mixHash"`
	Coinbase   common.Address           `json:"coinbase"`
	Alloc      GenesisAlloc             `json:"alloc"      gencodec:"required"`

	// These fields are used for consensus tests. Please don't use them
	// in actual genesis blocks.
	Number        uint64      `json:"number"`
	GasUsed       uint64      `json:"gasUsed"`
	ParentHash    common.Hash `json:"parentHash"`
	BaseFee       *big.Int    `json:"baseFeePerGas"` // EIP-1559
	ExcessBlobGas *uint64     `json:"excessBlobGas"` // EIP-4844
	BlobGasUsed   *uint64     `json:"blobGasUsed"`   // EIP-4844
}

func (g *Genesis) GetElasticityMultiplier() uint64 {
	return g.Config.GetElasticityMultiplier()
}

func (g *Genesis) SetElasticityMultiplier(n uint64) error {
	return g.Config.SetElasticityMultiplier(n)
}

func (g *Genesis) GetBaseFeeChangeDenominator() uint64 {
	return g.Config.GetBaseFeeChangeDenominator()
}

func (g *Genesis) SetBaseFeeChangeDenominator(n uint64) error {
	return g.Config.SetBaseFeeChangeDenominator(n)
}

func (g *Genesis) GetEIP3651TransitionTime() *uint64 {
	return g.Config.GetEIP3651TransitionTime()
}

func (g *Genesis) SetEIP3651TransitionTime(n *uint64) error {
	return g.Config.SetEIP3651TransitionTime(n)
}

func (g *Genesis) GetEIP3855TransitionTime() *uint64 {
	return g.Config.GetEIP3855TransitionTime()
}

func (g *Genesis) SetEIP3855TransitionTime(n *uint64) error {
	return g.Config.SetEIP3855TransitionTime(n)
}

func (g *Genesis) GetEIP3860TransitionTime() *uint64 {
	return g.Config.GetEIP3860TransitionTime()
}

func (g *Genesis) SetEIP3860TransitionTime(n *uint64) error {
	return g.Config.SetEIP3860TransitionTime(n)
}

func (g *Genesis) GetEIP4895TransitionTime() *uint64 {
	return g.Config.GetEIP4895TransitionTime()
}

func (g *Genesis) SetEIP4895TransitionTime(n *uint64) error {
	return g.Config.SetEIP4895TransitionTime(n)
}

func (g *Genesis) GetEIP6049TransitionTime() *uint64 {
	return g.Config.GetEIP6049TransitionTime()
}

func (g *Genesis) SetEIP6049TransitionTime(n *uint64) error {
	return g.Config.SetEIP6049TransitionTime(n)
}

func (g *Genesis) GetEIP4844TransitionTime() *uint64 {
	return g.Config.GetEIP4844TransitionTime()
}

func (g *Genesis) SetEIP4844TransitionTime(n *uint64) error {
	return g.Config.SetEIP4844TransitionTime(n)
}

<<<<<<< HEAD
func (g *Genesis) GetEIP1153TransitionTime() *uint64 {
	return g.Config.GetEIP1153TransitionTime()
}

func (g *Genesis) SetEIP1153TransitionTime(n *uint64) error {
	return g.Config.SetEIP1153TransitionTime(n)
}

func (g *Genesis) GetEIP5656TransitionTime() *uint64 {
	return g.Config.GetEIP5656TransitionTime()
}

func (g *Genesis) SetEIP5656TransitionTime(n *uint64) error {
	return g.Config.SetEIP5656TransitionTime(n)
}

func (g *Genesis) GetEIP6780TransitionTime() *uint64 {
	return g.Config.GetEIP6780TransitionTime()
}

func (g *Genesis) SetEIP6780TransitionTime(n *uint64) error {
	return g.Config.SetEIP6780TransitionTime(n)
=======
func (g *Genesis) GetEIP3651Transition() *uint64 {
	return g.Config.GetEIP3651Transition()
}

func (g *Genesis) SetEIP3651Transition(n *uint64) error {
	return g.Config.SetEIP3651Transition(n)
}

func (g *Genesis) GetEIP3855Transition() *uint64 {
	return g.Config.GetEIP3855Transition()
}

func (g *Genesis) SetEIP3855Transition(n *uint64) error {
	return g.Config.SetEIP3855Transition(n)
}

func (g *Genesis) GetEIP3860Transition() *uint64 {
	return g.Config.GetEIP3860Transition()
}

func (g *Genesis) SetEIP3860Transition(n *uint64) error {
	return g.Config.SetEIP3860Transition(n)
}

func (g *Genesis) GetEIP4895Transition() *uint64 {
	return g.Config.GetEIP4895Transition()
}

func (g *Genesis) SetEIP4895Transition(n *uint64) error {
	return g.Config.SetEIP4895Transition(n)
}

func (g *Genesis) GetEIP6049Transition() *uint64 {
	return g.Config.GetEIP6049Transition()
}

func (g *Genesis) SetEIP6049Transition(n *uint64) error {
	return g.Config.SetEIP6049Transition(n)
>>>>>>> a5e0c62f
}

func (g *Genesis) IsEnabledByTime(fn func() *uint64, n *uint64) bool {
	return g.Config.IsEnabledByTime(fn, n)
}

func (g *Genesis) ForEachAccount(fn func(address common.Address, bal *big.Int, nonce uint64, code []byte, storage map[common.Hash]common.Hash) error) error {
	for k, v := range g.Alloc {
		if err := fn(k, v.Balance, v.Nonce, v.Code, v.Storage); err != nil {
			return err
		}
	}
	return nil
}

func (g *Genesis) UpdateAccount(address common.Address, bal *big.Int, nonce uint64, code []byte, storage map[common.Hash]common.Hash) error {
	if g.Alloc == nil {
		g.Alloc = GenesisAlloc{}
	}

	var acc GenesisAccount
	if _, ok := g.Alloc[address]; ok {
		acc = g.Alloc[address]
	}

	acc.Nonce = nonce
	acc.Balance = bal
	acc.Code = code
	acc.Storage = storage

	g.Alloc[address] = acc
	return nil
}

// GenesisAlloc specifies the initial state that is part of the genesis block.
type GenesisAlloc map[common.Address]GenesisAccount

func (ga *GenesisAlloc) UnmarshalJSON(data []byte) error {
	m := make(map[common.UnprefixedAddress]GenesisAccount)
	if err := json.Unmarshal(data, &m); err != nil {
		return err
	}
	*ga = make(GenesisAlloc)
	for addr, a := range m {
		(*ga)[common.Address(addr)] = a
	}
	return nil
}

// GenesisAccount is an account in the state of the genesis block.
type GenesisAccount struct {
	Code       []byte                      `json:"code,omitempty"`
	Storage    map[common.Hash]common.Hash `json:"storage,omitempty"`
	Balance    *big.Int                    `json:"balance" gencodec:"required"`
	Nonce      uint64                      `json:"nonce,omitempty"`
	PrivateKey []byte                      `json:"secretKey,omitempty"` // for tests
}

// field type overrides for gencodec
type genesisSpecMarshaling struct {
	Nonce         math.HexOrDecimal64
	Timestamp     math.HexOrDecimal64
	ExtraData     hexutil.Bytes
	GasLimit      math.HexOrDecimal64
	GasUsed       math.HexOrDecimal64
	Number        math.HexOrDecimal64
	Difficulty    *math.HexOrDecimal256
	Alloc         map[common.UnprefixedAddress]GenesisAccount
	BaseFee       *math.HexOrDecimal256
	ExcessBlobGas *math.HexOrDecimal64
	BlobGasUsed   *math.HexOrDecimal64
}

type genesisAccountMarshaling struct {
	Code       hexutil.Bytes
	Balance    *math.HexOrDecimal256
	Nonce      math.HexOrDecimal64
	Storage    map[storageJSON]storageJSON
	PrivateKey hexutil.Bytes
}

// storageJSON represents a 256 bit byte array, but allows less than 256 bits when
// unmarshaling from hex.
type storageJSON common.Hash

func (h *storageJSON) UnmarshalText(text []byte) error {
	text = bytes.TrimPrefix(text, []byte("0x"))
	if len(text) > 64 {
		return fmt.Errorf("too many hex characters in storage key/value %q", text)
	}
	offset := len(h) - len(text)/2 // pad on the left
	if _, err := hex.Decode(h[offset:], text); err != nil {
		fmt.Println(err)
		return fmt.Errorf("invalid hex storage key/value %q", text)
	}
	return nil
}

func (h storageJSON) MarshalText() ([]byte, error) {
	return hexutil.Bytes(h[:]).MarshalText()
}

// GenesisMismatchError is raised when trying to overwrite an existing
// genesis block with an incompatible one.
type GenesisMismatchError struct {
	Stored, New common.Hash
}

func (e *GenesisMismatchError) Error() string {
	return fmt.Sprintf("database contains incompatible genesis (have %x, new %x)", e.Stored, e.New)
}

func DecodePreAlloc(data string) GenesisAlloc {
	var p []struct{ Addr, Balance *big.Int }
	if err := rlp.NewStream(strings.NewReader(data), 0).Decode(&p); err != nil {
		panic(err)
	}
	ga := make(GenesisAlloc, len(p))
	for _, account := range p {
		ga[common.BigToAddress(account.Addr)] = GenesisAccount{Balance: account.Balance}
	}
	return ga
}

// Following methods implement the ctypes.GenesisBlocker interface.

func (g *Genesis) GetSealingType() ctypes.BlockSealingT {
	return ctypes.BlockSealing_Ethereum
}

func (g *Genesis) SetSealingType(t ctypes.BlockSealingT) error {
	if t != ctypes.BlockSealing_Ethereum {
		return ctypes.ErrUnsupportedConfigFatal
	}
	return nil
}

func (g *Genesis) GetGenesisSealerEthereumNonce() uint64 {
	return g.Nonce
}

func (g *Genesis) SetGenesisSealerEthereumNonce(n uint64) error {
	g.Nonce = n
	return nil
}

func (g *Genesis) GetGenesisSealerEthereumMixHash() common.Hash {
	return g.Mixhash
}

func (g *Genesis) SetGenesisSealerEthereumMixHash(h common.Hash) error {
	g.Mixhash = h
	return nil
}

func (g *Genesis) GetGenesisDifficulty() *big.Int {
	return g.Difficulty
}

func (g *Genesis) SetGenesisDifficulty(i *big.Int) error {
	g.Difficulty = i
	return nil
}

func (g *Genesis) GetGenesisAuthor() common.Address {
	return g.Coinbase
}

func (g *Genesis) SetGenesisAuthor(a common.Address) error {
	g.Coinbase = a
	return nil
}

func (g *Genesis) GetGenesisTimestamp() uint64 {
	return g.Timestamp
}

func (g *Genesis) SetGenesisTimestamp(u uint64) error {
	g.Timestamp = u
	return nil
}

func (g *Genesis) GetGenesisParentHash() common.Hash {
	return g.ParentHash
}

func (g *Genesis) SetGenesisParentHash(h common.Hash) error {
	g.ParentHash = h
	return nil
}

func (g *Genesis) GetGenesisExtraData() []byte {
	return g.ExtraData
}

func (g *Genesis) SetGenesisExtraData(b []byte) error {
	g.ExtraData = b
	return nil
}

func (g *Genesis) GetGenesisGasLimit() uint64 {
	return g.GasLimit
}

func (g *Genesis) SetGenesisGasLimit(u uint64) error {
	g.GasLimit = u
	return nil
}

// Implement methods to satisfy Configurator interface.

func (g *Genesis) GetAccountStartNonce() *uint64 {
	return g.Config.GetAccountStartNonce()
}

func (g *Genesis) SetAccountStartNonce(n *uint64) error {
	return g.Config.SetAccountStartNonce(n)
}

func (g *Genesis) GetMaximumExtraDataSize() *uint64 {
	return g.Config.GetMaximumExtraDataSize()
}

func (g *Genesis) SetMaximumExtraDataSize(n *uint64) error {
	return g.Config.SetMaximumExtraDataSize(n)
}

func (g *Genesis) GetMinGasLimit() *uint64 {
	return g.Config.GetMinGasLimit()
}

func (g *Genesis) SetMinGasLimit(n *uint64) error {
	return g.Config.SetMinGasLimit(n)
}

func (g *Genesis) GetGasLimitBoundDivisor() *uint64 {
	return g.Config.GetGasLimitBoundDivisor()
}

func (g *Genesis) SetGasLimitBoundDivisor(n *uint64) error {
	return g.Config.SetGasLimitBoundDivisor(n)
}

func (g *Genesis) GetNetworkID() *uint64 {
	return g.Config.GetNetworkID()
}

func (g *Genesis) SetNetworkID(n *uint64) error {
	return g.Config.SetNetworkID(n)
}

func (g *Genesis) GetChainID() *big.Int {
	return g.Config.GetChainID()
}

func (g *Genesis) SetChainID(i *big.Int) error {
	return g.Config.SetChainID(i)
}

func (g *Genesis) GetSupportedProtocolVersions() []uint {
	return g.Config.GetSupportedProtocolVersions()
}

func (g *Genesis) SetSupportedProtocolVersions(p []uint) error {
	return g.Config.SetSupportedProtocolVersions(p)
}

func (g *Genesis) GetMaxCodeSize() *uint64 {
	return g.Config.GetMaxCodeSize()
}

func (g *Genesis) SetMaxCodeSize(n *uint64) error {
	return g.Config.SetMaxCodeSize(n)
}

func (g *Genesis) GetEIP7Transition() *uint64 {
	return g.Config.GetEIP7Transition()
}

func (g *Genesis) SetEIP7Transition(n *uint64) error {
	return g.Config.SetEIP7Transition(n)
}

func (g *Genesis) GetEIP150Transition() *uint64 {
	return g.Config.GetEIP150Transition()
}

func (g *Genesis) SetEIP150Transition(n *uint64) error {
	return g.Config.SetEIP150Transition(n)
}

func (g *Genesis) GetEIP152Transition() *uint64 {
	return g.Config.GetEIP152Transition()
}

func (g *Genesis) SetEIP152Transition(n *uint64) error {
	return g.Config.SetEIP152Transition(n)
}

func (g *Genesis) GetEIP160Transition() *uint64 {
	return g.Config.GetEIP160Transition()
}

func (g *Genesis) SetEIP160Transition(n *uint64) error {
	return g.Config.SetEIP160Transition(n)
}

func (g *Genesis) GetEIP161dTransition() *uint64 {
	return g.Config.GetEIP161dTransition()
}

func (g *Genesis) SetEIP161dTransition(n *uint64) error {
	return g.Config.SetEIP161dTransition(n)
}

func (g *Genesis) GetEIP161abcTransition() *uint64 {
	return g.Config.GetEIP161abcTransition()
}

func (g *Genesis) SetEIP161abcTransition(n *uint64) error {
	return g.Config.SetEIP161abcTransition(n)
}

func (g *Genesis) GetEIP170Transition() *uint64 {
	return g.Config.GetEIP170Transition()
}

func (g *Genesis) SetEIP170Transition(n *uint64) error {
	return g.Config.SetEIP170Transition(n)
}

func (g *Genesis) GetEIP155Transition() *uint64 {
	return g.Config.GetEIP155Transition()
}

func (g *Genesis) SetEIP155Transition(n *uint64) error {
	return g.Config.SetEIP155Transition(n)
}

func (g *Genesis) GetEIP140Transition() *uint64 {
	return g.Config.GetEIP140Transition()
}

func (g *Genesis) SetEIP140Transition(n *uint64) error {
	return g.Config.SetEIP140Transition(n)
}

func (g *Genesis) GetEIP198Transition() *uint64 {
	return g.Config.GetEIP198Transition()
}

func (g *Genesis) SetEIP198Transition(n *uint64) error {
	return g.Config.SetEIP198Transition(n)
}

func (g *Genesis) GetEIP211Transition() *uint64 {
	return g.Config.GetEIP211Transition()
}

func (g *Genesis) SetEIP211Transition(n *uint64) error {
	return g.Config.SetEIP211Transition(n)
}

func (g *Genesis) GetEIP212Transition() *uint64 {
	return g.Config.GetEIP212Transition()
}

func (g *Genesis) SetEIP212Transition(n *uint64) error {
	return g.Config.SetEIP212Transition(n)
}

func (g *Genesis) GetEIP213Transition() *uint64 {
	return g.Config.GetEIP213Transition()
}

func (g *Genesis) SetEIP213Transition(n *uint64) error {
	return g.Config.SetEIP213Transition(n)
}

func (g *Genesis) GetEIP214Transition() *uint64 {
	return g.Config.GetEIP214Transition()
}

func (g *Genesis) SetEIP214Transition(n *uint64) error {
	return g.Config.SetEIP214Transition(n)
}

func (g *Genesis) GetEIP658Transition() *uint64 {
	return g.Config.GetEIP658Transition()
}

func (g *Genesis) SetEIP658Transition(n *uint64) error {
	return g.Config.SetEIP658Transition(n)
}

func (g *Genesis) GetEIP145Transition() *uint64 {
	return g.Config.GetEIP145Transition()
}

func (g *Genesis) SetEIP145Transition(n *uint64) error {
	return g.Config.SetEIP145Transition(n)
}

func (g *Genesis) GetEIP1014Transition() *uint64 {
	return g.Config.GetEIP1014Transition()
}

func (g *Genesis) SetEIP1014Transition(n *uint64) error {
	return g.Config.SetEIP1014Transition(n)
}

func (g *Genesis) GetEIP1052Transition() *uint64 {
	return g.Config.GetEIP1052Transition()
}

func (g *Genesis) SetEIP1052Transition(n *uint64) error {
	return g.Config.SetEIP1052Transition(n)
}

func (g *Genesis) GetEIP1283Transition() *uint64 {
	return g.Config.GetEIP1283Transition()
}

func (g *Genesis) SetEIP1283Transition(n *uint64) error {
	return g.Config.SetEIP1283Transition(n)
}

func (g *Genesis) GetEIP1283DisableTransition() *uint64 {
	return g.Config.GetEIP1283DisableTransition()
}

func (g *Genesis) SetEIP1283DisableTransition(n *uint64) error {
	return g.Config.SetEIP1283DisableTransition(n)
}

func (g *Genesis) GetEIP1108Transition() *uint64 {
	return g.Config.GetEIP1108Transition()
}

func (g *Genesis) SetEIP1108Transition(n *uint64) error {
	return g.Config.SetEIP1108Transition(n)
}

func (g *Genesis) GetEIP2200Transition() *uint64 {
	return g.Config.GetEIP2200Transition()
}

func (g *Genesis) SetEIP2200Transition(n *uint64) error {
	return g.Config.SetEIP2200Transition(n)
}

func (g *Genesis) GetEIP2200DisableTransition() *uint64 {
	return g.Config.GetEIP2200DisableTransition()
}

func (g *Genesis) SetEIP2200DisableTransition(n *uint64) error {
	return g.Config.SetEIP2200DisableTransition(n)
}

func (g *Genesis) GetEIP1344Transition() *uint64 {
	return g.Config.GetEIP1344Transition()
}

func (g *Genesis) SetEIP1344Transition(n *uint64) error {
	return g.Config.SetEIP1344Transition(n)
}

func (g *Genesis) GetEIP1884Transition() *uint64 {
	return g.Config.GetEIP1884Transition()
}

func (g *Genesis) SetEIP1884Transition(n *uint64) error {
	return g.Config.SetEIP1884Transition(n)
}

func (g *Genesis) GetEIP2028Transition() *uint64 {
	return g.Config.GetEIP2028Transition()
}

func (g *Genesis) SetEIP2028Transition(n *uint64) error {
	return g.Config.SetEIP2028Transition(n)
}

func (g *Genesis) GetECIP1080Transition() *uint64 {
	return g.Config.GetECIP1080Transition()
}

func (g *Genesis) SetECIP1080Transition(n *uint64) error {
	return g.Config.SetECIP1080Transition(n)
}

func (g *Genesis) GetEIP1706Transition() *uint64 {
	return g.Config.GetEIP1706Transition()
}

func (g *Genesis) SetEIP1706Transition(n *uint64) error {
	return g.Config.SetEIP1706Transition(n)
}

func (g *Genesis) GetEIP2537Transition() *uint64 {
	return g.Config.GetEIP2537Transition()
}

func (g *Genesis) SetEIP2537Transition(n *uint64) error {
	return g.Config.SetEIP2537Transition(n)
}

func (g *Genesis) GetEIP2315Transition() *uint64 {
	return g.Config.GetEIP2315Transition()
}

func (g *Genesis) SetEIP2315Transition(n *uint64) error {
	return g.Config.SetEIP2315Transition(n)
}

func (g *Genesis) GetEIP2929Transition() *uint64 {
	return g.Config.GetEIP2929Transition()
}

func (g *Genesis) SetEIP2929Transition(n *uint64) error {
	return g.Config.SetEIP2929Transition(n)
}

func (g *Genesis) GetEIP2930Transition() *uint64 {
	return g.Config.GetEIP2930Transition()
}

func (g *Genesis) SetEIP2930Transition(n *uint64) error {
	return g.Config.SetEIP2930Transition(n)
}

func (g *Genesis) GetEIP1559Transition() *uint64 {
	return g.Config.GetEIP1559Transition()
}

func (g *Genesis) SetEIP1559Transition(n *uint64) error {
	return g.Config.SetEIP1559Transition(n)
}

func (g *Genesis) GetEIP3541Transition() *uint64 {
	return g.Config.GetEIP3541Transition()
}

func (g *Genesis) SetEIP3541Transition(n *uint64) error {
	return g.Config.SetEIP3541Transition(n)
}

func (g *Genesis) GetEIP3529Transition() *uint64 {
	return g.Config.GetEIP3529Transition()
}

func (g *Genesis) SetEIP3529Transition(n *uint64) error {
	return g.Config.SetEIP3529Transition(n)
}

func (g *Genesis) GetEIP3198Transition() *uint64 {
	return g.Config.GetEIP3198Transition()
}

func (g *Genesis) SetEIP3198Transition(n *uint64) error {
	return g.Config.SetEIP3198Transition(n)
}

func (g *Genesis) GetEIP2565Transition() *uint64 {
	return g.Config.GetEIP2565Transition()
}

func (g *Genesis) SetEIP2565Transition(n *uint64) error {
	return g.Config.SetEIP2565Transition(n)
}

func (g *Genesis) GetEIP2718Transition() *uint64 {
	return g.Config.GetEIP2718Transition()
}

func (g *Genesis) SetEIP2718Transition(n *uint64) error {
	return g.Config.SetEIP2718Transition(n)
}

func (g *Genesis) GetEIP4399Transition() *uint64 {
	return g.Config.GetEIP4399Transition()
}

func (g *Genesis) SetEIP4399Transition(n *uint64) error {
	return g.Config.SetEIP4399Transition(n)
}

func (g *Genesis) GetMergeVirtualTransition() *uint64 {
	return g.Config.GetMergeVirtualTransition()
}

func (g *Genesis) SetMergeVirtualTransition(n *uint64) error {
	return g.Config.SetMergeVirtualTransition(n)
}

func (g *Genesis) GetECBP1100Transition() *uint64 {
	return g.Config.GetECBP1100Transition()
}

func (g *Genesis) SetECBP1100Transition(n *uint64) error {
	return g.Config.SetECBP1100Transition(n)
}

func (g *Genesis) IsEnabled(fn func() *uint64, n *big.Int) bool {
	return g.Config.IsEnabled(fn, n)
}

func (g *Genesis) GetForkCanonHash(n uint64) common.Hash {
	return g.Config.GetForkCanonHash(n)
}

func (g *Genesis) SetForkCanonHash(n uint64, h common.Hash) error {
	return g.Config.SetForkCanonHash(n, h)
}

func (g *Genesis) GetForkCanonHashes() map[uint64]common.Hash {
	return g.Config.GetForkCanonHashes()
}

func (g *Genesis) GetConsensusEngineType() ctypes.ConsensusEngineT {
	return g.Config.GetConsensusEngineType()
}

func (g *Genesis) MustSetConsensusEngineType(t ctypes.ConsensusEngineT) error {
	return g.Config.MustSetConsensusEngineType(t)
}

func (g *Genesis) GetIsDevMode() bool {
	return g.Config.GetIsDevMode()
}

func (g *Genesis) SetDevMode(devMode bool) error {
	return g.Config.SetDevMode(devMode)
}

func (g *Genesis) GetEthashTerminalTotalDifficulty() *big.Int {
	return g.Config.GetEthashTerminalTotalDifficulty()
}

func (g *Genesis) SetEthashTerminalTotalDifficulty(n *big.Int) error {
	return g.Config.SetEthashTerminalTotalDifficulty(n)
}

func (g *Genesis) GetEthashTerminalTotalDifficultyPassed() bool {
	return g.Config.GetEthashTerminalTotalDifficultyPassed()
}

func (g *Genesis) SetEthashTerminalTotalDifficultyPassed(t bool) error {
	return g.Config.SetEthashTerminalTotalDifficultyPassed(t)
}

// IsTerminalPoWBlock returns whether the given block is the last block of PoW stage.
func (g *Genesis) IsTerminalPoWBlock(parentTotalDiff *big.Int, totalDiff *big.Int) bool {
	terminalTotalDifficulty := g.Config.GetEthashTerminalTotalDifficulty()
	if terminalTotalDifficulty == nil {
		return false
	}
	return parentTotalDiff.Cmp(terminalTotalDifficulty) < 0 && totalDiff.Cmp(terminalTotalDifficulty) >= 0
}

func (g *Genesis) GetEthashMinimumDifficulty() *big.Int {
	return g.Config.GetEthashMinimumDifficulty()
}

func (g *Genesis) SetEthashMinimumDifficulty(i *big.Int) error {
	return g.Config.SetEthashMinimumDifficulty(i)
}

func (g *Genesis) GetEthashDifficultyBoundDivisor() *big.Int {
	return g.Config.GetEthashDifficultyBoundDivisor()
}

func (g *Genesis) SetEthashDifficultyBoundDivisor(i *big.Int) error {
	return g.Config.SetEthashDifficultyBoundDivisor(i)
}

func (g *Genesis) GetEthashDurationLimit() *big.Int {
	return g.Config.GetEthashDurationLimit()
}

func (g *Genesis) SetEthashDurationLimit(i *big.Int) error {
	return g.Config.SetEthashDurationLimit(i)
}

func (g *Genesis) GetEthashHomesteadTransition() *uint64 {
	return g.Config.GetEthashHomesteadTransition()
}

func (g *Genesis) SetEthashHomesteadTransition(n *uint64) error {
	return g.Config.SetEthashHomesteadTransition(n)
}

func (g *Genesis) GetEIP2Transition() *uint64 {
	return g.Config.GetEIP2Transition()
}

func (g *Genesis) SetEIP2Transition(n *uint64) error {
	return g.Config.SetEIP2Transition(n)
}

func (g *Genesis) GetEthashEIP779Transition() *uint64 {
	return g.Config.GetEthashEIP779Transition()
}

func (g *Genesis) SetEthashEIP779Transition(n *uint64) error {
	return g.Config.SetEthashEIP779Transition(n)
}

func (g *Genesis) GetEthashEIP649Transition() *uint64 {
	return g.Config.GetEthashEIP649Transition()
}

func (g *Genesis) SetEthashEIP649Transition(n *uint64) error {
	return g.Config.SetEthashEIP649Transition(n)
}

func (g *Genesis) GetEthashEIP1234Transition() *uint64 {
	return g.Config.GetEthashEIP1234Transition()
}

func (g *Genesis) SetEthashEIP1234Transition(n *uint64) error {
	return g.Config.SetEthashEIP1234Transition(n)
}

func (g *Genesis) GetEthashEIP2384Transition() *uint64 {
	return g.Config.GetEthashEIP2384Transition()
}

func (g *Genesis) SetEthashEIP2384Transition(n *uint64) error {
	return g.Config.SetEthashEIP2384Transition(n)
}

func (g *Genesis) GetEthashEIP3554Transition() *uint64 {
	return g.Config.GetEthashEIP3554Transition()
}

func (g *Genesis) SetEthashEIP3554Transition(n *uint64) error {
	return g.Config.SetEthashEIP3554Transition(n)
}

func (g *Genesis) GetEthashEIP4345Transition() *uint64 {
	return g.Config.GetEthashEIP4345Transition()
}

func (g *Genesis) SetEthashEIP4345Transition(n *uint64) error {
	return g.Config.SetEthashEIP4345Transition(n)
}

func (g *Genesis) GetEthashEIP5133Transition() *uint64 {
	return g.Config.GetEthashEIP5133Transition()
}

func (g *Genesis) SetEthashEIP5133Transition(n *uint64) error {
	return g.Config.SetEthashEIP5133Transition(n)
}

func (g *Genesis) GetEthashECIP1010PauseTransition() *uint64 {
	return g.Config.GetEthashECIP1010PauseTransition()
}

func (g *Genesis) SetEthashECIP1010PauseTransition(n *uint64) error {
	return g.Config.SetEthashECIP1010PauseTransition(n)
}

func (g *Genesis) GetEthashECIP1010ContinueTransition() *uint64 {
	return g.Config.GetEthashECIP1010ContinueTransition()
}

func (g *Genesis) SetEthashECIP1010ContinueTransition(n *uint64) error {
	return g.Config.SetEthashECIP1010ContinueTransition(n)
}

func (g *Genesis) GetEthashECIP1017Transition() *uint64 {
	return g.Config.GetEthashECIP1017Transition()
}

func (g *Genesis) SetEthashECIP1017Transition(n *uint64) error {
	return g.Config.SetEthashECIP1017Transition(n)
}

func (g *Genesis) GetEthashECIP1017EraRounds() *uint64 {
	return g.Config.GetEthashECIP1017EraRounds()
}

func (g *Genesis) SetEthashECIP1017EraRounds(n *uint64) error {
	return g.Config.SetEthashECIP1017EraRounds(n)
}

func (g *Genesis) GetEthashEIP100BTransition() *uint64 {
	return g.Config.GetEthashEIP100BTransition()
}

func (g *Genesis) SetEthashEIP100BTransition(n *uint64) error {
	return g.Config.SetEthashEIP100BTransition(n)
}

func (g *Genesis) GetEthashECIP1041Transition() *uint64 {
	return g.Config.GetEthashECIP1041Transition()
}

func (g *Genesis) SetEthashECIP1041Transition(n *uint64) error {
	return g.Config.SetEthashECIP1041Transition(n)
}

func (g *Genesis) GetEthashECIP1099Transition() *uint64 {
	return g.Config.GetEthashECIP1099Transition()
}

func (g *Genesis) SetEthashECIP1099Transition(n *uint64) error {
	return g.Config.SetEthashECIP1099Transition(n)
}

func (g *Genesis) GetEthashDifficultyBombDelaySchedule() ctypes.Uint64BigMapEncodesHex {
	return g.Config.GetEthashDifficultyBombDelaySchedule()
}

func (g *Genesis) SetEthashDifficultyBombDelaySchedule(m ctypes.Uint64BigMapEncodesHex) error {
	return g.Config.SetEthashDifficultyBombDelaySchedule(m)
}

func (g *Genesis) GetEthashBlockRewardSchedule() ctypes.Uint64BigMapEncodesHex {
	return g.Config.GetEthashBlockRewardSchedule()
}

func (g *Genesis) SetEthashBlockRewardSchedule(m ctypes.Uint64BigMapEncodesHex) error {
	return g.Config.SetEthashBlockRewardSchedule(m)
}

func (g *Genesis) GetCliquePeriod() uint64 {
	return g.Config.GetCliquePeriod()
}

func (g *Genesis) SetCliquePeriod(n uint64) error {
	return g.Config.SetCliquePeriod(n)
}

func (g *Genesis) GetCliqueEpoch() uint64 {
	return g.Config.GetCliqueEpoch()
}

func (g *Genesis) SetCliqueEpoch(n uint64) error {
	return g.Config.SetCliqueEpoch(n)
}

func (g *Genesis) GetLyra2NonceTransition() *uint64 {
	return g.Config.GetLyra2NonceTransition()
}

func (g *Genesis) SetLyra2NonceTransition(n *uint64) error {
	return g.Config.SetLyra2NonceTransition(n)
}

func (g *Genesis) String() string {
	j, _ := json.MarshalIndent(g, "", "    ")
	return "Genesis: " + string(j)
}<|MERGE_RESOLUTION|>--- conflicted
+++ resolved
@@ -116,6 +116,46 @@
 	return g.Config.SetEIP6049TransitionTime(n)
 }
 
+func (g *Genesis) GetEIP3651Transition() *uint64 {
+	return g.Config.GetEIP3651Transition()
+}
+
+func (g *Genesis) SetEIP3651Transition(n *uint64) error {
+	return g.Config.SetEIP3651Transition(n)
+}
+
+func (g *Genesis) GetEIP3855Transition() *uint64 {
+	return g.Config.GetEIP3855Transition()
+}
+
+func (g *Genesis) SetEIP3855Transition(n *uint64) error {
+	return g.Config.SetEIP3855Transition(n)
+}
+
+func (g *Genesis) GetEIP3860Transition() *uint64 {
+	return g.Config.GetEIP3860Transition()
+}
+
+func (g *Genesis) SetEIP3860Transition(n *uint64) error {
+	return g.Config.SetEIP3860Transition(n)
+}
+
+func (g *Genesis) GetEIP4895Transition() *uint64 {
+	return g.Config.GetEIP4895Transition()
+}
+
+func (g *Genesis) SetEIP4895Transition(n *uint64) error {
+	return g.Config.SetEIP4895Transition(n)
+}
+
+func (g *Genesis) GetEIP6049Transition() *uint64 {
+	return g.Config.GetEIP6049Transition()
+}
+
+func (g *Genesis) SetEIP6049Transition(n *uint64) error {
+	return g.Config.SetEIP6049Transition(n)
+}
+
 func (g *Genesis) GetEIP4844TransitionTime() *uint64 {
 	return g.Config.GetEIP4844TransitionTime()
 }
@@ -124,7 +164,6 @@
 	return g.Config.SetEIP4844TransitionTime(n)
 }
 
-<<<<<<< HEAD
 func (g *Genesis) GetEIP1153TransitionTime() *uint64 {
 	return g.Config.GetEIP1153TransitionTime()
 }
@@ -147,46 +186,6 @@
 
 func (g *Genesis) SetEIP6780TransitionTime(n *uint64) error {
 	return g.Config.SetEIP6780TransitionTime(n)
-=======
-func (g *Genesis) GetEIP3651Transition() *uint64 {
-	return g.Config.GetEIP3651Transition()
-}
-
-func (g *Genesis) SetEIP3651Transition(n *uint64) error {
-	return g.Config.SetEIP3651Transition(n)
-}
-
-func (g *Genesis) GetEIP3855Transition() *uint64 {
-	return g.Config.GetEIP3855Transition()
-}
-
-func (g *Genesis) SetEIP3855Transition(n *uint64) error {
-	return g.Config.SetEIP3855Transition(n)
-}
-
-func (g *Genesis) GetEIP3860Transition() *uint64 {
-	return g.Config.GetEIP3860Transition()
-}
-
-func (g *Genesis) SetEIP3860Transition(n *uint64) error {
-	return g.Config.SetEIP3860Transition(n)
-}
-
-func (g *Genesis) GetEIP4895Transition() *uint64 {
-	return g.Config.GetEIP4895Transition()
-}
-
-func (g *Genesis) SetEIP4895Transition(n *uint64) error {
-	return g.Config.SetEIP4895Transition(n)
-}
-
-func (g *Genesis) GetEIP6049Transition() *uint64 {
-	return g.Config.GetEIP6049Transition()
-}
-
-func (g *Genesis) SetEIP6049Transition(n *uint64) error {
-	return g.Config.SetEIP6049Transition(n)
->>>>>>> a5e0c62f
 }
 
 func (g *Genesis) IsEnabledByTime(fn func() *uint64, n *uint64) bool {
