--- conflicted
+++ resolved
@@ -124,7 +124,6 @@
 			}
 		}
 
-<<<<<<< HEAD
 		// core-geth
 		if ii == len(gchain)/4 {
 			// Fuck up pool head
@@ -153,10 +152,6 @@
 
 		if _, err := lightchain.InsertHeaderChain([]*types.Header{block.Header()}, 1); err != nil {
 			t.Fatal(err)
-=======
-		if _, err := lightchain.InsertHeaderChain([]*types.Header{block.Header()}); err != nil {
-			panic(err)
->>>>>>> e501b3b0
 		}
 
 		got := <-relay.mined
