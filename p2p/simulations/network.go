// Copyright 2017 The go-ethereum Authors
// This file is part of the go-ethereum library.
//
// The go-ethereum library is free software: you can redistribute it and/or modify
// it under the terms of the GNU Lesser General Public License as published by
// the Free Software Foundation, either version 3 of the License, or
// (at your option) any later version.
//
// The go-ethereum library is distributed in the hope that it will be useful,
// but WITHOUT ANY WARRANTY; without even the implied warranty of
// MERCHANTABILITY or FITNESS FOR A PARTICULAR PURPOSE. See the
// GNU Lesser General Public License for more details.
//
// You should have received a copy of the GNU Lesser General Public License
// along with the go-ethereum library. If not, see <http://www.gnu.org/licenses/>.

package simulations

import (
	"bytes"
	"context"
	"encoding/json"
	"errors"
	"fmt"
	"io"
	"math/rand"
	"sync"
	"time"

	"github.com/ethereum/go-ethereum/event"
	"github.com/ethereum/go-ethereum/log"
	"github.com/ethereum/go-ethereum/p2p"
	"github.com/ethereum/go-ethereum/p2p/enode"
	"github.com/ethereum/go-ethereum/p2p/simulations/adapters"
)

var DialBanTimeout = 200 * time.Millisecond

// NetworkConfig defines configuration options for starting a Network
type NetworkConfig struct {
	ID             string `json:"id"`
	DefaultService string `json:"default_service,omitempty"`
}

// Network models a p2p simulation network which consists of a collection of
// simulated nodes and the connections which exist between them.
//
// The Network has a single NodeAdapter which is responsible for actually
// starting nodes and connecting them together.
//
// The Network emits events when nodes are started and stopped, when they are
// connected and disconnected, and also when messages are sent between nodes.
type Network struct {
	NetworkConfig

	Nodes   []*Node `json:"nodes"`
	nodeMap map[enode.ID]int

	Conns   []*Conn `json:"conns"`
	connMap map[string]int

	nodeAdapter adapters.NodeAdapter
	events      event.Feed
	lock        sync.RWMutex
	quitc       chan struct{}
}

// NewNetwork returns a Network which uses the given NodeAdapter and NetworkConfig
func NewNetwork(nodeAdapter adapters.NodeAdapter, conf *NetworkConfig) *Network {
	return &Network{
		NetworkConfig: *conf,
		nodeAdapter:   nodeAdapter,
		nodeMap:       make(map[enode.ID]int),
		connMap:       make(map[string]int),
		quitc:         make(chan struct{}),
	}
}

// Events returns the output event feed of the Network.
func (net *Network) Events() *event.Feed {
	return &net.events
}

// NewNodeWithConfig adds a new node to the network with the given config,
// returning an error if a node with the same ID or name already exists
func (net *Network) NewNodeWithConfig(conf *adapters.NodeConfig) (*Node, error) {
	net.lock.Lock()
	defer net.lock.Unlock()

	if conf.Reachable == nil {
		conf.Reachable = func(otherID enode.ID) bool {
			_, err := net.InitConn(conf.ID, otherID)
			if err != nil && bytes.Compare(conf.ID.Bytes(), otherID.Bytes()) < 0 {
				return false
			}
			return true
		}
	}

	// check the node doesn't already exist
	if node := net.getNode(conf.ID); node != nil {
		return nil, fmt.Errorf("node with ID %q already exists", conf.ID)
	}
	if node := net.getNodeByName(conf.Name); node != nil {
		return nil, fmt.Errorf("node with name %q already exists", conf.Name)
	}

	// if no services are configured, use the default service
	if len(conf.Services) == 0 {
		conf.Services = []string{net.DefaultService}
	}

	// use the NodeAdapter to create the node
	adapterNode, err := net.nodeAdapter.NewNode(conf)
	if err != nil {
		return nil, err
	}
	node := &Node{
		Node:   adapterNode,
		Config: conf,
	}
	log.Trace("Node created", "id", conf.ID)
	net.nodeMap[conf.ID] = len(net.Nodes)
	net.Nodes = append(net.Nodes, node)

	// emit a "control" event
	net.events.Send(ControlEvent(node))

	return node, nil
}

// Config returns the network configuration
func (net *Network) Config() *NetworkConfig {
	return &net.NetworkConfig
}

// StartAll starts all nodes in the network
func (net *Network) StartAll() error {
	for _, node := range net.Nodes {
		if node.Up() {
			continue
		}
		if err := net.Start(node.ID()); err != nil {
			return err
		}
	}
	return nil
}

// StopAll stops all nodes in the network
func (net *Network) StopAll() error {
	for _, node := range net.Nodes {
		if !node.Up() {
			continue
		}
		if err := net.Stop(node.ID()); err != nil {
			return err
		}
	}
	return nil
}

// Start starts the node with the given ID
func (net *Network) Start(id enode.ID) error {
	return net.startWithSnapshots(id, nil)
}

// startWithSnapshots starts the node with the given ID using the give
// snapshots
func (net *Network) startWithSnapshots(id enode.ID, snapshots map[string][]byte) error {
	net.lock.Lock()

	node := net.getNode(id)
	if node == nil {
		net.lock.Unlock()
		return fmt.Errorf("node %v does not exist", id)
	}
<<<<<<< HEAD
	if node.Up {
		net.lock.Unlock()
=======
	if node.Up() {
>>>>>>> c9427004
		return fmt.Errorf("node %v already up", id)
	}
	log.Trace("Starting node", "id", id, "adapter", net.nodeAdapter.Name())
	if err := node.Start(snapshots); err != nil {
		net.lock.Unlock()
		log.Warn("Node startup failed", "id", id, "err", err)
		return err
	}
	node.SetUp(true)
	log.Info("Started node", "id", id)
	ev := NewEvent(node)
<<<<<<< HEAD
	net.lock.Unlock()

=======
>>>>>>> c9427004
	net.events.Send(ev)

	// subscribe to peer events
	client, err := node.Client()
	if err != nil {
		return fmt.Errorf("error getting rpc client  for node %v: %s", id, err)
	}
	events := make(chan *p2p.PeerEvent)
	sub, err := client.Subscribe(context.Background(), "admin", events, "peerEvents")
	if err != nil {
		return fmt.Errorf("error getting peer events for node %v: %s", id, err)
	}
	go net.watchPeerEvents(id, events, sub)
	return nil
}

// watchPeerEvents reads peer events from the given channel and emits
// corresponding network events
func (net *Network) watchPeerEvents(id enode.ID, events chan *p2p.PeerEvent, sub event.Subscription) {
	defer func() {
		sub.Unsubscribe()

		// assume the node is now down
		net.lock.Lock()
		defer net.lock.Unlock()

		node := net.getNode(id)
		if node == nil {
			return
		}
<<<<<<< HEAD
		node.Up = false
=======
		node.SetUp(false)
>>>>>>> c9427004
		ev := NewEvent(node)
		net.events.Send(ev)
	}()
	for {
		select {
		case event, ok := <-events:
			if !ok {
				return
			}
			peer := event.Peer
			switch event.Type {

			case p2p.PeerEventTypeAdd:
				net.DidConnect(id, peer)

			case p2p.PeerEventTypeDrop:
				net.DidDisconnect(id, peer)

			case p2p.PeerEventTypeMsgSend:
				net.DidSend(id, peer, event.Protocol, *event.MsgCode)

			case p2p.PeerEventTypeMsgRecv:
				net.DidReceive(peer, id, event.Protocol, *event.MsgCode)

			}

		case err := <-sub.Err():
			if err != nil {
				log.Error("Error in peer event subscription", "id", id, "err", err)
			}
			return
		}
	}
}

// Stop stops the node with the given ID
func (net *Network) Stop(id enode.ID) error {
<<<<<<< HEAD
	net.lock.Lock()
	node := net.getNode(id)
	if node == nil {
		net.lock.Unlock()
		return fmt.Errorf("node %v does not exist", id)
	}
	if !node.Up {
		net.lock.Unlock()
		return fmt.Errorf("node %v already down", id)
=======
	// IMPORTANT: node.Stop() must NOT be called under net.lock as
	// node.Reachable() closure has a reference to the network and
	// calls net.InitConn() what also locks the network. => DEADLOCK
	// That holds until the following ticket is not resolved:

	var err error

	node, err := func() (*Node, error) {
		net.lock.Lock()
		defer net.lock.Unlock()

		node := net.getNode(id)
		if node == nil {
			return nil, fmt.Errorf("node %v does not exist", id)
		}
		if !node.Up() {
			return nil, fmt.Errorf("node %v already down", id)
		}
		node.SetUp(false)
		return node, nil
	}()
	if err != nil {
		return err
>>>>>>> c9427004
	}

	err = node.Stop() // must be called without net.lock

	net.lock.Lock()
	defer net.lock.Unlock()

	if err != nil {
		node.SetUp(true)
		return err
	}
	log.Info("Stopped node", "id", id, "err", err)
<<<<<<< HEAD
	net.lock.Lock()
	ev := ControlEvent(node)
	net.lock.Unlock()
=======
	ev := ControlEvent(node)
>>>>>>> c9427004
	net.events.Send(ev)
	return nil
}

// Connect connects two nodes together by calling the "admin_addPeer" RPC
// method on the "one" node so that it connects to the "other" node
func (net *Network) Connect(oneID, otherID enode.ID) error {
	net.lock.Lock()
	defer net.lock.Unlock()
	return net.connect(oneID, otherID)
}

func (net *Network) connect(oneID, otherID enode.ID) error {
	log.Debug("Connecting nodes with addPeer", "id", oneID, "other", otherID)
	conn, err := net.initConn(oneID, otherID)
	if err != nil {
		return err
	}
	client, err := conn.one.Client()
	if err != nil {
		return err
	}
	net.events.Send(ControlEvent(conn))
	return client.Call(nil, "admin_addPeer", string(conn.other.Addr()))
}

// Disconnect disconnects two nodes by calling the "admin_removePeer" RPC
// method on the "one" node so that it disconnects from the "other" node
func (net *Network) Disconnect(oneID, otherID enode.ID) error {
	conn := net.GetConn(oneID, otherID)
	if conn == nil {
		return fmt.Errorf("connection between %v and %v does not exist", oneID, otherID)
	}
	if !conn.Up {
		return fmt.Errorf("%v and %v already disconnected", oneID, otherID)
	}
	client, err := conn.one.Client()
	if err != nil {
		return err
	}
	net.events.Send(ControlEvent(conn))
	return client.Call(nil, "admin_removePeer", string(conn.other.Addr()))
}

// DidConnect tracks the fact that the "one" node connected to the "other" node
func (net *Network) DidConnect(one, other enode.ID) error {
	net.lock.Lock()
	defer net.lock.Unlock()
	conn, err := net.getOrCreateConn(one, other)
	if err != nil {
		return fmt.Errorf("connection between %v and %v does not exist", one, other)
	}
	if conn.Up {
		return fmt.Errorf("%v and %v already connected", one, other)
	}
	conn.Up = true
	net.events.Send(NewEvent(conn))
	return nil
}

// DidDisconnect tracks the fact that the "one" node disconnected from the
// "other" node
func (net *Network) DidDisconnect(one, other enode.ID) error {
	net.lock.Lock()
	defer net.lock.Unlock()
	conn := net.getConn(one, other)
	if conn == nil {
		return fmt.Errorf("connection between %v and %v does not exist", one, other)
	}
	if !conn.Up {
		return fmt.Errorf("%v and %v already disconnected", one, other)
	}
	conn.Up = false
	conn.initiated = time.Now().Add(-DialBanTimeout)
	net.events.Send(NewEvent(conn))
	return nil
}

// DidSend tracks the fact that "sender" sent a message to "receiver"
func (net *Network) DidSend(sender, receiver enode.ID, proto string, code uint64) error {
	msg := &Msg{
		One:      sender,
		Other:    receiver,
		Protocol: proto,
		Code:     code,
		Received: false,
	}
	net.events.Send(NewEvent(msg))
	return nil
}

// DidReceive tracks the fact that "receiver" received a message from "sender"
func (net *Network) DidReceive(sender, receiver enode.ID, proto string, code uint64) error {
	msg := &Msg{
		One:      sender,
		Other:    receiver,
		Protocol: proto,
		Code:     code,
		Received: true,
	}
	net.events.Send(NewEvent(msg))
	return nil
}

// GetNode gets the node with the given ID, returning nil if the node does not
// exist
func (net *Network) GetNode(id enode.ID) *Node {
	net.lock.RLock()
	defer net.lock.RUnlock()
	return net.getNode(id)
}

func (net *Network) getNode(id enode.ID) *Node {
	i, found := net.nodeMap[id]
	if !found {
		return nil
	}
	return net.Nodes[i]
}

// GetNode gets the node with the given name, returning nil if the node does
// not exist
func (net *Network) GetNodeByName(name string) *Node {
	net.lock.RLock()
	defer net.lock.RUnlock()
	return net.getNodeByName(name)
}

func (net *Network) getNodeByName(name string) *Node {
	for _, node := range net.Nodes {
		if node.Config.Name == name {
			return node
		}
	}
	return nil
}

// GetNodes returns the existing nodes
func (net *Network) GetNodes() (nodes []*Node) {
	net.lock.RLock()
	defer net.lock.RUnlock()

	return net.getNodes()
}

func (net *Network) getNodes() (nodes []*Node) {
	nodes = append(nodes, net.Nodes...)
	return nodes
}

// GetRandomUpNode returns a random node on the network, which is running.
func (net *Network) GetRandomUpNode(excludeIDs ...enode.ID) *Node {
	net.lock.RLock()
	defer net.lock.RUnlock()
	return net.getRandomUpNode(excludeIDs...)
}

// GetRandomUpNode returns a random node on the network, which is running.
func (net *Network) getRandomUpNode(excludeIDs ...enode.ID) *Node {
	return net.getRandomNode(net.getUpNodeIDs(), excludeIDs)
}

func (net *Network) getUpNodeIDs() (ids []enode.ID) {
	for _, node := range net.Nodes {
		if node.Up() {
			ids = append(ids, node.ID())
		}
	}
	return ids
}

// GetRandomDownNode returns a random node on the network, which is stopped.
func (net *Network) GetRandomDownNode(excludeIDs ...enode.ID) *Node {
	net.lock.RLock()
	defer net.lock.RUnlock()
	return net.getRandomNode(net.getDownNodeIDs(), excludeIDs)
}

func (net *Network) getDownNodeIDs() (ids []enode.ID) {
	for _, node := range net.getNodes() {
		if !node.Up() {
			ids = append(ids, node.ID())
		}
	}
	return ids
}

func (net *Network) getRandomNode(ids []enode.ID, excludeIDs []enode.ID) *Node {
	filtered := filterIDs(ids, excludeIDs)

	l := len(filtered)
	if l == 0 {
		return nil
	}
	return net.getNode(filtered[rand.Intn(l)])
}

func filterIDs(ids []enode.ID, excludeIDs []enode.ID) []enode.ID {
	exclude := make(map[enode.ID]bool)
	for _, id := range excludeIDs {
		exclude[id] = true
	}
	var filtered []enode.ID
	for _, id := range ids {
		if _, found := exclude[id]; !found {
			filtered = append(filtered, id)
		}
	}
	return filtered
}

// GetConn returns the connection which exists between "one" and "other"
// regardless of which node initiated the connection
func (net *Network) GetConn(oneID, otherID enode.ID) *Conn {
	net.lock.RLock()
	defer net.lock.RUnlock()
	return net.getConn(oneID, otherID)
}

// GetOrCreateConn is like GetConn but creates the connection if it doesn't
// already exist
func (net *Network) GetOrCreateConn(oneID, otherID enode.ID) (*Conn, error) {
	net.lock.Lock()
	defer net.lock.Unlock()
	return net.getOrCreateConn(oneID, otherID)
}

func (net *Network) getOrCreateConn(oneID, otherID enode.ID) (*Conn, error) {
	if conn := net.getConn(oneID, otherID); conn != nil {
		return conn, nil
	}

	one := net.getNode(oneID)
	if one == nil {
		return nil, fmt.Errorf("node %v does not exist", oneID)
	}
	other := net.getNode(otherID)
	if other == nil {
		return nil, fmt.Errorf("node %v does not exist", otherID)
	}
	conn := &Conn{
		One:   oneID,
		Other: otherID,
		one:   one,
		other: other,
	}
	label := ConnLabel(oneID, otherID)
	net.connMap[label] = len(net.Conns)
	net.Conns = append(net.Conns, conn)
	return conn, nil
}

func (net *Network) getConn(oneID, otherID enode.ID) *Conn {
	label := ConnLabel(oneID, otherID)
	i, found := net.connMap[label]
	if !found {
		return nil
	}
	return net.Conns[i]
}

// InitConn(one, other) retrieves the connection model for the connection between
// peers one and other, or creates a new one if it does not exist
// the order of nodes does not matter, i.e., Conn(i,j) == Conn(j, i)
// it checks if the connection is already up, and if the nodes are running
// NOTE:
// it also checks whether there has been recent attempt to connect the peers
// this is cheating as the simulation is used as an oracle and know about
// remote peers attempt to connect to a node which will then not initiate the connection
func (net *Network) InitConn(oneID, otherID enode.ID) (*Conn, error) {
	net.lock.Lock()
	defer net.lock.Unlock()
	return net.initConn(oneID, otherID)
}

func (net *Network) initConn(oneID, otherID enode.ID) (*Conn, error) {
	if oneID == otherID {
		return nil, fmt.Errorf("refusing to connect to self %v", oneID)
	}
	conn, err := net.getOrCreateConn(oneID, otherID)
	if err != nil {
		return nil, err
	}
	if conn.Up {
		return nil, fmt.Errorf("%v and %v already connected", oneID, otherID)
	}
	if time.Since(conn.initiated) < DialBanTimeout {
		return nil, fmt.Errorf("connection between %v and %v recently attempted", oneID, otherID)
	}

	err = conn.nodesUp()
	if err != nil {
		log.Trace("Nodes not up", "err", err)
		return nil, fmt.Errorf("nodes not up: %v", err)
	}
	log.Debug("Connection initiated", "id", oneID, "other", otherID)
	conn.initiated = time.Now()
	return conn, nil
}

// Shutdown stops all nodes in the network and closes the quit channel
func (net *Network) Shutdown() {
	for _, node := range net.Nodes {
		log.Debug("Stopping node", "id", node.ID())
		if err := node.Stop(); err != nil {
			log.Warn("Can't stop node", "id", node.ID(), "err", err)
		}
		// If the node has the close method, call it.
		if closer, ok := node.Node.(io.Closer); ok {
			if err := closer.Close(); err != nil {
				log.Warn("Can't close node", "id", node.ID(), "err", err)
			}
		}
	}
	close(net.quitc)
}

// Reset resets all network properties:
// empties the nodes and the connection list
func (net *Network) Reset() {
	net.lock.Lock()
	defer net.lock.Unlock()

	//re-initialize the maps
	net.connMap = make(map[string]int)
	net.nodeMap = make(map[enode.ID]int)

	net.Nodes = nil
	net.Conns = nil
}

// Node is a wrapper around adapters.Node which is used to track the status
// of a node in the network
type Node struct {
	adapters.Node `json:"-"`

	// Config if the config used to created the node
	Config *adapters.NodeConfig `json:"config"`

	// up tracks whether or not the node is running
	up   bool
	upMu sync.RWMutex
}

func (n *Node) Up() bool {
	n.upMu.RLock()
	defer n.upMu.RUnlock()
	return n.up
}

func (n *Node) SetUp(up bool) {
	n.upMu.Lock()
	defer n.upMu.Unlock()
	n.up = up
}

// ID returns the ID of the node
func (n *Node) ID() enode.ID {
	return n.Config.ID
}

// String returns a log-friendly string
func (n *Node) String() string {
	return fmt.Sprintf("Node %v", n.ID().TerminalString())
}

// NodeInfo returns information about the node
func (n *Node) NodeInfo() *p2p.NodeInfo {
	// avoid a panic if the node is not started yet
	if n.Node == nil {
		return nil
	}
	info := n.Node.NodeInfo()
	info.Name = n.Config.Name
	return info
}

// MarshalJSON implements the json.Marshaler interface so that the encoded
// JSON includes the NodeInfo
func (n *Node) MarshalJSON() ([]byte, error) {
	return json.Marshal(struct {
		Info   *p2p.NodeInfo        `json:"info,omitempty"`
		Config *adapters.NodeConfig `json:"config,omitempty"`
		Up     bool                 `json:"up"`
	}{
		Info:   n.NodeInfo(),
		Config: n.Config,
		Up:     n.Up(),
	})
}

// UnmarshalJSON implements json.Unmarshaler interface so that we don't lose
// Node.up status. IMPORTANT: The implementation is incomplete; we lose
// p2p.NodeInfo.
func (n *Node) UnmarshalJSON(raw []byte) error {
	// TODO: How should we turn back NodeInfo into n.Node?
	// Ticket: https://github.com/ethersphere/go-ethereum/issues/1177
	node := struct {
		Config *adapters.NodeConfig `json:"config,omitempty"`
		Up     bool                 `json:"up"`
	}{}
	if err := json.Unmarshal(raw, &node); err != nil {
		return err
	}

	n.SetUp(node.Up)
	n.Config = node.Config
	return nil
}

// Conn represents a connection between two nodes in the network
type Conn struct {
	// One is the node which initiated the connection
	One enode.ID `json:"one"`

	// Other is the node which the connection was made to
	Other enode.ID `json:"other"`

	// Up tracks whether or not the connection is active
	Up bool `json:"up"`
	// Registers when the connection was grabbed to dial
	initiated time.Time

	one   *Node
	other *Node
}

// nodesUp returns whether both nodes are currently up
func (c *Conn) nodesUp() error {
	if !c.one.Up() {
		return fmt.Errorf("one %v is not up", c.One)
	}
	if !c.other.Up() {
		return fmt.Errorf("other %v is not up", c.Other)
	}
	return nil
}

// String returns a log-friendly string
func (c *Conn) String() string {
	return fmt.Sprintf("Conn %v->%v", c.One.TerminalString(), c.Other.TerminalString())
}

// Msg represents a p2p message sent between two nodes in the network
type Msg struct {
	One      enode.ID `json:"one"`
	Other    enode.ID `json:"other"`
	Protocol string   `json:"protocol"`
	Code     uint64   `json:"code"`
	Received bool     `json:"received"`
}

// String returns a log-friendly string
func (m *Msg) String() string {
	return fmt.Sprintf("Msg(%d) %v->%v", m.Code, m.One.TerminalString(), m.Other.TerminalString())
}

// ConnLabel generates a deterministic string which represents a connection
// between two nodes, used to compare if two connections are between the same
// nodes
func ConnLabel(source, target enode.ID) string {
	var first, second enode.ID
	if bytes.Compare(source.Bytes(), target.Bytes()) > 0 {
		first = target
		second = source
	} else {
		first = source
		second = target
	}
	return fmt.Sprintf("%v-%v", first, second)
}

// Snapshot represents the state of a network at a single point in time and can
// be used to restore the state of a network
type Snapshot struct {
	Nodes []NodeSnapshot `json:"nodes,omitempty"`
	Conns []Conn         `json:"conns,omitempty"`
}

// NodeSnapshot represents the state of a node in the network
type NodeSnapshot struct {
	Node Node `json:"node,omitempty"`

	// Snapshots is arbitrary data gathered from calling node.Snapshots()
	Snapshots map[string][]byte `json:"snapshots,omitempty"`
}

// Snapshot creates a network snapshot
func (net *Network) Snapshot() (*Snapshot, error) {
	return net.snapshot(nil, nil)
}

func (net *Network) SnapshotWithServices(addServices []string, removeServices []string) (*Snapshot, error) {
	return net.snapshot(addServices, removeServices)
}

func (net *Network) snapshot(addServices []string, removeServices []string) (*Snapshot, error) {
	net.lock.Lock()
	defer net.lock.Unlock()
	snap := &Snapshot{
		Nodes: make([]NodeSnapshot, len(net.Nodes)),
	}
	for i, node := range net.Nodes {
		snap.Nodes[i] = NodeSnapshot{Node: *node}
		if !node.Up() {
			continue
		}
		snapshots, err := node.Snapshots()
		if err != nil {
			return nil, err
		}
		snap.Nodes[i].Snapshots = snapshots
		for _, addSvc := range addServices {
			haveSvc := false
			for _, svc := range snap.Nodes[i].Node.Config.Services {
				if svc == addSvc {
					haveSvc = true
					break
				}
			}
			if !haveSvc {
				snap.Nodes[i].Node.Config.Services = append(snap.Nodes[i].Node.Config.Services, addSvc)
			}
		}
		if len(removeServices) > 0 {
			var cleanedServices []string
			for _, svc := range snap.Nodes[i].Node.Config.Services {
				haveSvc := false
				for _, rmSvc := range removeServices {
					if rmSvc == svc {
						haveSvc = true
						break
					}
				}
				if !haveSvc {
					cleanedServices = append(cleanedServices, svc)
				}

			}
			snap.Nodes[i].Node.Config.Services = cleanedServices
		}
	}
	for _, conn := range net.Conns {
		if conn.Up {
			snap.Conns = append(snap.Conns, *conn)
		}
	}
	return snap, nil
}

var snapshotLoadTimeout = 120 * time.Second

// Load loads a network snapshot
func (net *Network) Load(snap *Snapshot) error {
	// Start nodes.
	for _, n := range snap.Nodes {
		if _, err := net.NewNodeWithConfig(n.Node.Config); err != nil {
			return err
		}
		if !n.Node.Up() {
			continue
		}
		if err := net.startWithSnapshots(n.Node.Config.ID, n.Snapshots); err != nil {
			return err
		}
	}

	// Prepare connection events counter.
	allConnected := make(chan struct{}) // closed when all connections are established
	done := make(chan struct{})         // ensures that the event loop goroutine is terminated
	defer close(done)

	// Subscribe to event channel.
	// It needs to be done outside of the event loop goroutine (created below)
	// to ensure that the event channel is blocking before connect calls are made.
	events := make(chan *Event)
	sub := net.Events().Subscribe(events)
	defer sub.Unsubscribe()

	go func() {
		// Expected number of connections.
		total := len(snap.Conns)
		// Set of all established connections from the snapshot, not other connections.
		// Key array element 0 is the connection One field value, and element 1 connection Other field.
		connections := make(map[[2]enode.ID]struct{}, total)

		for {
			select {
			case e := <-events:
				// Ignore control events as they do not represent
				// connect or disconnect (Up) state change.
				if e.Control {
					continue
				}
				// Detect only connection events.
				if e.Type != EventTypeConn {
					continue
				}
				connection := [2]enode.ID{e.Conn.One, e.Conn.Other}
				// Nodes are still not connected or have been disconnected.
				if !e.Conn.Up {
					// Delete the connection from the set of established connections.
					// This will prevent false positive in case disconnections happen.
					delete(connections, connection)
					log.Warn("load snapshot: unexpected disconnection", "one", e.Conn.One, "other", e.Conn.Other)
					continue
				}
				// Check that the connection is from the snapshot.
				for _, conn := range snap.Conns {
					if conn.One == e.Conn.One && conn.Other == e.Conn.Other {
						// Add the connection to the set of established connections.
						connections[connection] = struct{}{}
						if len(connections) == total {
							// Signal that all nodes are connected.
							close(allConnected)
							return
						}

						break
					}
				}
			case <-done:
				// Load function returned, terminate this goroutine.
				return
			}
		}
	}()

	// Start connecting.
	for _, conn := range snap.Conns {

		if !net.GetNode(conn.One).Up() || !net.GetNode(conn.Other).Up() {
			//in this case, at least one of the nodes of a connection is not up,
			//so it would result in the snapshot `Load` to fail
			continue
		}
		if err := net.Connect(conn.One, conn.Other); err != nil {
			return err
		}
	}

	select {
	// Wait until all connections from the snapshot are established.
	case <-allConnected:
	// Make sure that we do not wait forever.
	case <-time.After(snapshotLoadTimeout):
		return errors.New("snapshot connections not established")
	}
	return nil
}

// Subscribe reads control events from a channel and executes them
func (net *Network) Subscribe(events chan *Event) {
	for {
		select {
		case event, ok := <-events:
			if !ok {
				return
			}
			if event.Control {
				net.executeControlEvent(event)
			}
		case <-net.quitc:
			return
		}
	}
}

func (net *Network) executeControlEvent(event *Event) {
	log.Trace("Executing control event", "type", event.Type, "event", event)
	switch event.Type {
	case EventTypeNode:
		if err := net.executeNodeEvent(event); err != nil {
			log.Error("Error executing node event", "event", event, "err", err)
		}
	case EventTypeConn:
		if err := net.executeConnEvent(event); err != nil {
			log.Error("Error executing conn event", "event", event, "err", err)
		}
	case EventTypeMsg:
		log.Warn("Ignoring control msg event")
	}
}

func (net *Network) executeNodeEvent(e *Event) error {
	if !e.Node.Up() {
		return net.Stop(e.Node.ID())
	}

	if _, err := net.NewNodeWithConfig(e.Node.Config); err != nil {
		return err
	}
	return net.Start(e.Node.ID())
}

func (net *Network) executeConnEvent(e *Event) error {
	if e.Conn.Up {
		return net.Connect(e.Conn.One, e.Conn.Other)
	} else {
		return net.Disconnect(e.Conn.One, e.Conn.Other)
	}
}<|MERGE_RESOLUTION|>--- conflicted
+++ resolved
@@ -175,12 +175,7 @@
 		net.lock.Unlock()
 		return fmt.Errorf("node %v does not exist", id)
 	}
-<<<<<<< HEAD
-	if node.Up {
-		net.lock.Unlock()
-=======
 	if node.Up() {
->>>>>>> c9427004
 		return fmt.Errorf("node %v already up", id)
 	}
 	log.Trace("Starting node", "id", id, "adapter", net.nodeAdapter.Name())
@@ -192,11 +187,6 @@
 	node.SetUp(true)
 	log.Info("Started node", "id", id)
 	ev := NewEvent(node)
-<<<<<<< HEAD
-	net.lock.Unlock()
-
-=======
->>>>>>> c9427004
 	net.events.Send(ev)
 
 	// subscribe to peer events
@@ -227,11 +217,7 @@
 		if node == nil {
 			return
 		}
-<<<<<<< HEAD
-		node.Up = false
-=======
 		node.SetUp(false)
->>>>>>> c9427004
 		ev := NewEvent(node)
 		net.events.Send(ev)
 	}()
@@ -269,17 +255,6 @@
 
 // Stop stops the node with the given ID
 func (net *Network) Stop(id enode.ID) error {
-<<<<<<< HEAD
-	net.lock.Lock()
-	node := net.getNode(id)
-	if node == nil {
-		net.lock.Unlock()
-		return fmt.Errorf("node %v does not exist", id)
-	}
-	if !node.Up {
-		net.lock.Unlock()
-		return fmt.Errorf("node %v already down", id)
-=======
 	// IMPORTANT: node.Stop() must NOT be called under net.lock as
 	// node.Reachable() closure has a reference to the network and
 	// calls net.InitConn() what also locks the network. => DEADLOCK
@@ -303,7 +278,6 @@
 	}()
 	if err != nil {
 		return err
->>>>>>> c9427004
 	}
 
 	err = node.Stop() // must be called without net.lock
@@ -316,13 +290,7 @@
 		return err
 	}
 	log.Info("Stopped node", "id", id, "err", err)
-<<<<<<< HEAD
-	net.lock.Lock()
 	ev := ControlEvent(node)
-	net.lock.Unlock()
-=======
-	ev := ControlEvent(node)
->>>>>>> c9427004
 	net.events.Send(ev)
 	return nil
 }
