--- conflicted
+++ resolved
@@ -216,103 +216,56 @@
 	// no peers
 	// unhealthy (and lonely)
 	tk := newTestKademlia(t, "11111111")
-<<<<<<< HEAD
-	tk.checkHealth(false, false)
-=======
-	tk.checkHealth(false)
->>>>>>> c9427004
+	tk.checkHealth(false)
 
 	// know one peer but not connected
 	// unhealthy
 	tk.Register("11100000")
-<<<<<<< HEAD
-	tk.checkHealth(false, false)
-
-	// know one peer and connected
-	// healthy
-	tk.On("11100000")
-	tk.checkHealth(true, false)
-=======
 	tk.checkHealth(false)
 
 	// know one peer and connected
 	// unhealthy: not saturated
 	tk.On("11100000")
 	tk.checkHealth(true)
->>>>>>> c9427004
 
 	// know two peers, only one connected
 	// unhealthy
 	tk.Register("11111100")
-<<<<<<< HEAD
-	tk.checkHealth(false, false)
-=======
-	tk.checkHealth(false)
->>>>>>> c9427004
+	tk.checkHealth(false)
 
 	// know two peers and connected to both
 	// healthy
 	tk.On("11111100")
-<<<<<<< HEAD
-	tk.checkHealth(true, false)
-=======
-	tk.checkHealth(true)
->>>>>>> c9427004
+	tk.checkHealth(true)
 
 	// know three peers, connected to the two deepest
 	// healthy
 	tk.Register("00000000")
-<<<<<<< HEAD
-	tk.checkHealth(true, false)
-=======
-	tk.checkHealth(false)
->>>>>>> c9427004
+	tk.checkHealth(false)
 
 	// know three peers, connected to all three
 	// healthy
 	tk.On("00000000")
-<<<<<<< HEAD
-	tk.checkHealth(true, false)
-=======
-	tk.checkHealth(true)
->>>>>>> c9427004
+	tk.checkHealth(true)
 
 	// add fourth peer deeper than current depth
 	// unhealthy
 	tk.Register("11110000")
-<<<<<<< HEAD
-	tk.checkHealth(false, false)
-=======
-	tk.checkHealth(false)
->>>>>>> c9427004
+	tk.checkHealth(false)
 
 	// connected to three deepest peers
 	// healthy
 	tk.On("11110000")
-<<<<<<< HEAD
-	tk.checkHealth(true, false)
-=======
-	tk.checkHealth(true)
->>>>>>> c9427004
+	tk.checkHealth(true)
 
 	// add additional peer in same bin as deepest peer
 	// unhealthy
 	tk.Register("11111101")
-<<<<<<< HEAD
-	tk.checkHealth(false, false)
-=======
-	tk.checkHealth(false)
->>>>>>> c9427004
+	tk.checkHealth(false)
 
 	// four deepest of five peers connected
 	// healthy
 	tk.On("11111101")
-<<<<<<< HEAD
-	tk.checkHealth(true, false)
-}
-
-func (tk *testKademlia) checkHealth(expectHealthy bool, expectSaturation bool) {
-=======
 	tk.checkHealth(true)
 
 	// add additional peer in bin 0
@@ -373,7 +326,6 @@
 }
 
 func (tk *testKademlia) checkHealth(expectHealthy bool) {
->>>>>>> c9427004
 	tk.t.Helper()
 	kid := common.Bytes2Hex(tk.BaseAddr())
 	addrs := [][]byte{tk.BaseAddr()}
@@ -383,11 +335,7 @@
 	})
 
 	pp := NewPeerPotMap(tk.NeighbourhoodSize, addrs)
-<<<<<<< HEAD
-	healthParams := tk.Healthy(pp[kid])
-=======
 	healthParams := tk.GetHealthInfo(pp[kid])
->>>>>>> c9427004
 
 	// definition of health, all conditions but be true:
 	// - we at least know one peer
@@ -425,17 +373,10 @@
 	tk := newTestKademlia(t, "00000000")
 	tk.On("00100000")
 	tk.checkSuggestPeer("<nil>", 0, false)
-<<<<<<< HEAD
 
 	tk.On("00010000")
 	tk.checkSuggestPeer("<nil>", 0, false)
 
-=======
-
-	tk.On("00010000")
-	tk.checkSuggestPeer("<nil>", 0, false)
-
->>>>>>> c9427004
 	tk.On("10000000", "10000001")
 	tk.checkSuggestPeer("<nil>", 0, false)
 
