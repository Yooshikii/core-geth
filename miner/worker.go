--- conflicted
+++ resolved
@@ -891,15 +891,9 @@
 				return signalToErr(signal)
 			}
 		}
-<<<<<<< HEAD
-		// If we don't have enough gas for any further transactions then we're done
+		// If we don't have enough gas for any further transactions then we're done.
 		if env.gasPool.Gas() < vars.TxGas {
 			log.Trace("Not enough gas for further transactions", "have", env.gasPool, "want", vars.TxGas)
-=======
-		// If we don't have enough gas for any further transactions then we're done.
-		if env.gasPool.Gas() < params.TxGas {
-			log.Trace("Not enough gas for further transactions", "have", env.gasPool, "want", params.TxGas)
->>>>>>> 18b641b0
 			break
 		}
 		// Retrieve the next transaction and abort if all done.
@@ -1030,13 +1024,8 @@
 	// Set baseFee and GasLimit if we are on an EIP-1559 chain
 	if w.chainConfig.IsEnabled(w.chainConfig.GetEIP1559Transition, header.Number) {
 		header.BaseFee = misc.CalcBaseFee(w.chainConfig, parent.Header())
-<<<<<<< HEAD
 		if !w.chainConfig.IsEnabled(w.chainConfig.GetEIP1559Transition, parent.Number()) {
-			parentGasLimit := parent.GasLimit() * vars.ElasticityMultiplier
-=======
-		if !w.chainConfig.IsLondon(parent.Number()) {
 			parentGasLimit := parent.GasLimit() * w.chainConfig.ElasticityMultiplier()
->>>>>>> 18b641b0
 			header.GasLimit = core.CalcGasLimit(parentGasLimit, w.config.GasCeil)
 		}
 	}
@@ -1319,9 +1308,6 @@
 		minerFee, _ := tx.EffectiveGasTip(block.BaseFee())
 		feesWei.Add(feesWei, new(big.Int).Mul(new(big.Int).SetUint64(receipts[i].GasUsed), minerFee))
 	}
-<<<<<<< HEAD
-	return new(big.Float).Quo(new(big.Float).SetInt(feesWei), new(big.Float).SetInt(big.NewInt(vars.Ether)))
-=======
 	return feesWei
 }
 
@@ -1338,5 +1324,4 @@
 	default:
 		panic(fmt.Errorf("undefined signal %d", signal))
 	}
->>>>>>> 18b641b0
 }